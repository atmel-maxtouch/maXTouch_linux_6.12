// SPDX-License-Identifier: GPL-2.0-only
/*
 * Atmel ADC driver for SAMA5D2 devices and compatible.
 *
 * Copyright (C) 2015 Atmel,
 *               2015 Ludovic Desroches <ludovic.desroches@atmel.com>
 *		 2021 Microchip Technology, Inc. and its subsidiaries
 *		 2021 Eugen Hristev <eugen.hristev@microchip.com>
 */

#include <linux/bitops.h>
#include <linux/clk.h>
#include <linux/delay.h>
#include <linux/dma-mapping.h>
#include <linux/dmaengine.h>
#include <linux/genalloc.h>
#include <linux/interrupt.h>
#include <linux/io.h>
#include <linux/module.h>
#include <linux/mod_devicetable.h>
#include <linux/platform_device.h>
#include <linux/property.h>
#include <linux/sched.h>
#include <linux/units.h>
#include <linux/wait.h>
#include <linux/iio/iio.h>
#include <linux/iio/sysfs.h>
#include <linux/iio/buffer.h>
#include <linux/iio/trigger.h>
#include <linux/iio/trigger_consumer.h>
#include <linux/iio/triggered_buffer.h>
#include <linux/nvmem-consumer.h>
#include <linux/pinctrl/consumer.h>
#include <linux/pm_runtime.h>
#include <linux/regulator/consumer.h>
#include <linux/sram.h>

#include <dt-bindings/iio/adc/at91-sama5d2_adc.h>

struct at91_adc_reg_layout {
/* Control Register */
	u16				CR;
/* Software Reset */
#define	AT91_SAMA5D2_CR_SWRST		BIT(0)
/* Start Conversion */
#define	AT91_SAMA5D2_CR_START		BIT(1)
/* Touchscreen Calibration */
#define	AT91_SAMA5D2_CR_TSCALIB		BIT(2)
/* Comparison Restart */
#define	AT91_SAMA5D2_CR_CMPRST		BIT(4)

/* Mode Register */
	u16				MR;
/* Trigger Selection */
#define	AT91_SAMA5D2_MR_TRGSEL(v)	((v) << 1)
/* ADTRG */
#define	AT91_SAMA5D2_MR_TRGSEL_TRIG0	0
/* TIOA0 */
#define	AT91_SAMA5D2_MR_TRGSEL_TRIG1	1
/* TIOA1 */
#define	AT91_SAMA5D2_MR_TRGSEL_TRIG2	2
/* TIOA2 */
#define	AT91_SAMA5D2_MR_TRGSEL_TRIG3	3
/* PWM event line 0 */
#define	AT91_SAMA5D2_MR_TRGSEL_TRIG4	4
/* PWM event line 1 */
#define	AT91_SAMA5D2_MR_TRGSEL_TRIG5	5
/* TIOA3 */
#define	AT91_SAMA5D2_MR_TRGSEL_TRIG6	6
/* RTCOUT0 */
#define	AT91_SAMA5D2_MR_TRGSEL_TRIG7	7
/* Sleep Mode */
#define	AT91_SAMA5D2_MR_SLEEP		BIT(5)
/* Fast Wake Up */
#define	AT91_SAMA5D2_MR_FWUP		BIT(6)
/* Prescaler Rate Selection */
#define	AT91_SAMA5D2_MR_PRESCAL(v)	((v) << AT91_SAMA5D2_MR_PRESCAL_OFFSET)
#define	AT91_SAMA5D2_MR_PRESCAL_OFFSET	8
#define	AT91_SAMA5D2_MR_PRESCAL_MAX	0xff
#define AT91_SAMA5D2_MR_PRESCAL_MASK	GENMASK(15, 8)
/* Startup Time */
#define	AT91_SAMA5D2_MR_STARTUP(v)	((v) << 16)
#define AT91_SAMA5D2_MR_STARTUP_MASK	GENMASK(19, 16)
/* Minimum startup time for temperature sensor */
#define AT91_SAMA5D2_MR_STARTUP_TS_MIN	(50)
/* Analog Change */
#define	AT91_SAMA5D2_MR_ANACH		BIT(23)
/* Tracking Time */
#define	AT91_SAMA5D2_MR_TRACKTIM(v)	((v) << 24)
#define	AT91_SAMA5D2_MR_TRACKTIM_TS	6
#define	AT91_SAMA5D2_MR_TRACKTIM_MAX	0xf
/* Transfer Time */
#define	AT91_SAMA5D2_MR_TRANSFER(v)	((v) << 28)
#define	AT91_SAMA5D2_MR_TRANSFER_MAX	0x3
/* Use Sequence Enable */
#define	AT91_SAMA5D2_MR_USEQ		BIT(31)

/* Channel Sequence Register 1 */
	u16				SEQR1;
/* Channel Sequence Register 2 */
	u16				SEQR2;
/* Channel Enable Register */
	u16				CHER;
/* Channel Disable Register */
	u16				CHDR;
/* Channel Status Register */
	u16				CHSR;
/* Last Converted Data Register */
	u16				LCDR;
/* Interrupt Enable Register */
	u16				IER;
/* Interrupt Enable Register - TS X measurement ready */
#define AT91_SAMA5D2_IER_XRDY   BIT(20)
/* Interrupt Enable Register - TS Y measurement ready */
#define AT91_SAMA5D2_IER_YRDY   BIT(21)
/* Interrupt Enable Register - TS pressure measurement ready */
#define AT91_SAMA5D2_IER_PRDY   BIT(22)
/* Interrupt Enable Register - Data ready */
#define AT91_SAMA5D2_IER_DRDY   BIT(24)
/* Interrupt Enable Register - general overrun error */
#define AT91_SAMA5D2_IER_GOVRE BIT(25)
/* Interrupt Enable Register - Pen detect */
#define AT91_SAMA5D2_IER_PEN    BIT(29)
/* Interrupt Enable Register - No pen detect */
#define AT91_SAMA5D2_IER_NOPEN  BIT(30)

/* Interrupt Disable Register */
	u16				IDR;
/* Interrupt Mask Register */
	u16				IMR;
/* Interrupt Status Register */
	u16				ISR;
/* End of Conversion Interrupt Enable Register */
	u16				EOC_IER;
/* End of Conversion Interrupt Disable Register */
	u16				EOC_IDR;
/* End of Conversion Interrupt Mask Register */
	u16				EOC_IMR;
/* End of Conversion Interrupt Status Register */
	u16				EOC_ISR;
/* Interrupt Status Register - Pen touching sense status */
#define AT91_SAMA5D2_ISR_PENS   BIT(31)
/* Last Channel Trigger Mode Register */
	u16				LCTMR;
/* Last Channel Compare Window Register */
	u16				LCCWR;
/* Overrun Status Register */
	u16				OVER;
/* Extended Mode Register */
	u16				EMR;
/* Extended Mode Register - Oversampling rate */
#define AT91_SAMA5D2_EMR_OSR(V, M)		(((V) << 16) & (M))
#define AT91_SAMA5D2_EMR_OSR_1SAMPLES		0
#define AT91_SAMA5D2_EMR_OSR_4SAMPLES		1
#define AT91_SAMA5D2_EMR_OSR_16SAMPLES		2
#define AT91_SAMA5D2_EMR_OSR_64SAMPLES		3
#define AT91_SAMA5D2_EMR_OSR_256SAMPLES		4

/* Extended Mode Register - TRACKX */
#define AT91_SAMA5D2_TRACKX_MASK		GENMASK(23, 22)
#define AT91_SAMA5D2_TRACKX(x)			(((x) << 22) & \
						 AT91_SAMA5D2_TRACKX_MASK)
/* TRACKX for temperature sensor. */
#define AT91_SAMA5D2_TRACKX_TS			(1)

/* Extended Mode Register - Averaging on single trigger event */
#define AT91_SAMA5D2_EMR_ASTE(V)		((V) << 20)

/* Compare Window Register */
	u16				CWR;
/* Channel Gain Register */
	u16				CGR;
/* Channel Offset Register */
	u16				COR;
/* Channel Offset Register differential offset - constant, not a register */
	u16				COR_diff_offset;
/* Analog Control Register */
	u16				ACR;
/* Analog Control Register - Pen detect sensitivity mask */
#define AT91_SAMA5D2_ACR_PENDETSENS_MASK        GENMASK(1, 0)
/* Analog Control Register - Source last channel */
#define AT91_SAMA5D2_ACR_SRCLCH		BIT(16)

/* Touchscreen Mode Register */
	u16				TSMR;
/* Touchscreen Mode Register - No touch mode */
#define AT91_SAMA5D2_TSMR_TSMODE_NONE           0
/* Touchscreen Mode Register - 4 wire screen, no pressure measurement */
#define AT91_SAMA5D2_TSMR_TSMODE_4WIRE_NO_PRESS 1
/* Touchscreen Mode Register - 4 wire screen, pressure measurement */
#define AT91_SAMA5D2_TSMR_TSMODE_4WIRE_PRESS    2
/* Touchscreen Mode Register - 5 wire screen */
#define AT91_SAMA5D2_TSMR_TSMODE_5WIRE          3
/* Touchscreen Mode Register - Average samples mask */
#define AT91_SAMA5D2_TSMR_TSAV_MASK             GENMASK(5, 4)
/* Touchscreen Mode Register - Average samples */
#define AT91_SAMA5D2_TSMR_TSAV(x)               ((x) << 4)
/* Touchscreen Mode Register - Touch/trigger frequency ratio mask */
#define AT91_SAMA5D2_TSMR_TSFREQ_MASK           GENMASK(11, 8)
/* Touchscreen Mode Register - Touch/trigger frequency ratio */
#define AT91_SAMA5D2_TSMR_TSFREQ(x)             ((x) << 8)
/* Touchscreen Mode Register - Pen Debounce Time mask */
#define AT91_SAMA5D2_TSMR_PENDBC_MASK           GENMASK(31, 28)
/* Touchscreen Mode Register - Pen Debounce Time */
#define AT91_SAMA5D2_TSMR_PENDBC(x)            ((x) << 28)
/* Touchscreen Mode Register - No DMA for touch measurements */
#define AT91_SAMA5D2_TSMR_NOTSDMA               BIT(22)
/* Touchscreen Mode Register - Disable pen detection */
#define AT91_SAMA5D2_TSMR_PENDET_DIS            (0 << 24)
/* Touchscreen Mode Register - Enable pen detection */
#define AT91_SAMA5D2_TSMR_PENDET_ENA            BIT(24)

/* Touchscreen X Position Register */
	u16				XPOSR;
/* Touchscreen Y Position Register */
	u16				YPOSR;
/* Touchscreen Pressure Register */
	u16				PRESSR;
/* Trigger Register */
	u16				TRGR;
/* Mask for TRGMOD field of TRGR register */
#define AT91_SAMA5D2_TRGR_TRGMOD_MASK GENMASK(2, 0)
/* No trigger, only software trigger can start conversions */
#define AT91_SAMA5D2_TRGR_TRGMOD_NO_TRIGGER 0
/* Trigger Mode external trigger rising edge */
#define AT91_SAMA5D2_TRGR_TRGMOD_EXT_TRIG_RISE 1
/* Trigger Mode external trigger falling edge */
#define AT91_SAMA5D2_TRGR_TRGMOD_EXT_TRIG_FALL 2
/* Trigger Mode external trigger any edge */
#define AT91_SAMA5D2_TRGR_TRGMOD_EXT_TRIG_ANY 3
/* Trigger Mode internal periodic */
#define AT91_SAMA5D2_TRGR_TRGMOD_PERIODIC 5
/* Trigger Mode - trigger period mask */
#define AT91_SAMA5D2_TRGR_TRGPER_MASK           GENMASK(31, 16)
/* Trigger Mode - trigger period */
#define AT91_SAMA5D2_TRGR_TRGPER(x)             ((x) << 16)

/* Correction Select Register */
	u16				COSR;
/* Correction Value Register */
	u16				CVR;
/* Channel Error Correction Register */
	u16				CECR;
/* Write Protection Mode Register */
	u16				WPMR;
/* Write Protection Status Register */
	u16				WPSR;
/* Version Register */
	u16				VERSION;
/* Temperature Sensor Mode Register */
	u16				TEMPMR;
/* Temperature Sensor Mode - Temperature sensor on */
#define AT91_SAMA5D2_TEMPMR_TEMPON	BIT(0)
};

static const struct at91_adc_reg_layout sama5d2_layout = {
	.CR =			0x00,
	.MR =			0x04,
	.SEQR1 =		0x08,
	.SEQR2 =		0x0c,
	.CHER =			0x10,
	.CHDR =			0x14,
	.CHSR =			0x18,
	.LCDR =			0x20,
	.IER =			0x24,
	.IDR =			0x28,
	.IMR =			0x2c,
	.ISR =			0x30,
	.LCTMR =		0x34,
	.LCCWR =		0x38,
	.OVER =			0x3c,
	.EMR =			0x40,
	.CWR =			0x44,
	.CGR =			0x48,
	.COR =			0x4c,
	.COR_diff_offset =	16,
	.ACR =			0x94,
	.TSMR =			0xb0,
	.XPOSR =		0xb4,
	.YPOSR =		0xb8,
	.PRESSR =		0xbc,
	.TRGR =			0xc0,
	.COSR =			0xd0,
	.CVR =			0xd4,
	.CECR =			0xd8,
	.WPMR =			0xe4,
	.WPSR =			0xe8,
	.VERSION =		0xfc,
};

static const struct at91_adc_reg_layout sama7g5_layout = {
	.CR =			0x00,
	.MR =			0x04,
	.SEQR1 =		0x08,
	.SEQR2 =		0x0c,
	.CHER =			0x10,
	.CHDR =			0x14,
	.CHSR =			0x18,
	.LCDR =			0x20,
	.IER =			0x24,
	.IDR =			0x28,
	.IMR =			0x2c,
	.ISR =			0x30,
	.EOC_IER =		0x34,
	.EOC_IDR =		0x38,
	.EOC_IMR =		0x3c,
	.EOC_ISR =		0x40,
	.TEMPMR =		0x44,
	.OVER =			0x4c,
	.EMR =			0x50,
	.CWR =			0x54,
	.COR =			0x5c,
	.COR_diff_offset =	0,
	.ACR =			0xe0,
	.TRGR =			0x100,
	.COSR =			0x104,
	.CVR =			0x108,
	.CECR =			0x10c,
	.WPMR =			0x118,
	.WPSR =			0x11c,
	.VERSION =		0x130,
};

#define AT91_SAMA5D2_TOUCH_SAMPLE_PERIOD_US          2000    /* 2ms */
#define AT91_SAMA5D2_TOUCH_PEN_DETECT_DEBOUNCE_US    200

#define AT91_SAMA5D2_XYZ_MASK		GENMASK(11, 0)

#define AT91_SAMA5D2_MAX_POS_BITS			12

#define AT91_HWFIFO_MAX_SIZE_STR	"128"
#define AT91_HWFIFO_MAX_SIZE		128

<<<<<<< HEAD
#define AT91_SAMA5D2_CHAN_SINGLE(index, num, addr)			\
	AT91_SAMA_CHAN_SINGLE(index, num, addr, 14)

#define AT91_SAMA7G5_CHAN_SINGLE(index, num, addr)			\
	AT91_SAMA_CHAN_SINGLE(index, num, addr, 16)

=======
>>>>>>> 55767d6e
#define AT91_SAMA_CHAN_SINGLE(index, num, addr, rbits)			\
	{								\
		.type = IIO_VOLTAGE,					\
		.channel = num,						\
		.address = addr,					\
		.scan_index = index,					\
		.scan_type = {						\
			.sign = 'u',					\
			.realbits = rbits,				\
			.storagebits = 16,				\
		},							\
		.info_mask_separate = BIT(IIO_CHAN_INFO_RAW),		\
		.info_mask_shared_by_type = BIT(IIO_CHAN_INFO_SCALE),	\
		.info_mask_shared_by_all = BIT(IIO_CHAN_INFO_SAMP_FREQ)|\
				BIT(IIO_CHAN_INFO_OVERSAMPLING_RATIO),	\
		.info_mask_shared_by_all_available =			\
				BIT(IIO_CHAN_INFO_OVERSAMPLING_RATIO),	\
		.datasheet_name = "CH"#num,				\
		.indexed = 1,						\
	}

<<<<<<< HEAD
#define AT91_SAMA5D2_CHAN_DIFF(index, num, num2, addr)			\
	AT91_SAMA_CHAN_DIFF(index, num, num2, addr, 14)

#define AT91_SAMA7G5_CHAN_DIFF(index, num, num2, addr)			\
	AT91_SAMA_CHAN_DIFF(index, num, num2, addr, 16)
=======
#define AT91_SAMA5D2_CHAN_SINGLE(index, num, addr)			\
	AT91_SAMA_CHAN_SINGLE(index, num, addr, 14)

#define AT91_SAMA7G5_CHAN_SINGLE(index, num, addr)			\
	AT91_SAMA_CHAN_SINGLE(index, num, addr, 16)
>>>>>>> 55767d6e

#define AT91_SAMA_CHAN_DIFF(index, num, num2, addr, rbits)		\
	{								\
		.type = IIO_VOLTAGE,					\
		.differential = 1,					\
		.channel = num,						\
		.channel2 = num2,					\
		.address = addr,					\
		.scan_index = index,					\
		.scan_type = {						\
			.sign = 's',					\
			.realbits = rbits,				\
			.storagebits = 16,				\
		},							\
		.info_mask_separate = BIT(IIO_CHAN_INFO_RAW),		\
		.info_mask_shared_by_type = BIT(IIO_CHAN_INFO_SCALE),	\
		.info_mask_shared_by_all = BIT(IIO_CHAN_INFO_SAMP_FREQ)|\
				BIT(IIO_CHAN_INFO_OVERSAMPLING_RATIO),	\
		.info_mask_shared_by_all_available =			\
				BIT(IIO_CHAN_INFO_OVERSAMPLING_RATIO),	\
		.datasheet_name = "CH"#num"-CH"#num2,			\
		.indexed = 1,						\
	}

#define AT91_SAMA5D2_CHAN_DIFF(index, num, num2, addr)			\
	AT91_SAMA_CHAN_DIFF(index, num, num2, addr, 14)

#define AT91_SAMA7G5_CHAN_DIFF(index, num, num2, addr)			\
	AT91_SAMA_CHAN_DIFF(index, num, num2, addr, 16)

#define AT91_SAMA5D2_CHAN_TOUCH(num, name, mod)				\
	{								\
		.type = IIO_POSITIONRELATIVE,				\
		.modified = 1,						\
		.channel = num,						\
		.channel2 = mod,					\
		.scan_index = num,					\
		.scan_type = {						\
			.sign = 'u',					\
			.realbits = 12,					\
			.storagebits = 16,				\
		},							\
		.info_mask_separate = BIT(IIO_CHAN_INFO_RAW),		\
		.info_mask_shared_by_all = BIT(IIO_CHAN_INFO_SAMP_FREQ)|\
				BIT(IIO_CHAN_INFO_OVERSAMPLING_RATIO),	\
		.info_mask_shared_by_all_available =			\
				BIT(IIO_CHAN_INFO_OVERSAMPLING_RATIO),	\
		.datasheet_name = name,					\
	}
#define AT91_SAMA5D2_CHAN_PRESSURE(num, name)				\
	{								\
		.type = IIO_PRESSURE,					\
		.channel = num,						\
		.scan_index = num,					\
		.scan_type = {						\
			.sign = 'u',					\
			.realbits = 12,					\
			.storagebits = 16,				\
		},							\
		.info_mask_separate = BIT(IIO_CHAN_INFO_RAW),		\
		.info_mask_shared_by_all = BIT(IIO_CHAN_INFO_SAMP_FREQ)|\
				BIT(IIO_CHAN_INFO_OVERSAMPLING_RATIO),	\
		.info_mask_shared_by_all_available =			\
				BIT(IIO_CHAN_INFO_OVERSAMPLING_RATIO),	\
		.datasheet_name = name,					\
	}

#define AT91_SAMA5D2_CHAN_TEMP(num, name, addr)				\
	{								\
		.type = IIO_TEMP,					\
		.channel = num,						\
		.address =  addr,					\
		.scan_index = num,					\
		.info_mask_separate = BIT(IIO_CHAN_INFO_PROCESSED),	\
		.info_mask_shared_by_all =				\
				BIT(IIO_CHAN_INFO_PROCESSED) |		\
				BIT(IIO_CHAN_INFO_OVERSAMPLING_RATIO),	\
		.info_mask_shared_by_all_available =			\
				BIT(IIO_CHAN_INFO_OVERSAMPLING_RATIO),	\
		.datasheet_name = name,					\
	}

#define at91_adc_readl(st, reg)						\
	readl_relaxed((st)->base + (st)->soc_info.platform->layout->reg)
#define at91_adc_read_chan(st, reg)					\
	readl_relaxed((st)->base + reg)
#define at91_adc_writel(st, reg, val)					\
	writel_relaxed(val, (st)->base + (st)->soc_info.platform->layout->reg)

/*
 * The calibration data has a TAG to recognize the packet
 * The tag has a constant value "ACST" with the ASCII
 * equivalent 0x41435354. This is used to validate the
 * calibration data.
 */
#define AT91_TEMP_CALIB_TAG	0x41435354

struct at91_adc_state;
static int at91_adc_temp_sensor_init(struct at91_adc_state *st,
				     struct device *dev);
static int at91_sama7d65_adc_temp_sensor_init(struct at91_adc_state *st,
					      struct device *dev);

/**
 * struct at91_adc_platform - at91-sama5d2 platform information struct
 * @layout:		pointer to the reg layout struct
 * @adc_channels:	pointer to an array of channels for registering in
 *			the iio subsystem
 * @nr_channels:	number of physical channels available
 * @touch_chan_x:	index of the touchscreen X channel
 * @touch_chan_y:	index of the touchscreen Y channel
 * @touch_chan_p:	index of the touchscreen P channel
 * @max_channels:	number of total channels
 * @max_index:		highest channel index (highest index may be higher
 *			than the total channel number)
 * @hw_trig_cnt:	number of possible hardware triggers
 * @osr_mask:		oversampling ratio bitmask on EMR register
 * @oversampling_avail:	available oversampling values
 * @oversampling_avail_no: number of available oversampling values
 * @chan_realbits:	realbits for registered channels
 * @temp_chan:		temperature channel index
 * @temp_sensor:	temperature sensor supported
 * @temp_init:		callback function to initialize the temperature sensor
 * 			with its calibration data
 */
struct at91_adc_platform {
	const struct at91_adc_reg_layout	*layout;
	const struct iio_chan_spec		(*adc_channels)[];
	unsigned int				nr_channels;
	unsigned int				touch_chan_x;
	unsigned int				touch_chan_y;
	unsigned int				touch_chan_p;
	unsigned int				max_channels;
	unsigned int				max_index;
	unsigned int				hw_trig_cnt;
	unsigned int				osr_mask;
	unsigned int				oversampling_avail[5];
	unsigned int				oversampling_avail_no;
	unsigned int				chan_realbits;
	unsigned int				temp_chan;
	bool					temp_sensor;
	int (*temp_init)(struct at91_adc_state *st, struct device *dev);
};

/**
 * struct at91_adc_temp_sensor_clb - at91-sama5d2 temperature sensor
 * calibration data structure
 * @p1: P1 calibration temperature
 * @p4: P4 calibration voltage
 * @p6: P6 calibration voltage
 */
struct at91_adc_temp_sensor_clb {
	u32 p1;
	u32 p4;
	u32 p6;
};

/**
 * enum at91_adc_ts_clb_idx - calibration indexes in NVMEM buffer
 * @AT91_ADC_TS_CLB_IDX_P1: index for P1
 * @AT91_ADC_TS_CLB_IDX_P4: index for P4
 * @AT91_ADC_TS_CLB_IDX_P6: index for P6
 * @AT91_ADC_TS_CLB_IDX_MAX: max index for temperature calibration packet in OTP
 */
enum at91_adc_ts_clb_idx {
	AT91_ADC_TS_CLB_IDX_P1 = 1,
	AT91_ADC_TS_CLB_IDX_P4 = 4,
	AT91_ADC_TS_CLB_IDX_P6 = 6,
	AT91_ADC_TS_CLB_IDX_MAX = 18,
};

/**
 * enum at91_sama7d65_adc_ts_clb_idx - calibration indexes in NVMEM buffer
 * @AT91_SAMA7D65_ADC_TS_CLB_IDX_P1: index for FT1_TEMP equivalent to P1 * (10 ^ 6)
 * @AT91_SAMA7D65_ADC_TS_CLB_IDX_P4: index for FT1_VPAT equivalent to P4
 * @AT91_SAMA7D65_ADC_TS_CLB_IDX_P6: index for FT2_VBG equivalent to P6
 * @AT91_SAMA7D65_ADC_TS_CLB_IDX_MAX: max index for temperature calibration packet in OTP
 */
enum at91_sama7d65_adc_ts_clb_idx {
	AT91_SAMA7D65_ADC_TS_CLB_IDX_P1 = 2,
	AT91_SAMA7D65_ADC_TS_CLB_IDX_P4 = 1,
	AT91_SAMA7D65_ADC_TS_CLB_IDX_P6 = 4,
	AT91_SAMA7D65_ADC_TS_CLB_IDX_MAX = 10,
};

/* Temperature sensor calibration - Vtemp voltage sensitivity to temperature. */
#define AT91_ADC_TS_VTEMP_DT		(2080U)

/**
 * struct at91_adc_soc_info - at91-sama5d2 soc information struct
 * @startup_time:	device startup time
 * @min_sample_rate:	minimum sample rate in Hz
 * @max_sample_rate:	maximum sample rate in Hz
 * @platform:		pointer to the platform structure
 * @temp_sensor_clb:	temperature sensor calibration data structure
 */
struct at91_adc_soc_info {
	unsigned			startup_time;
	unsigned			min_sample_rate;
	unsigned			max_sample_rate;
	const struct at91_adc_platform	*platform;
	struct at91_adc_temp_sensor_clb	temp_sensor_clb;
};

struct at91_adc_trigger {
	char				*name;
	unsigned int			trgmod_value;
	unsigned int			edge_type;
	bool				hw_trig;
};

/**
 * struct at91_adc_dma - at91-sama5d2 dma information struct
 * @dma_chan:		the dma channel acquired
 * @rx_buf:		dma coherent allocated area
 * @rx_dma_buf:		dma handler for the buffer
 * @phys_addr:		physical address of the ADC base register
 * @buf_idx:		index inside the dma buffer where reading was last done
 * @rx_buf_sz:		size of buffer used by DMA operation
 * @watermark:		number of conversions to copy before DMA triggers irq
 * @dma_ts:		hold the start timestamp of dma operation
 */
struct at91_adc_dma {
	struct dma_chan			*dma_chan;
	u8				*rx_buf;
	dma_addr_t			rx_dma_buf;
	phys_addr_t			phys_addr;
	int				buf_idx;
	int				rx_buf_sz;
	int				watermark;
	s64				dma_ts;
};

/**
 * struct at91_adc_touch - at91-sama5d2 touchscreen information struct
 * @sample_period_val:		the value for periodic trigger interval
 * @touching:			is the pen touching the screen or not
 * @x_pos:			temporary placeholder for pressure computation
 * @channels_bitmask:		bitmask with the touchscreen channels enabled
 * @workq:			workqueue for buffer data pushing
 */
struct at91_adc_touch {
	u16				sample_period_val;
	bool				touching;
	u16				x_pos;
	unsigned long			channels_bitmask;
	struct work_struct		workq;
};

/**
 * struct at91_adc_temp - at91-sama5d2 temperature information structure
 * @sample_period_val:	sample period value
 * @saved_sample_rate:	saved sample rate
 * @saved_oversampling:	saved oversampling
 */
struct at91_adc_temp {
	u16				sample_period_val;
	u16				saved_sample_rate;
	u16				saved_oversampling;
};

/*
 * Buffer size requirements:
 * No channels * bytes_per_channel(2) + timestamp bytes (8)
 * Divided by 2 because we need half words.
 * We assume 32 channels for now, has to be increased if needed.
 * Nobody minds a buffer being too big.
 */
#define AT91_BUFFER_MAX_HWORDS ((32 * 2 + 8) / 2)

struct at91_adc_state {
	void __iomem			*base;
	int				irq;
	struct clk			*per_clk;
	struct regulator		*reg;
	struct regulator		*vref;
	int				vref_uv;
	unsigned int			current_sample_rate;
	struct iio_trigger		*trig;
	const struct at91_adc_trigger	*selected_trig;
	const struct iio_chan_spec	*chan;
	bool				conversion_done;
	u32				conversion_value;
	unsigned int			oversampling_ratio;
	struct at91_adc_soc_info	soc_info;
	wait_queue_head_t		wq_data_available;
	struct at91_adc_dma		dma_st;
	struct at91_adc_touch		touch_st;
	struct at91_adc_temp		temp_st;
	struct iio_dev			*indio_dev;
	struct device			*dev;
	/* Ensure naturally aligned timestamp */
	u16				buffer[AT91_BUFFER_MAX_HWORDS] __aligned(8);
	/*
	 * lock to prevent concurrent 'single conversion' requests through
	 * sysfs.
	 */
	struct mutex			lock;
};

static const struct at91_adc_trigger at91_adc_trigger_list[] = {
	{
		.name = "external_rising",
		.trgmod_value = AT91_SAMA5D2_TRGR_TRGMOD_EXT_TRIG_RISE,
		.edge_type = IRQ_TYPE_EDGE_RISING,
		.hw_trig = true,
	},
	{
		.name = "external_falling",
		.trgmod_value = AT91_SAMA5D2_TRGR_TRGMOD_EXT_TRIG_FALL,
		.edge_type = IRQ_TYPE_EDGE_FALLING,
		.hw_trig = true,
	},
	{
		.name = "external_any",
		.trgmod_value = AT91_SAMA5D2_TRGR_TRGMOD_EXT_TRIG_ANY,
		.edge_type = IRQ_TYPE_EDGE_BOTH,
		.hw_trig = true,
	},
	{
		.name = "software",
		.trgmod_value = AT91_SAMA5D2_TRGR_TRGMOD_NO_TRIGGER,
		.edge_type = IRQ_TYPE_NONE,
		.hw_trig = false,
	},
};

static const struct iio_chan_spec at91_sama5d2_adc_channels[] = {
	AT91_SAMA5D2_CHAN_SINGLE(0, 0, 0x50),
	AT91_SAMA5D2_CHAN_SINGLE(1, 1, 0x54),
	AT91_SAMA5D2_CHAN_SINGLE(2, 2, 0x58),
	AT91_SAMA5D2_CHAN_SINGLE(3, 3, 0x5c),
	AT91_SAMA5D2_CHAN_SINGLE(4, 4, 0x60),
	AT91_SAMA5D2_CHAN_SINGLE(5, 5, 0x64),
	AT91_SAMA5D2_CHAN_SINGLE(6, 6, 0x68),
	AT91_SAMA5D2_CHAN_SINGLE(7, 7, 0x6c),
	AT91_SAMA5D2_CHAN_SINGLE(8, 8, 0x70),
	AT91_SAMA5D2_CHAN_SINGLE(9, 9, 0x74),
	AT91_SAMA5D2_CHAN_SINGLE(10, 10, 0x78),
	AT91_SAMA5D2_CHAN_SINGLE(11, 11, 0x7c),
	/* original ABI has the differential channels with a gap in between */
	AT91_SAMA5D2_CHAN_DIFF(12, 0, 1, 0x50),
	AT91_SAMA5D2_CHAN_DIFF(14, 2, 3, 0x58),
	AT91_SAMA5D2_CHAN_DIFF(16, 4, 5, 0x60),
	AT91_SAMA5D2_CHAN_DIFF(18, 6, 7, 0x68),
	AT91_SAMA5D2_CHAN_DIFF(20, 8, 9, 0x70),
	AT91_SAMA5D2_CHAN_DIFF(22, 10, 11, 0x78),
	IIO_CHAN_SOFT_TIMESTAMP(23),
	AT91_SAMA5D2_CHAN_TOUCH(24, "x", IIO_MOD_X),
	AT91_SAMA5D2_CHAN_TOUCH(25, "y", IIO_MOD_Y),
	AT91_SAMA5D2_CHAN_PRESSURE(26, "pressure"),
};

static const struct iio_chan_spec at91_sama7g5_adc_channels[] = {
	AT91_SAMA7G5_CHAN_SINGLE(0, 0, 0x60),
	AT91_SAMA7G5_CHAN_SINGLE(1, 1, 0x64),
	AT91_SAMA7G5_CHAN_SINGLE(2, 2, 0x68),
	AT91_SAMA7G5_CHAN_SINGLE(3, 3, 0x6c),
	AT91_SAMA7G5_CHAN_SINGLE(4, 4, 0x70),
	AT91_SAMA7G5_CHAN_SINGLE(5, 5, 0x74),
	AT91_SAMA7G5_CHAN_SINGLE(6, 6, 0x78),
	AT91_SAMA7G5_CHAN_SINGLE(7, 7, 0x7c),
	AT91_SAMA7G5_CHAN_SINGLE(8, 8, 0x80),
	AT91_SAMA7G5_CHAN_SINGLE(9, 9, 0x84),
	AT91_SAMA7G5_CHAN_SINGLE(10, 10, 0x88),
	AT91_SAMA7G5_CHAN_SINGLE(11, 11, 0x8c),
	AT91_SAMA7G5_CHAN_SINGLE(12, 12, 0x90),
	AT91_SAMA7G5_CHAN_SINGLE(13, 13, 0x94),
	AT91_SAMA7G5_CHAN_SINGLE(14, 14, 0x98),
	AT91_SAMA7G5_CHAN_SINGLE(15, 15, 0x9c),
	AT91_SAMA7G5_CHAN_DIFF(16, 0, 1, 0x60),
	AT91_SAMA7G5_CHAN_DIFF(17, 2, 3, 0x68),
	AT91_SAMA7G5_CHAN_DIFF(18, 4, 5, 0x70),
	AT91_SAMA7G5_CHAN_DIFF(19, 6, 7, 0x78),
	AT91_SAMA7G5_CHAN_DIFF(20, 8, 9, 0x80),
	AT91_SAMA7G5_CHAN_DIFF(21, 10, 11, 0x88),
	AT91_SAMA7G5_CHAN_DIFF(22, 12, 13, 0x90),
	AT91_SAMA7G5_CHAN_DIFF(23, 14, 15, 0x98),
	IIO_CHAN_SOFT_TIMESTAMP(24),
	AT91_SAMA5D2_CHAN_TEMP(AT91_SAMA7G5_ADC_TEMP_CHANNEL, "temp", 0xdc),
};

static const struct iio_chan_spec at91_sama7d65_adc_channels[] = {
	AT91_SAMA7G5_CHAN_SINGLE(0, 0, 0x60),
	AT91_SAMA7G5_CHAN_SINGLE(1, 1, 0x64),
	AT91_SAMA7G5_CHAN_SINGLE(2, 2, 0x68),
	AT91_SAMA7G5_CHAN_SINGLE(3, 3, 0x6c),
	AT91_SAMA7G5_CHAN_SINGLE(4, 4, 0x70),
	AT91_SAMA7G5_CHAN_SINGLE(5, 5, 0x74),
	AT91_SAMA7G5_CHAN_SINGLE(6, 6, 0x78),
	AT91_SAMA7G5_CHAN_SINGLE(7, 7, 0x7c),
	AT91_SAMA7G5_CHAN_SINGLE(8, 8, 0x80),
	AT91_SAMA7G5_CHAN_SINGLE(9, 9, 0x84),
	AT91_SAMA7G5_CHAN_SINGLE(10, 10, 0x88),
	AT91_SAMA7G5_CHAN_SINGLE(11, 11, 0x8c),
	AT91_SAMA7G5_CHAN_SINGLE(12, 12, 0x90),
	AT91_SAMA7G5_CHAN_SINGLE(13, 13, 0x94),
	AT91_SAMA7G5_CHAN_SINGLE(14, 14, 0x98),
	AT91_SAMA7G5_CHAN_SINGLE(15, 15, 0x9c),
	/*
	 * This is commented due to a driver limitation. The driver currently
	 * does not support repetitive scan index. This is the case only for
	 * sama7d65 as it has more than 15 single channels
	 */
#if 0
	AT91_SAMA7G5_CHAN_SINGLE(16, 16, 0xa0),
	AT91_SAMA7G5_CHAN_SINGLE(17, 17, 0xa4),
	AT91_SAMA7G5_CHAN_SINGLE(18, 18, 0xa8),
	AT91_SAMA7G5_CHAN_SINGLE(19, 19, 0xac),
	AT91_SAMA7G5_CHAN_SINGLE(20, 20, 0xb0),
	AT91_SAMA7G5_CHAN_SINGLE(21, 21, 0xb4),
	AT91_SAMA7G5_CHAN_SINGLE(22, 22, 0xb8),
	AT91_SAMA7G5_CHAN_SINGLE(23, 23, 0xbc),
	AT91_SAMA7G5_CHAN_SINGLE(24, 24, 0xc0),
	AT91_SAMA7G5_CHAN_SINGLE(25, 25, 0xc4),
	AT91_SAMA7G5_CHAN_SINGLE(26, 26, 0xc8),
	AT91_SAMA7G5_CHAN_SINGLE(27, 27, 0xcc),
	AT91_SAMA7G5_CHAN_SINGLE(28, 28, 0xd0),
	AT91_SAMA7G5_CHAN_SINGLE(29, 29, 0xd4),
#endif
	AT91_SAMA7G5_CHAN_DIFF(16, 0, 1, 0x60),
	AT91_SAMA7G5_CHAN_DIFF(17, 2, 3, 0x68),
	AT91_SAMA7G5_CHAN_DIFF(18, 4, 5, 0x70),
	AT91_SAMA7G5_CHAN_DIFF(19, 6, 7, 0x78),
	AT91_SAMA7G5_CHAN_DIFF(20, 8, 9, 0x80),
	AT91_SAMA7G5_CHAN_DIFF(21, 10, 11, 0x88),
	AT91_SAMA7G5_CHAN_DIFF(22, 12, 13, 0x90),
	AT91_SAMA7G5_CHAN_DIFF(23, 14, 15, 0x98),
	AT91_SAMA7G5_CHAN_DIFF(24, 16, 17, 0xa0),
	AT91_SAMA7G5_CHAN_DIFF(25, 18, 19, 0xa8),
	AT91_SAMA7G5_CHAN_DIFF(26, 20, 21, 0xb0),
	AT91_SAMA7G5_CHAN_DIFF(27, 22, 23, 0xb8),
	AT91_SAMA7G5_CHAN_DIFF(28, 24, 25, 0xc0),
	AT91_SAMA7G5_CHAN_DIFF(29, 26, 27, 0xc8),
	AT91_SAMA7G5_CHAN_DIFF(30, 28, 29, 0xd0),
	AT91_SAMA5D2_CHAN_TEMP(AT91_SAMA7G5_ADC_TEMP_CHANNEL, "temp", 0xdc),
};

static const struct at91_adc_platform sama5d2_platform = {
	.layout = &sama5d2_layout,
	.adc_channels = &at91_sama5d2_adc_channels,
#define AT91_SAMA5D2_SINGLE_CHAN_CNT 12
#define AT91_SAMA5D2_DIFF_CHAN_CNT 6
	.nr_channels = AT91_SAMA5D2_SINGLE_CHAN_CNT +
		       AT91_SAMA5D2_DIFF_CHAN_CNT,
#define AT91_SAMA5D2_TOUCH_X_CHAN_IDX	(AT91_SAMA5D2_SINGLE_CHAN_CNT + \
					AT91_SAMA5D2_DIFF_CHAN_CNT * 2)
	.touch_chan_x = AT91_SAMA5D2_TOUCH_X_CHAN_IDX,
#define AT91_SAMA5D2_TOUCH_Y_CHAN_IDX	(AT91_SAMA5D2_TOUCH_X_CHAN_IDX + 1)
	.touch_chan_y = AT91_SAMA5D2_TOUCH_Y_CHAN_IDX,
#define AT91_SAMA5D2_TOUCH_P_CHAN_IDX	(AT91_SAMA5D2_TOUCH_Y_CHAN_IDX + 1)
	.touch_chan_p = AT91_SAMA5D2_TOUCH_P_CHAN_IDX,
#define AT91_SAMA5D2_MAX_CHAN_IDX	AT91_SAMA5D2_TOUCH_P_CHAN_IDX
	.max_channels = ARRAY_SIZE(at91_sama5d2_adc_channels),
	.max_index = AT91_SAMA5D2_MAX_CHAN_IDX,
#define AT91_SAMA5D2_HW_TRIG_CNT	3
	.hw_trig_cnt = AT91_SAMA5D2_HW_TRIG_CNT,
	.osr_mask = GENMASK(17, 16),
	.oversampling_avail = { 1, 4, 16, },
	.oversampling_avail_no = 3,
	.chan_realbits = 14,
	.temp_init = at91_adc_temp_sensor_init,
};

static const struct at91_adc_platform sama7g5_platform = {
	.layout = &sama7g5_layout,
	.adc_channels = &at91_sama7g5_adc_channels,
#define AT91_SAMA7G5_SINGLE_CHAN_CNT	16
#define AT91_SAMA7G5_DIFF_CHAN_CNT	8
#define AT91_SAMA7G5_TEMP_CHAN_CNT	1
	.nr_channels = AT91_SAMA7G5_SINGLE_CHAN_CNT +
		       AT91_SAMA7G5_DIFF_CHAN_CNT +
		       AT91_SAMA7G5_TEMP_CHAN_CNT,
#define AT91_SAMA7G5_MAX_CHAN_IDX	(AT91_SAMA7G5_SINGLE_CHAN_CNT + \
					AT91_SAMA7G5_DIFF_CHAN_CNT + \
					AT91_SAMA7G5_TEMP_CHAN_CNT)
	.max_channels = ARRAY_SIZE(at91_sama7g5_adc_channels),
	.max_index = AT91_SAMA7G5_MAX_CHAN_IDX,
#define AT91_SAMA7G5_HW_TRIG_CNT	3
	.hw_trig_cnt = AT91_SAMA7G5_HW_TRIG_CNT,
	.osr_mask = GENMASK(18, 16),
	.oversampling_avail = { 1, 4, 16, 64, 256, },
	.oversampling_avail_no = 5,
	.chan_realbits = 16,
	.temp_sensor = true,
	.temp_chan = AT91_SAMA7G5_ADC_TEMP_CHANNEL,
	.temp_init = at91_adc_temp_sensor_init,
};

static const struct at91_adc_platform sama7d65_platform = {
	.layout = &sama7g5_layout,
	.adc_channels = &at91_sama7d65_adc_channels,
#define AT91_SAMA7D65_SINGLE_CHAN_CNT	30
#define AT91_SAMA7D65_DIFF_CHAN_CNT	15
#define AT91_SAMA7D65_TEMP_CHAN_CNT	1
	.nr_channels = AT91_SAMA7D65_SINGLE_CHAN_CNT +
		       AT91_SAMA7D65_DIFF_CHAN_CNT +
		       AT91_SAMA7D65_TEMP_CHAN_CNT,
#define AT91_SAMA7D65_MAX_CHAN_IDX	(AT91_SAMA7D65_SINGLE_CHAN_CNT + \
					AT91_SAMA7D65_DIFF_CHAN_CNT + \
					AT91_SAMA7D65_TEMP_CHAN_CNT)
	.max_channels = ARRAY_SIZE(at91_sama7d65_adc_channels),
	.max_index = AT91_SAMA7D65_MAX_CHAN_IDX,
#define AT91_SAMA7G5_HW_TRIG_CNT	3
	.hw_trig_cnt = AT91_SAMA7G5_HW_TRIG_CNT,
	.osr_mask = GENMASK(18, 16),
	.oversampling_avail = { 1, 4, 16, 64, 256, },
	.oversampling_avail_no = 5,
	.chan_realbits = 16,
	.temp_sensor = true,
	.temp_chan = AT91_SAMA7G5_ADC_TEMP_CHANNEL,
	.temp_init = at91_sama7d65_adc_temp_sensor_init,
};

static int at91_adc_chan_xlate(struct iio_dev *indio_dev, int chan)
{
	int i;

	for (i = 0; i < indio_dev->num_channels; i++) {
		if (indio_dev->channels[i].scan_index == chan)
			return i;
	}
	return -EINVAL;
}

static inline struct iio_chan_spec const *
at91_adc_chan_get(struct iio_dev *indio_dev, int chan)
{
	int index = at91_adc_chan_xlate(indio_dev, chan);

	if (index < 0)
		return NULL;
	return indio_dev->channels + index;
}

static inline int at91_adc_fwnode_xlate(struct iio_dev *indio_dev,
					const struct fwnode_reference_args *iiospec)
{
	return at91_adc_chan_xlate(indio_dev, iiospec->args[0]);
}

static unsigned int at91_adc_active_scan_mask_to_reg(struct iio_dev *indio_dev)
{
	u32 mask = 0;
	u8 bit;
	struct at91_adc_state *st = iio_priv(indio_dev);

	for_each_set_bit(bit, indio_dev->active_scan_mask,
			 indio_dev->num_channels) {
		struct iio_chan_spec const *chan =
			 at91_adc_chan_get(indio_dev, bit);
		mask |= BIT(chan->channel);
	}

	return mask & GENMASK(st->soc_info.platform->nr_channels, 0);
}

static void at91_adc_cor(struct at91_adc_state *st,
			 struct iio_chan_spec const *chan)
{
	u32 cor, cur_cor;

	cor = BIT(chan->channel) | BIT(chan->channel2);

	cur_cor = at91_adc_readl(st, COR);
	cor <<= st->soc_info.platform->layout->COR_diff_offset;
	if (chan->differential)
		at91_adc_writel(st, COR, cur_cor | cor);
	else
		at91_adc_writel(st, COR, cur_cor & ~cor);
}

static void at91_adc_irq_status(struct at91_adc_state *st, u32 *status,
				u32 *eoc)
{
	*status = at91_adc_readl(st, ISR);
	if (st->soc_info.platform->layout->EOC_ISR)
		*eoc = at91_adc_readl(st, EOC_ISR);
	else
		*eoc = *status;
}

static void at91_adc_irq_mask(struct at91_adc_state *st, u32 *status, u32 *eoc)
{
	*status = at91_adc_readl(st, IMR);
	if (st->soc_info.platform->layout->EOC_IMR)
		*eoc = at91_adc_readl(st, EOC_IMR);
	else
		*eoc = *status;
}

static void at91_adc_eoc_dis(struct at91_adc_state *st, unsigned int channel)
{
	/*
	 * On some products having the EOC bits in a separate register,
	 * errata recommends not writing this register (EOC_IDR).
	 * On products having the EOC bits in the IDR register, it's fine to write it.
	 */
	if (!st->soc_info.platform->layout->EOC_IDR)
		at91_adc_writel(st, IDR, BIT(channel));
}

static void at91_adc_eoc_ena(struct at91_adc_state *st, unsigned int channel)
{
	if (!st->soc_info.platform->layout->EOC_IDR)
		at91_adc_writel(st, IER, BIT(channel));
	else
		at91_adc_writel(st, EOC_IER, BIT(channel));
}

static int at91_adc_config_emr(struct at91_adc_state *st,
			       u32 oversampling_ratio, u32 trackx)
{
	/* configure the extended mode register */
	unsigned int emr, osr;
	unsigned int osr_mask = st->soc_info.platform->osr_mask;
	int i, ret;

	/* Check against supported oversampling values. */
	for (i = 0; i < st->soc_info.platform->oversampling_avail_no; i++) {
		if (oversampling_ratio == st->soc_info.platform->oversampling_avail[i])
			break;
	}
	if (i == st->soc_info.platform->oversampling_avail_no)
		return -EINVAL;

	/* select oversampling ratio from configuration */
	switch (oversampling_ratio) {
	case 1:
		osr = AT91_SAMA5D2_EMR_OSR(AT91_SAMA5D2_EMR_OSR_1SAMPLES,
					   osr_mask);
		break;
	case 4:
		osr = AT91_SAMA5D2_EMR_OSR(AT91_SAMA5D2_EMR_OSR_4SAMPLES,
					   osr_mask);
		break;
	case 16:
		osr = AT91_SAMA5D2_EMR_OSR(AT91_SAMA5D2_EMR_OSR_16SAMPLES,
					   osr_mask);
		break;
	case 64:
		osr = AT91_SAMA5D2_EMR_OSR(AT91_SAMA5D2_EMR_OSR_64SAMPLES,
					   osr_mask);
		break;
	case 256:
		osr = AT91_SAMA5D2_EMR_OSR(AT91_SAMA5D2_EMR_OSR_256SAMPLES,
					   osr_mask);
		break;
	}

	ret = pm_runtime_resume_and_get(st->dev);
	if (ret < 0)
		return ret;

	emr = at91_adc_readl(st, EMR);
	/* select oversampling per single trigger event */
	emr |= AT91_SAMA5D2_EMR_ASTE(1);
	/* delete leftover content if it's the case */
	emr &= ~(osr_mask | AT91_SAMA5D2_TRACKX_MASK);
	/* Update osr and trackx. */
	emr |= osr | AT91_SAMA5D2_TRACKX(trackx);
	at91_adc_writel(st, EMR, emr);

	pm_runtime_mark_last_busy(st->dev);
	pm_runtime_put_autosuspend(st->dev);

	st->oversampling_ratio = oversampling_ratio;

	return 0;
}

static int at91_adc_adjust_val_osr(struct at91_adc_state *st, int *val)
{
	int nbits, diff;

	if (st->oversampling_ratio == 1)
		nbits = 12;
	else if (st->oversampling_ratio == 4)
		nbits = 13;
	else if (st->oversampling_ratio == 16)
		nbits = 14;
	else if (st->oversampling_ratio == 64)
		nbits = 15;
	else if (st->oversampling_ratio == 256)
		nbits = 16;
	else
		/* Should not happen. */
		return -EINVAL;

	/*
	 * We have nbits of real data and channel is registered as
	 * st->soc_info.platform->chan_realbits, so shift left diff bits.
	 */
	diff = st->soc_info.platform->chan_realbits - nbits;
	*val <<= diff;

	return IIO_VAL_INT;
}

static void at91_adc_adjust_val_osr_array(struct at91_adc_state *st, void *buf,
					  int len)
{
	int i = 0, val;
	u16 *buf_u16 = (u16 *) buf;

	/*
	 * We are converting each two bytes (each sample).
	 * First convert the byte based array to u16, and convert each sample
	 * separately.
	 * Each value is two bytes in an array of chars, so to not shift
	 * more than we need, save the value separately.
	 * len is in bytes, so divide by two to get number of samples.
	 */
	while (i < len / 2) {
		val = buf_u16[i];
		at91_adc_adjust_val_osr(st, &val);
		buf_u16[i] = val;
		i++;
	}
}

static int at91_adc_configure_touch(struct at91_adc_state *st, bool state)
{
	u32 clk_khz = st->current_sample_rate / 1000;
	int i = 0, ret;
	u16 pendbc;
	u32 tsmr, acr;

	if (state) {
		ret = pm_runtime_resume_and_get(st->dev);
		if (ret < 0)
			return ret;
	} else {
		/* disabling touch IRQs and setting mode to no touch enabled */
		at91_adc_writel(st, IDR,
				AT91_SAMA5D2_IER_PEN | AT91_SAMA5D2_IER_NOPEN);
		at91_adc_writel(st, TSMR, 0);

		pm_runtime_mark_last_busy(st->dev);
		pm_runtime_put_autosuspend(st->dev);
		return 0;
	}
	/*
	 * debounce time is in microseconds, we need it in milliseconds to
	 * multiply with kilohertz, so, divide by 1000, but after the multiply.
	 * round up to make sure pendbc is at least 1
	 */
	pendbc = round_up(AT91_SAMA5D2_TOUCH_PEN_DETECT_DEBOUNCE_US *
			  clk_khz / 1000, 1);

	/* get the required exponent */
	while (pendbc >> i++)
		;

	pendbc = i;

	tsmr = AT91_SAMA5D2_TSMR_TSMODE_4WIRE_PRESS;

	tsmr |= AT91_SAMA5D2_TSMR_TSAV(2) & AT91_SAMA5D2_TSMR_TSAV_MASK;
	tsmr |= AT91_SAMA5D2_TSMR_PENDBC(pendbc) &
		AT91_SAMA5D2_TSMR_PENDBC_MASK;
	tsmr |= AT91_SAMA5D2_TSMR_NOTSDMA;
	tsmr |= AT91_SAMA5D2_TSMR_PENDET_ENA;
	tsmr |= AT91_SAMA5D2_TSMR_TSFREQ(2) & AT91_SAMA5D2_TSMR_TSFREQ_MASK;

	at91_adc_writel(st, TSMR, tsmr);

	acr =  at91_adc_readl(st, ACR);
	acr &= ~AT91_SAMA5D2_ACR_PENDETSENS_MASK;
	acr |= 0x02 & AT91_SAMA5D2_ACR_PENDETSENS_MASK;
	at91_adc_writel(st, ACR, acr);

	/* Sample Period Time = (TRGPER + 1) / ADCClock */
	st->touch_st.sample_period_val =
				 round_up((AT91_SAMA5D2_TOUCH_SAMPLE_PERIOD_US *
				 clk_khz / 1000) - 1, 1);
	/* enable pen detect IRQ */
	at91_adc_writel(st, IER, AT91_SAMA5D2_IER_PEN);

	return 0;
}

static u16 at91_adc_touch_pos(struct at91_adc_state *st, int reg)
{
	u32 val = 0;
	u32 scale, result, pos;

	/*
	 * to obtain the actual position we must divide by scale
	 * and multiply with max, where
	 * max = 2^AT91_SAMA5D2_MAX_POS_BITS - 1
	 */
	/* first half of register is the x or y, second half is the scale */
	if (reg == st->soc_info.platform->layout->XPOSR)
		val = at91_adc_readl(st, XPOSR);
	else if (reg == st->soc_info.platform->layout->YPOSR)
		val = at91_adc_readl(st, YPOSR);

	if (!val)
		dev_dbg(&st->indio_dev->dev, "pos is 0\n");

	pos = val & AT91_SAMA5D2_XYZ_MASK;
	result = (pos << AT91_SAMA5D2_MAX_POS_BITS) - pos;
	scale = (val >> 16) & AT91_SAMA5D2_XYZ_MASK;
	if (scale == 0) {
		dev_err(&st->indio_dev->dev, "scale is 0\n");
		return 0;
	}
	result /= scale;

	return result;
}

static u16 at91_adc_touch_x_pos(struct at91_adc_state *st)
{
	st->touch_st.x_pos = at91_adc_touch_pos(st, st->soc_info.platform->layout->XPOSR);
	return st->touch_st.x_pos;
}

static u16 at91_adc_touch_y_pos(struct at91_adc_state *st)
{
	return at91_adc_touch_pos(st, st->soc_info.platform->layout->YPOSR);
}

static u16 at91_adc_touch_pressure(struct at91_adc_state *st)
{
	u32 val;
	u32 z1, z2;
	u32 pres;
	u32 rxp = 1;
	u32 factor = 1000;

	/* calculate the pressure */
	val = at91_adc_readl(st, PRESSR);
	z1 = val & AT91_SAMA5D2_XYZ_MASK;
	z2 = (val >> 16) & AT91_SAMA5D2_XYZ_MASK;

	if (z1 != 0)
		pres = rxp * (st->touch_st.x_pos * factor / 1024) *
			(z2 * factor / z1 - factor) /
			factor;
	else
		pres = 0xFFFF;       /* no pen contact */

	/*
	 * The pressure from device grows down, minimum is 0xFFFF, maximum 0x0.
	 * We compute it this way, but let's return it in the expected way,
	 * growing from 0 to 0xFFFF.
	 */
	return 0xFFFF - pres;
}

static int at91_adc_read_position(struct at91_adc_state *st, int chan, u16 *val)
{
	*val = 0;
	if (!st->touch_st.touching)
		return -ENODATA;
	if (chan == st->soc_info.platform->touch_chan_x)
		*val = at91_adc_touch_x_pos(st);
	else if (chan == st->soc_info.platform->touch_chan_y)
		*val = at91_adc_touch_y_pos(st);
	else
		return -ENODATA;

	return IIO_VAL_INT;
}

static int at91_adc_read_pressure(struct at91_adc_state *st, int chan, u16 *val)
{
	*val = 0;
	if (!st->touch_st.touching)
		return -ENODATA;
	if (chan == st->soc_info.platform->touch_chan_p)
		*val = at91_adc_touch_pressure(st);
	else
		return -ENODATA;

	return IIO_VAL_INT;
}

static void at91_adc_configure_trigger_registers(struct at91_adc_state *st,
						 bool state)
{
	u32 status = at91_adc_readl(st, TRGR);

	/* clear TRGMOD */
	status &= ~AT91_SAMA5D2_TRGR_TRGMOD_MASK;

	if (state)
		status |= st->selected_trig->trgmod_value;

	/* set/unset hw trigger */
	at91_adc_writel(st, TRGR, status);
}

static int at91_adc_configure_trigger(struct iio_trigger *trig, bool state)
{
	struct iio_dev *indio = iio_trigger_get_drvdata(trig);
	struct at91_adc_state *st = iio_priv(indio);
	int ret;

	if (state) {
		ret = pm_runtime_resume_and_get(st->dev);
		if (ret < 0)
			return ret;
	}

	at91_adc_configure_trigger_registers(st, state);

	if (!state) {
		pm_runtime_mark_last_busy(st->dev);
		pm_runtime_put_autosuspend(st->dev);
	}

	return 0;
}

static void at91_adc_reenable_trigger(struct iio_trigger *trig)
{
	struct iio_dev *indio = iio_trigger_get_drvdata(trig);
	struct at91_adc_state *st = iio_priv(indio);

	/* if we are using DMA, we must not reenable irq after each trigger */
	if (st->dma_st.dma_chan)
		return;

	enable_irq(st->irq);

	/* Needed to ACK the DRDY interruption */
	at91_adc_readl(st, LCDR);
}

static const struct iio_trigger_ops at91_adc_trigger_ops = {
	.set_trigger_state = &at91_adc_configure_trigger,
	.reenable = &at91_adc_reenable_trigger,
	.validate_device = iio_trigger_validate_own_device,
};

static int at91_adc_dma_size_done(struct at91_adc_state *st)
{
	struct dma_tx_state state;
	enum dma_status status;
	int i, size;

	status = dmaengine_tx_status(st->dma_st.dma_chan,
				     st->dma_st.dma_chan->cookie,
				     &state);
	if (status != DMA_IN_PROGRESS)
		return 0;

	/* Transferred length is size in bytes from end of buffer */
	i = st->dma_st.rx_buf_sz - state.residue;

	/* Return available bytes */
	if (i >= st->dma_st.buf_idx)
		size = i - st->dma_st.buf_idx;
	else
		size = st->dma_st.rx_buf_sz + i - st->dma_st.buf_idx;
	return size;
}

static void at91_dma_buffer_done(void *data)
{
	struct iio_dev *indio_dev = data;

	iio_trigger_poll_nested(indio_dev->trig);
}

static int at91_adc_dma_start(struct iio_dev *indio_dev)
{
	struct at91_adc_state *st = iio_priv(indio_dev);
	struct dma_async_tx_descriptor *desc;
	dma_cookie_t cookie;
	int ret;
	u8 bit;

	if (!st->dma_st.dma_chan)
		return 0;

	/* we start a new DMA, so set buffer index to start */
	st->dma_st.buf_idx = 0;

	/*
	 * compute buffer size w.r.t. watermark and enabled channels.
	 * scan_bytes is aligned so we need an exact size for DMA
	 */
	st->dma_st.rx_buf_sz = 0;

	for_each_set_bit(bit, indio_dev->active_scan_mask,
			 indio_dev->num_channels) {
		struct iio_chan_spec const *chan =
					 at91_adc_chan_get(indio_dev, bit);

		if (!chan)
			continue;

		st->dma_st.rx_buf_sz += chan->scan_type.storagebits / 8;
	}
	st->dma_st.rx_buf_sz *= st->dma_st.watermark;

	/* Prepare a DMA cyclic transaction */
	desc = dmaengine_prep_dma_cyclic(st->dma_st.dma_chan,
					 st->dma_st.rx_dma_buf,
					 st->dma_st.rx_buf_sz,
					 st->dma_st.rx_buf_sz / 2,
					 DMA_DEV_TO_MEM, DMA_PREP_INTERRUPT);

	if (!desc) {
		dev_err(&indio_dev->dev, "cannot prepare DMA cyclic\n");
		return -EBUSY;
	}

	desc->callback = at91_dma_buffer_done;
	desc->callback_param = indio_dev;

	cookie = dmaengine_submit(desc);
	ret = dma_submit_error(cookie);
	if (ret) {
		dev_err(&indio_dev->dev, "cannot submit DMA cyclic\n");
		dmaengine_terminate_async(st->dma_st.dma_chan);
		return ret;
	}

	/* enable general overrun error signaling */
	at91_adc_writel(st, IER, AT91_SAMA5D2_IER_GOVRE);
	/* Issue pending DMA requests */
	dma_async_issue_pending(st->dma_st.dma_chan);

	/* consider current time as DMA start time for timestamps */
	st->dma_st.dma_ts = iio_get_time_ns(indio_dev);

	dev_dbg(&indio_dev->dev, "DMA cyclic started\n");

	return 0;
}

static bool at91_adc_buffer_check_use_irq(struct iio_dev *indio,
					  struct at91_adc_state *st)
{
	/* if using DMA, we do not use our own IRQ (we use DMA-controller) */
	if (st->dma_st.dma_chan)
		return false;
	/* if the trigger is not ours, then it has its own IRQ */
	if (iio_trigger_validate_own_device(indio->trig, indio))
		return false;
	return true;
}

static bool at91_adc_current_chan_is_touch(struct iio_dev *indio_dev)
{
	struct at91_adc_state *st = iio_priv(indio_dev);

	return !!bitmap_subset(indio_dev->active_scan_mask,
			       &st->touch_st.channels_bitmask,
			       st->soc_info.platform->max_index + 1);
}

static int at91_adc_buffer_prepare(struct iio_dev *indio_dev)
{
	int ret;
	u8 bit;
	struct at91_adc_state *st = iio_priv(indio_dev);

	/* check if we are enabling triggered buffer or the touchscreen */
	if (at91_adc_current_chan_is_touch(indio_dev))
		return at91_adc_configure_touch(st, true);

	/* if we are not in triggered mode, we cannot enable the buffer. */
	if (!(iio_device_get_current_mode(indio_dev) & INDIO_ALL_TRIGGERED_MODES))
		return -EINVAL;

	ret = pm_runtime_resume_and_get(st->dev);
	if (ret < 0)
		return ret;

	/* we continue with the triggered buffer */
	ret = at91_adc_dma_start(indio_dev);
	if (ret) {
		dev_err(&indio_dev->dev, "buffer prepare failed\n");
		goto pm_runtime_put;
	}

	for_each_set_bit(bit, indio_dev->active_scan_mask,
			 indio_dev->num_channels) {
		struct iio_chan_spec const *chan =
					at91_adc_chan_get(indio_dev, bit);
		if (!chan)
			continue;
		/* these channel types cannot be handled by this trigger */
		if (chan->type == IIO_POSITIONRELATIVE ||
		    chan->type == IIO_PRESSURE ||
		    chan->type == IIO_TEMP)
			continue;

		at91_adc_cor(st, chan);

		at91_adc_writel(st, CHER, BIT(chan->channel));
	}

	if (at91_adc_buffer_check_use_irq(indio_dev, st))
		at91_adc_writel(st, IER, AT91_SAMA5D2_IER_DRDY);

pm_runtime_put:
	pm_runtime_mark_last_busy(st->dev);
	pm_runtime_put_autosuspend(st->dev);
	return ret;
}

static int at91_adc_buffer_postdisable(struct iio_dev *indio_dev)
{
	struct at91_adc_state *st = iio_priv(indio_dev);
	int ret;
	u8 bit;

	/* check if we are disabling triggered buffer or the touchscreen */
	if (at91_adc_current_chan_is_touch(indio_dev))
		return at91_adc_configure_touch(st, false);

	/* if we are not in triggered mode, nothing to do here */
	if (!(iio_device_get_current_mode(indio_dev) & INDIO_ALL_TRIGGERED_MODES))
		return -EINVAL;

	ret = pm_runtime_resume_and_get(st->dev);
	if (ret < 0)
		return ret;

	/*
	 * For each enable channel we must disable it in hardware.
	 * In the case of DMA, we must read the last converted value
	 * to clear EOC status and not get a possible interrupt later.
	 * This value is being read by DMA from LCDR anyway, so it's not lost.
	 */
	for_each_set_bit(bit, indio_dev->active_scan_mask,
			 indio_dev->num_channels) {
		struct iio_chan_spec const *chan =
					at91_adc_chan_get(indio_dev, bit);

		if (!chan)
			continue;
		/* these channel types are virtual, no need to do anything */
		if (chan->type == IIO_POSITIONRELATIVE ||
		    chan->type == IIO_PRESSURE ||
		    chan->type == IIO_TEMP)
			continue;

		at91_adc_writel(st, CHDR, BIT(chan->channel));

		if (st->dma_st.dma_chan)
			at91_adc_read_chan(st, chan->address);
	}

	if (at91_adc_buffer_check_use_irq(indio_dev, st))
		at91_adc_writel(st, IDR, AT91_SAMA5D2_IER_DRDY);

	/* read overflow register to clear possible overflow status */
	at91_adc_readl(st, OVER);

	/* if we are using DMA we must clear registers and end DMA */
	if (st->dma_st.dma_chan)
		dmaengine_terminate_sync(st->dma_st.dma_chan);

	pm_runtime_mark_last_busy(st->dev);
	pm_runtime_put_autosuspend(st->dev);

	return 0;
}

static const struct iio_buffer_setup_ops at91_buffer_setup_ops = {
	.postdisable = &at91_adc_buffer_postdisable,
};

static struct iio_trigger *at91_adc_allocate_trigger(struct iio_dev *indio,
						     char *trigger_name)
{
	struct iio_trigger *trig;
	int ret;

	trig = devm_iio_trigger_alloc(&indio->dev, "%s-dev%d-%s", indio->name,
				iio_device_id(indio), trigger_name);
	if (!trig)
		return ERR_PTR(-ENOMEM);

	trig->dev.parent = indio->dev.parent;
	iio_trigger_set_drvdata(trig, indio);
	trig->ops = &at91_adc_trigger_ops;

	ret = devm_iio_trigger_register(&indio->dev, trig);
	if (ret)
		return ERR_PTR(ret);

	return trig;
}

static void at91_adc_trigger_handler_nodma(struct iio_dev *indio_dev,
					   struct iio_poll_func *pf)
{
	struct at91_adc_state *st = iio_priv(indio_dev);
	int i = 0;
	int val;
	u8 bit;
	u32 mask = at91_adc_active_scan_mask_to_reg(indio_dev);
	unsigned int timeout = 50;
	u32 status, imr, eoc = 0, eoc_imr;

	/*
	 * Check if the conversion is ready. If not, wait a little bit, and
	 * in case of timeout exit with an error.
	 */
	while (((eoc & mask) != mask) && timeout) {
		at91_adc_irq_status(st, &status, &eoc);
		at91_adc_irq_mask(st, &imr, &eoc_imr);
		usleep_range(50, 100);
		timeout--;
	}

	/* Cannot read data, not ready. Continue without reporting data */
	if (!timeout)
		return;

	for_each_set_bit(bit, indio_dev->active_scan_mask,
			 indio_dev->num_channels) {
		struct iio_chan_spec const *chan =
					at91_adc_chan_get(indio_dev, bit);

		if (!chan)
			continue;
		/*
		 * Our external trigger only supports the voltage channels.
		 * In case someone requested a different type of channel
		 * just put zeroes to buffer.
		 * This should not happen because we check the scan mode
		 * and scan mask when we enable the buffer, and we don't allow
		 * the buffer to start with a mixed mask (voltage and something
		 * else).
		 * Thus, emit a warning.
		 */
		if (chan->type == IIO_VOLTAGE) {
			val = at91_adc_read_chan(st, chan->address);
			at91_adc_adjust_val_osr(st, &val);
			st->buffer[i] = val;
		} else {
			st->buffer[i] = 0;
			WARN(true, "This trigger cannot handle this type of channel");
		}
		i++;
	}
	iio_push_to_buffers_with_timestamp(indio_dev, st->buffer,
					   pf->timestamp);
}

static void at91_adc_trigger_handler_dma(struct iio_dev *indio_dev)
{
	struct at91_adc_state *st = iio_priv(indio_dev);
	int transferred_len = at91_adc_dma_size_done(st);
	s64 ns = iio_get_time_ns(indio_dev);
	s64 interval;
	int sample_index = 0, sample_count, sample_size;

	u32 status = at91_adc_readl(st, ISR);
	/* if we reached this point, we cannot sample faster */
	if (status & AT91_SAMA5D2_IER_GOVRE)
		pr_info_ratelimited("%s: conversion overrun detected\n",
				    indio_dev->name);

	sample_size = div_s64(st->dma_st.rx_buf_sz, st->dma_st.watermark);

	sample_count = div_s64(transferred_len, sample_size);

	/*
	 * interval between samples is total time since last transfer handling
	 * divided by the number of samples (total size divided by sample size)
	 */
	interval = div_s64((ns - st->dma_st.dma_ts), sample_count);

	while (transferred_len >= sample_size) {
		/*
		 * for all the values in the current sample,
		 * adjust the values inside the buffer for oversampling
		 */
		at91_adc_adjust_val_osr_array(st,
					&st->dma_st.rx_buf[st->dma_st.buf_idx],
					sample_size);

		iio_push_to_buffers_with_timestamp(indio_dev,
				(st->dma_st.rx_buf + st->dma_st.buf_idx),
				(st->dma_st.dma_ts + interval * sample_index));
		/* adjust remaining length */
		transferred_len -= sample_size;
		/* adjust buffer index */
		st->dma_st.buf_idx += sample_size;
		/* in case of reaching end of buffer, reset index */
		if (st->dma_st.buf_idx >= st->dma_st.rx_buf_sz)
			st->dma_st.buf_idx = 0;
		sample_index++;
	}
	/* adjust saved time for next transfer handling */
	st->dma_st.dma_ts = iio_get_time_ns(indio_dev);
}

static irqreturn_t at91_adc_trigger_handler(int irq, void *p)
{
	struct iio_poll_func *pf = p;
	struct iio_dev *indio_dev = pf->indio_dev;
	struct at91_adc_state *st = iio_priv(indio_dev);

	/*
	 * If it's not our trigger, start a conversion now, as we are
	 * actually polling the trigger now.
	 */
	if (iio_trigger_validate_own_device(indio_dev->trig, indio_dev))
		at91_adc_writel(st, CR, AT91_SAMA5D2_CR_START);

	if (st->dma_st.dma_chan)
		at91_adc_trigger_handler_dma(indio_dev);
	else
		at91_adc_trigger_handler_nodma(indio_dev, pf);

	iio_trigger_notify_done(indio_dev->trig);

	return IRQ_HANDLED;
}

static unsigned at91_adc_startup_time(unsigned startup_time_min,
				      unsigned adc_clk_khz)
{
	static const unsigned int startup_lookup[] = {
		  0,   8,  16,  24,
		 64,  80,  96, 112,
		512, 576, 640, 704,
		768, 832, 896, 960
		};
	unsigned ticks_min, i;

	/*
	 * Since the adc frequency is checked before, there is no reason
	 * to not meet the startup time constraint.
	 */

	ticks_min = startup_time_min * adc_clk_khz / 1000;
	for (i = 0; i < ARRAY_SIZE(startup_lookup); i++)
		if (startup_lookup[i] > ticks_min)
			break;

	return i;
}

static void at91_adc_setup_samp_freq(struct iio_dev *indio_dev, unsigned freq,
				     unsigned int startup_time,
				     unsigned int tracktim)
{
	struct at91_adc_state *st = iio_priv(indio_dev);
	unsigned f_per, prescal, startup, mr;
	int ret;

	f_per = clk_get_rate(st->per_clk);
	prescal = (f_per / (2 * freq)) - 1;

	startup = at91_adc_startup_time(startup_time, freq / 1000);

	ret = pm_runtime_resume_and_get(st->dev);
	if (ret < 0)
		return;

	mr = at91_adc_readl(st, MR);
	mr &= ~(AT91_SAMA5D2_MR_STARTUP_MASK | AT91_SAMA5D2_MR_PRESCAL_MASK);
	mr |= AT91_SAMA5D2_MR_STARTUP(startup);
	mr |= AT91_SAMA5D2_MR_PRESCAL(prescal);
	mr |= AT91_SAMA5D2_MR_TRACKTIM(tracktim);
	at91_adc_writel(st, MR, mr);

	pm_runtime_mark_last_busy(st->dev);
	pm_runtime_put_autosuspend(st->dev);

	dev_dbg(&indio_dev->dev, "freq: %u, startup: %u, prescal: %u, tracktim=%u\n",
		freq, startup, prescal, tracktim);
	st->current_sample_rate = freq;
}

static inline unsigned at91_adc_get_sample_freq(struct at91_adc_state *st)
{
	return st->current_sample_rate;
}

static void at91_adc_touch_data_handler(struct iio_dev *indio_dev)
{
	struct at91_adc_state *st = iio_priv(indio_dev);
	u8 bit;
	u16 val;
	int i = 0;

	for_each_set_bit(bit, indio_dev->active_scan_mask,
			 st->soc_info.platform->max_index + 1) {
		struct iio_chan_spec const *chan =
					 at91_adc_chan_get(indio_dev, bit);

		if (chan->type == IIO_POSITIONRELATIVE)
			at91_adc_read_position(st, chan->channel, &val);
		else if (chan->type == IIO_PRESSURE)
			at91_adc_read_pressure(st, chan->channel, &val);
		else
			continue;
		st->buffer[i] = val;
		i++;
	}
	/*
	 * Schedule work to push to buffers.
	 * This is intended to push to the callback buffer that another driver
	 * registered. We are still in a handler from our IRQ. If we push
	 * directly, it means the other driver has it's callback called
	 * from our IRQ context. Which is something we better avoid.
	 * Let's schedule it after our IRQ is completed.
	 */
	schedule_work(&st->touch_st.workq);
}

static void at91_adc_pen_detect_interrupt(struct at91_adc_state *st)
{
	at91_adc_writel(st, IDR, AT91_SAMA5D2_IER_PEN);
	at91_adc_writel(st, IER, AT91_SAMA5D2_IER_NOPEN |
			AT91_SAMA5D2_IER_XRDY | AT91_SAMA5D2_IER_YRDY |
			AT91_SAMA5D2_IER_PRDY);
	at91_adc_writel(st, TRGR, AT91_SAMA5D2_TRGR_TRGMOD_PERIODIC |
			AT91_SAMA5D2_TRGR_TRGPER(st->touch_st.sample_period_val));
	st->touch_st.touching = true;
}

static void at91_adc_no_pen_detect_interrupt(struct iio_dev *indio_dev)
{
	struct at91_adc_state *st = iio_priv(indio_dev);

	at91_adc_writel(st, TRGR, AT91_SAMA5D2_TRGR_TRGMOD_NO_TRIGGER);
	at91_adc_writel(st, IDR, AT91_SAMA5D2_IER_NOPEN |
			AT91_SAMA5D2_IER_XRDY | AT91_SAMA5D2_IER_YRDY |
			AT91_SAMA5D2_IER_PRDY);
	st->touch_st.touching = false;

	at91_adc_touch_data_handler(indio_dev);

	at91_adc_writel(st, IER, AT91_SAMA5D2_IER_PEN);
}

static void at91_adc_workq_handler(struct work_struct *workq)
{
	struct at91_adc_touch *touch_st = container_of(workq,
					struct at91_adc_touch, workq);
	struct at91_adc_state *st = container_of(touch_st,
					struct at91_adc_state, touch_st);
	struct iio_dev *indio_dev = st->indio_dev;

	iio_push_to_buffers(indio_dev, st->buffer);
}

static irqreturn_t at91_adc_interrupt(int irq, void *private)
{
	struct iio_dev *indio = private;
	struct at91_adc_state *st = iio_priv(indio);
	u32 status, eoc, imr, eoc_imr;
	u32 rdy_mask = AT91_SAMA5D2_IER_XRDY | AT91_SAMA5D2_IER_YRDY |
			AT91_SAMA5D2_IER_PRDY;

	at91_adc_irq_status(st, &status, &eoc);
	at91_adc_irq_mask(st, &imr, &eoc_imr);

	if (!(status & imr) && !(eoc & eoc_imr))
		return IRQ_NONE;
	if (status & AT91_SAMA5D2_IER_PEN) {
		/* pen detected IRQ */
		at91_adc_pen_detect_interrupt(st);
	} else if ((status & AT91_SAMA5D2_IER_NOPEN)) {
		/* nopen detected IRQ */
		at91_adc_no_pen_detect_interrupt(indio);
	} else if ((status & AT91_SAMA5D2_ISR_PENS) &&
		   ((status & rdy_mask) == rdy_mask)) {
		/* periodic trigger IRQ - during pen sense */
		at91_adc_touch_data_handler(indio);
	} else if (status & AT91_SAMA5D2_ISR_PENS) {
		/*
		 * touching, but the measurements are not ready yet.
		 * read and ignore.
		 */
		status = at91_adc_readl(st, XPOSR);
		status = at91_adc_readl(st, YPOSR);
		status = at91_adc_readl(st, PRESSR);
	} else if (iio_buffer_enabled(indio) &&
		   (status & AT91_SAMA5D2_IER_DRDY)) {
		/* triggered buffer without DMA */
		disable_irq_nosync(irq);
		iio_trigger_poll(indio->trig);
	} else if (iio_buffer_enabled(indio) && st->dma_st.dma_chan) {
		/* triggered buffer with DMA - should not happen */
		disable_irq_nosync(irq);
		WARN(true, "Unexpected irq occurred\n");
	} else if (!iio_buffer_enabled(indio)) {
		/* software requested conversion */
		st->conversion_value = at91_adc_read_chan(st, st->chan->address);
		st->conversion_done = true;
		wake_up_interruptible(&st->wq_data_available);
	}
	return IRQ_HANDLED;
}

/* This needs to be called with direct mode claimed and st->lock locked. */
static int at91_adc_read_info_raw(struct iio_dev *indio_dev,
				  struct iio_chan_spec const *chan, int *val)
{
	struct at91_adc_state *st = iio_priv(indio_dev);
	u16 tmp_val;
	int ret;

	ret = pm_runtime_resume_and_get(st->dev);
	if (ret < 0)
		return ret;

	/*
	 * Keep in mind that we cannot use software trigger or touchscreen
	 * if external trigger is enabled
	 */
	if (chan->type == IIO_POSITIONRELATIVE) {
		ret = at91_adc_read_position(st, chan->channel,
					     &tmp_val);
		*val = tmp_val;
		if (ret > 0)
			ret = at91_adc_adjust_val_osr(st, val);

		goto pm_runtime_put;
	}
	if (chan->type == IIO_PRESSURE) {
		ret = at91_adc_read_pressure(st, chan->channel,
					     &tmp_val);
		*val = tmp_val;
		if (ret > 0)
			ret = at91_adc_adjust_val_osr(st, val);

		goto pm_runtime_put;
	}

	/* in this case we have a voltage or temperature channel */

	st->chan = chan;

	at91_adc_cor(st, chan);
	at91_adc_writel(st, CHER, BIT(chan->channel));
	/*
	 * TEMPMR.TEMPON needs to update after CHER otherwise if none
	 * of the channels are enabled and TEMPMR.TEMPON = 1 will
	 * trigger DRDY interruption while preparing for temperature read.
	 */
	if (chan->type == IIO_TEMP)
		at91_adc_writel(st, TEMPMR, AT91_SAMA5D2_TEMPMR_TEMPON);
	at91_adc_eoc_ena(st, chan->channel);
	at91_adc_writel(st, CR, AT91_SAMA5D2_CR_START);

	ret = wait_event_interruptible_timeout(st->wq_data_available,
					       st->conversion_done,
					       msecs_to_jiffies(1000));
	if (ret == 0)
		ret = -ETIMEDOUT;

	if (ret > 0) {
		*val = st->conversion_value;
		ret = at91_adc_adjust_val_osr(st, val);
		if (chan->scan_type.sign == 's')
			*val = sign_extend32(*val,
					     chan->scan_type.realbits - 1);
		st->conversion_done = false;
	}

	at91_adc_eoc_dis(st, st->chan->channel);
	if (chan->type == IIO_TEMP)
		at91_adc_writel(st, TEMPMR, 0U);
	at91_adc_writel(st, CHDR, BIT(chan->channel));

	/* Needed to ACK the DRDY interruption */
	at91_adc_readl(st, LCDR);

pm_runtime_put:
	pm_runtime_mark_last_busy(st->dev);
	pm_runtime_put_autosuspend(st->dev);
	return ret;
}

static int at91_adc_read_info_locked(struct iio_dev *indio_dev,
				     struct iio_chan_spec const *chan, int *val)
{
	struct at91_adc_state *st = iio_priv(indio_dev);
	int ret;

	ret = iio_device_claim_direct_mode(indio_dev);
	if (ret)
		return ret;

	mutex_lock(&st->lock);
	ret = at91_adc_read_info_raw(indio_dev, chan, val);
	mutex_unlock(&st->lock);

	iio_device_release_direct_mode(indio_dev);

	return ret;
}

static void at91_adc_temp_sensor_configure(struct at91_adc_state *st,
					   bool start)
{
	u32 sample_rate, oversampling_ratio;
	u32 startup_time, tracktim, trackx;

	if (start) {
		/*
		 * Configure the sensor for best accuracy: 10MHz frequency,
		 * oversampling rate of 256, tracktim=0xf and trackx=1.
		 */
		sample_rate = 10 * MEGA;
		oversampling_ratio = 256;
		startup_time = AT91_SAMA5D2_MR_STARTUP_TS_MIN;
		tracktim = AT91_SAMA5D2_MR_TRACKTIM_TS;
		trackx = AT91_SAMA5D2_TRACKX_TS;

		st->temp_st.saved_sample_rate = st->current_sample_rate;
		st->temp_st.saved_oversampling = st->oversampling_ratio;
	} else {
		/* Go back to previous settings. */
		sample_rate = st->temp_st.saved_sample_rate;
		oversampling_ratio = st->temp_st.saved_oversampling;
		startup_time = st->soc_info.startup_time;
		tracktim = 0;
		trackx = 0;
	}

	at91_adc_setup_samp_freq(st->indio_dev, sample_rate, startup_time,
				 tracktim);
	at91_adc_config_emr(st, oversampling_ratio, trackx);
}

static int at91_adc_read_temp(struct iio_dev *indio_dev,
			      struct iio_chan_spec const *chan, int *val)
{
	struct at91_adc_state *st = iio_priv(indio_dev);
	struct at91_adc_temp_sensor_clb *clb = &st->soc_info.temp_sensor_clb;
	u64 div1, div2;
	u32 tmp;
	int ret, vbg, vtemp;

	ret = iio_device_claim_direct_mode(indio_dev);
	if (ret)
		return ret;
	mutex_lock(&st->lock);

	ret = pm_runtime_resume_and_get(st->dev);
	if (ret < 0)
		goto unlock;

	at91_adc_temp_sensor_configure(st, true);

	/* Read VBG. */
	tmp = at91_adc_readl(st, ACR);
	tmp |= AT91_SAMA5D2_ACR_SRCLCH;
	at91_adc_writel(st, ACR, tmp);
	ret = at91_adc_read_info_raw(indio_dev, chan, &vbg);
	if (ret < 0)
		goto restore_config;

	/* Read VTEMP. */
	tmp &= ~AT91_SAMA5D2_ACR_SRCLCH;
	at91_adc_writel(st, ACR, tmp);
	ret = at91_adc_read_info_raw(indio_dev, chan, &vtemp);

restore_config:
	/* Revert previous settings. */
	at91_adc_temp_sensor_configure(st, false);
	pm_runtime_mark_last_busy(st->dev);
	pm_runtime_put_autosuspend(st->dev);
unlock:
	mutex_unlock(&st->lock);
	iio_device_release_direct_mode(indio_dev);
	if (ret < 0)
		return ret;

	/*
	 * Temp[milli] = p1[milli] + (vtemp * clb->p6 - clb->p4 * vbg)/
	 *			     (vbg * AT91_ADC_TS_VTEMP_DT)
	 */
	div1 = DIV_ROUND_CLOSEST_ULL(((u64)vtemp * clb->p6), vbg);
	div1 = DIV_ROUND_CLOSEST_ULL((div1 * 1000), AT91_ADC_TS_VTEMP_DT);
	div2 = DIV_ROUND_CLOSEST_ULL((u64)clb->p4, AT91_ADC_TS_VTEMP_DT);
	div2 *= 1000;
	*val = clb->p1 + (int)div1 - (int)div2;

	return ret;
}

static int at91_adc_read_raw(struct iio_dev *indio_dev,
			     struct iio_chan_spec const *chan,
			     int *val, int *val2, long mask)
{
	struct at91_adc_state *st = iio_priv(indio_dev);

	switch (mask) {
	case IIO_CHAN_INFO_RAW:
		return at91_adc_read_info_locked(indio_dev, chan, val);

	case IIO_CHAN_INFO_SCALE:
		*val = st->vref_uv / 1000;
		if (chan->differential)
			*val *= 2;
		*val2 = chan->scan_type.realbits;
		return IIO_VAL_FRACTIONAL_LOG2;

	case IIO_CHAN_INFO_PROCESSED:
		if (chan->type != IIO_TEMP)
			return -EINVAL;
		return at91_adc_read_temp(indio_dev, chan, val);

	case IIO_CHAN_INFO_SAMP_FREQ:
		*val = at91_adc_get_sample_freq(st);
		return IIO_VAL_INT;

	case IIO_CHAN_INFO_OVERSAMPLING_RATIO:
		*val = st->oversampling_ratio;
		return IIO_VAL_INT;

	default:
		return -EINVAL;
	}
}

static int at91_adc_write_raw(struct iio_dev *indio_dev,
			      struct iio_chan_spec const *chan,
			      int val, int val2, long mask)
{
	struct at91_adc_state *st = iio_priv(indio_dev);
	int ret;

	switch (mask) {
	case IIO_CHAN_INFO_OVERSAMPLING_RATIO:
		/* if no change, optimize out */
		if (val == st->oversampling_ratio)
			return 0;

		ret = iio_device_claim_direct_mode(indio_dev);
		if (ret)
			return ret;
		mutex_lock(&st->lock);
		/* update ratio */
		ret = at91_adc_config_emr(st, val, 0);
		mutex_unlock(&st->lock);
		iio_device_release_direct_mode(indio_dev);
		return ret;
	case IIO_CHAN_INFO_SAMP_FREQ:
		if (val < st->soc_info.min_sample_rate ||
		    val > st->soc_info.max_sample_rate)
			return -EINVAL;

		ret = iio_device_claim_direct_mode(indio_dev);
		if (ret)
			return ret;
		mutex_lock(&st->lock);
		at91_adc_setup_samp_freq(indio_dev, val,
					 st->soc_info.startup_time, 0);
		mutex_unlock(&st->lock);
		iio_device_release_direct_mode(indio_dev);
		return 0;
	default:
		return -EINVAL;
	}
}

static int at91_adc_read_avail(struct iio_dev *indio_dev,
			       struct iio_chan_spec const *chan,
			       const int **vals, int *type, int *length,
			       long mask)
{
	struct at91_adc_state *st = iio_priv(indio_dev);

	switch (mask) {
	case IIO_CHAN_INFO_OVERSAMPLING_RATIO:
		*vals = (int *)st->soc_info.platform->oversampling_avail;
		*type = IIO_VAL_INT;
		*length = st->soc_info.platform->oversampling_avail_no;
		return IIO_AVAIL_LIST;
	default:
		return -EINVAL;
	}
}

static void at91_adc_dma_init(struct at91_adc_state *st)
{
	struct device *dev = &st->indio_dev->dev;
	struct dma_slave_config config = {0};
	/* we have 2 bytes for each channel */
	unsigned int sample_size = st->soc_info.platform->nr_channels * 2;
	/*
	 * We make the buffer double the size of the fifo,
	 * such that DMA uses one half of the buffer (full fifo size)
	 * and the software uses the other half to read/write.
	 */
	unsigned int pages = DIV_ROUND_UP(AT91_HWFIFO_MAX_SIZE *
					  sample_size * 2, PAGE_SIZE);

	if (st->dma_st.dma_chan)
		return;

	st->dma_st.dma_chan = dma_request_chan(dev, "rx");
	if (IS_ERR(st->dma_st.dma_chan))  {
		dev_info(dev, "can't get DMA channel\n");
		st->dma_st.dma_chan = NULL;
		goto dma_exit;
	}

	st->dma_st.rx_buf = dma_alloc_coherent(st->dma_st.dma_chan->device->dev,
					       pages * PAGE_SIZE,
					       &st->dma_st.rx_dma_buf,
					       GFP_KERNEL);
	if (!st->dma_st.rx_buf) {
		dev_info(dev, "can't allocate coherent DMA area\n");
		goto dma_chan_disable;
	}

	/* Configure DMA channel to read data register */
	config.direction = DMA_DEV_TO_MEM;
	config.src_addr = (phys_addr_t)(st->dma_st.phys_addr
			  + st->soc_info.platform->layout->LCDR);
	config.src_addr_width = DMA_SLAVE_BUSWIDTH_2_BYTES;
	config.src_maxburst = 1;
	config.dst_maxburst = 1;

	if (dmaengine_slave_config(st->dma_st.dma_chan, &config)) {
		dev_info(dev, "can't configure DMA slave\n");
		goto dma_free_area;
	}

	dev_info(dev, "using %s for rx DMA transfers\n",
		 dma_chan_name(st->dma_st.dma_chan));

	return;

dma_free_area:
	dma_free_coherent(st->dma_st.dma_chan->device->dev, pages * PAGE_SIZE,
			  st->dma_st.rx_buf, st->dma_st.rx_dma_buf);
dma_chan_disable:
	dma_release_channel(st->dma_st.dma_chan);
	st->dma_st.dma_chan = NULL;
dma_exit:
	dev_info(dev, "continuing without DMA support\n");
}

static void at91_adc_dma_disable(struct at91_adc_state *st)
{
	struct device *dev = &st->indio_dev->dev;
	/* we have 2 bytes for each channel */
	unsigned int sample_size = st->soc_info.platform->nr_channels * 2;
	unsigned int pages = DIV_ROUND_UP(AT91_HWFIFO_MAX_SIZE *
					  sample_size * 2, PAGE_SIZE);

	/* if we are not using DMA, just return */
	if (!st->dma_st.dma_chan)
		return;

	/* wait for all transactions to be terminated first*/
	dmaengine_terminate_sync(st->dma_st.dma_chan);

	dma_free_coherent(st->dma_st.dma_chan->device->dev, pages * PAGE_SIZE,
			  st->dma_st.rx_buf, st->dma_st.rx_dma_buf);
	dma_release_channel(st->dma_st.dma_chan);
	st->dma_st.dma_chan = NULL;

	dev_info(dev, "continuing without DMA support\n");
}

static int at91_adc_set_watermark(struct iio_dev *indio_dev, unsigned int val)
{
	struct at91_adc_state *st = iio_priv(indio_dev);
	int ret;

	if (val > AT91_HWFIFO_MAX_SIZE)
		val = AT91_HWFIFO_MAX_SIZE;

	if (!st->selected_trig->hw_trig) {
		dev_dbg(&indio_dev->dev, "we need hw trigger for DMA\n");
		return 0;
	}

	dev_dbg(&indio_dev->dev, "new watermark is %u\n", val);
	st->dma_st.watermark = val;

	/*
	 * The logic here is: if we have watermark 1, it means we do
	 * each conversion with it's own IRQ, thus we don't need DMA.
	 * If the watermark is higher, we do DMA to do all the transfers in bulk
	 */

	if (val == 1)
		at91_adc_dma_disable(st);
	else if (val > 1)
		at91_adc_dma_init(st);

	/*
	 * We can start the DMA only after setting the watermark and
	 * having the DMA initialization completed
	 */
	ret = at91_adc_buffer_prepare(indio_dev);
	if (ret)
		at91_adc_dma_disable(st);

	return ret;
}

static int at91_adc_update_scan_mode(struct iio_dev *indio_dev,
				     const unsigned long *scan_mask)
{
	struct at91_adc_state *st = iio_priv(indio_dev);

	if (bitmap_subset(scan_mask, &st->touch_st.channels_bitmask,
			  st->soc_info.platform->max_index + 1))
		return 0;
	/*
	 * if the new bitmap is a combination of touchscreen and regular
	 * channels, then we are not fine
	 */
	if (bitmap_intersects(&st->touch_st.channels_bitmask, scan_mask,
			      st->soc_info.platform->max_index + 1))
		return -EINVAL;
	return 0;
}

static void at91_adc_hw_init(struct iio_dev *indio_dev)
{
	struct at91_adc_state *st = iio_priv(indio_dev);

	at91_adc_writel(st, CR, AT91_SAMA5D2_CR_SWRST);
	if (st->soc_info.platform->layout->EOC_IDR)
		at91_adc_writel(st, EOC_IDR, 0xffffffff);
	at91_adc_writel(st, IDR, 0xffffffff);
	/*
	 * Transfer field must be set to 2 according to the datasheet and
	 * allows different analog settings for each channel.
	 */
	at91_adc_writel(st, MR,
			AT91_SAMA5D2_MR_TRANSFER(2) | AT91_SAMA5D2_MR_ANACH);

	at91_adc_setup_samp_freq(indio_dev, st->soc_info.min_sample_rate,
				 st->soc_info.startup_time, 0);

	/* configure extended mode register */
	at91_adc_config_emr(st, st->oversampling_ratio, 0);
}

static ssize_t at91_adc_get_fifo_state(struct device *dev,
				       struct device_attribute *attr, char *buf)
{
	struct iio_dev *indio_dev = dev_to_iio_dev(dev);
	struct at91_adc_state *st = iio_priv(indio_dev);

	return sysfs_emit(buf, "%d\n", !!st->dma_st.dma_chan);
}

static ssize_t at91_adc_get_watermark(struct device *dev,
				      struct device_attribute *attr, char *buf)
{
	struct iio_dev *indio_dev = dev_to_iio_dev(dev);
	struct at91_adc_state *st = iio_priv(indio_dev);

	return sysfs_emit(buf, "%d\n", st->dma_st.watermark);
}

static IIO_DEVICE_ATTR(hwfifo_enabled, 0444,
		       at91_adc_get_fifo_state, NULL, 0);
static IIO_DEVICE_ATTR(hwfifo_watermark, 0444,
		       at91_adc_get_watermark, NULL, 0);

IIO_STATIC_CONST_DEVICE_ATTR(hwfifo_watermark_min, "2");
IIO_STATIC_CONST_DEVICE_ATTR(hwfifo_watermark_max, AT91_HWFIFO_MAX_SIZE_STR);

static const struct iio_dev_attr *at91_adc_fifo_attributes[] = {
	&iio_dev_attr_hwfifo_watermark_min,
	&iio_dev_attr_hwfifo_watermark_max,
	&iio_dev_attr_hwfifo_watermark,
	&iio_dev_attr_hwfifo_enabled,
	NULL,
};

static const struct iio_info at91_adc_info = {
	.read_avail = &at91_adc_read_avail,
	.read_raw = &at91_adc_read_raw,
	.write_raw = &at91_adc_write_raw,
	.update_scan_mode = &at91_adc_update_scan_mode,
	.fwnode_xlate = &at91_adc_fwnode_xlate,
	.hwfifo_set_watermark = &at91_adc_set_watermark,
};

static int at91_adc_buffer_and_trigger_init(struct device *dev,
					    struct iio_dev *indio)
{
	struct at91_adc_state *st = iio_priv(indio);
	const struct iio_dev_attr **fifo_attrs;
	int ret;

	if (st->selected_trig->hw_trig)
		fifo_attrs = at91_adc_fifo_attributes;
	else
		fifo_attrs = NULL;

	ret = devm_iio_triggered_buffer_setup_ext(&indio->dev, indio,
		&iio_pollfunc_store_time, &at91_adc_trigger_handler,
		IIO_BUFFER_DIRECTION_IN, &at91_buffer_setup_ops, fifo_attrs);
	if (ret < 0) {
		dev_err(dev, "couldn't initialize the buffer.\n");
		return ret;
	}

	if (!st->selected_trig->hw_trig)
		return 0;

	st->trig = at91_adc_allocate_trigger(indio, st->selected_trig->name);
	if (IS_ERR(st->trig)) {
		dev_err(dev, "could not allocate trigger\n");
		return PTR_ERR(st->trig);
	}

	/*
	 * Initially the iio buffer has a length of 2 and
	 * a watermark of 1
	 */
	st->dma_st.watermark = 1;

	return 0;
}

static int at91_adc_temp_sensor_init(struct at91_adc_state *st,
				     struct device *dev)
{
	struct at91_adc_temp_sensor_clb *clb = &st->soc_info.temp_sensor_clb;
	struct nvmem_cell *temp_calib;
	u32 *buf;
	size_t len;
	int ret = 0;

	if (!st->soc_info.platform->temp_sensor)
		return 0;

	/* Get the calibration data from NVMEM. */
	temp_calib = devm_nvmem_cell_get(dev, "temperature_calib");
	if (IS_ERR(temp_calib)) {
		ret = PTR_ERR(temp_calib);
		if (ret != -ENOENT)
			dev_err(dev, "Failed to get temperature_calib cell!\n");
		return ret;
	}

	buf = nvmem_cell_read(temp_calib, &len);
	if (IS_ERR(buf)) {
		dev_err(dev, "Failed to read calibration data!\n");
		return PTR_ERR(buf);
	}
	if (len < AT91_ADC_TS_CLB_IDX_MAX * 4  || buf[0] != AT91_TEMP_CALIB_TAG) {
		dev_err(dev, "Invalid calibration data!\n");
		ret = -EINVAL;
		goto free_buf;
	}

	/* Store calibration data for later use. */
	clb->p1 = buf[AT91_ADC_TS_CLB_IDX_P1];
	clb->p4 = buf[AT91_ADC_TS_CLB_IDX_P4];
	clb->p6 = buf[AT91_ADC_TS_CLB_IDX_P6];

	/*
	 * We prepare here the conversion to milli to avoid doing it on hotpath.
	 */
	clb->p1 = clb->p1 * 1000;

free_buf:
	kfree(buf);
	return ret;
}

static int at91_sama7d65_adc_temp_sensor_init(struct at91_adc_state *st,
					      struct device *dev)
{
	struct at91_adc_temp_sensor_clb *clb = &st->soc_info.temp_sensor_clb;
	struct device_node *np = dev->of_node;
	struct gen_pool *sram_ts_clb_pool_code = NULL;
	unsigned long sram_ts_clb_virt_addr = 0;
	struct nvmem_cell *temp_calib;
	u32 *buf = NULL;
	size_t len;
	int ret = 0;

	if (!st->soc_info.platform->temp_sensor)
		return 0;

	if (device_property_read_bool(dev, "microchip,calib-on-sram")) {
		/* Get the calibration data from the OTP copy on SRAM0. */
		sram_ts_clb_pool_code = of_gen_pool_get(np, "sram", 0);
		if (!sram_ts_clb_pool_code) {
			dev_err(dev, "Failed to get temp calib data from SRAM!\n");
			return -ENODEV;
		}

		sram_ts_clb_virt_addr = gen_pool_alloc(sram_ts_clb_pool_code,
						       AT91_SAMA7D65_ADC_TS_CLB_IDX_MAX
						       * sizeof(u32));
		if (!sram_ts_clb_virt_addr) {
			dev_err(dev, "Failed to read calibration data from SRAM\n");
			return -ENOMEM;
		}

		buf = kzalloc((AT91_SAMA7D65_ADC_TS_CLB_IDX_MAX * sizeof(u32)),
			      GFP_KERNEL);
		if (IS_ERR(buf)) {
			dev_err(dev, "Cannot allocate memory for Calibration data!\n");
			return PTR_ERR(buf);
		}

		memcpy(buf, (void *)sram_ts_clb_virt_addr,
		       (AT91_SAMA7D65_ADC_TS_CLB_IDX_MAX * sizeof(u32)));

		if (buf[0] != AT91_TEMP_CALIB_TAG) {
			dev_err(dev, "Invalid calibration data!\n");
			ret = -EINVAL;
			goto free_buf;
		}
	} else {
		/* Get the calibration data from NVMEM. */
		temp_calib = devm_nvmem_cell_get(dev, "temperature_calib");
		if (IS_ERR(temp_calib)) {
			ret = PTR_ERR(temp_calib);
			if (ret != -ENOENT)
				dev_err(dev, "Failed to get temperature_calib cell!\n");
			return ret;
		}

		buf = nvmem_cell_read(temp_calib, &len);
		if (IS_ERR(buf)) {
			dev_err(dev, "Failed to read calibration data!\n");
			return PTR_ERR(buf);
		}

		if (len < AT91_SAMA7D65_ADC_TS_CLB_IDX_MAX * sizeof(u32) ||
		    buf[0] != AT91_TEMP_CALIB_TAG) {
			dev_err(dev, "Invalid calibration data!\n");
			ret = -EINVAL;
			goto free_buf;
		}
	}

	/* Store calibration data for later use. */
	clb->p1 = buf[AT91_SAMA7D65_ADC_TS_CLB_IDX_P1];
	clb->p4 = buf[AT91_SAMA7D65_ADC_TS_CLB_IDX_P4];
	clb->p6 = buf[AT91_SAMA7D65_ADC_TS_CLB_IDX_P6];

	/*
	 * We prepare here the conversion to milli from micro to avoid
	 * doing it on hotpath.
	 */
	clb->p1 = clb->p1 / 1000;

free_buf:
	if (sram_ts_clb_virt_addr) {
		gen_pool_free(sram_ts_clb_pool_code,
			      sram_ts_clb_virt_addr,
			      AT91_SAMA7D65_ADC_TS_CLB_IDX_MAX * sizeof(u32));
	}
	kfree(buf);
	return ret;
}

static int at91_adc_probe(struct platform_device *pdev)
{
	struct device *dev = &pdev->dev;
	struct iio_dev *indio_dev;
	struct at91_adc_state *st;
	struct resource	*res;
	int ret, i, num_channels;
	u32 edge_type = IRQ_TYPE_NONE;

	indio_dev = devm_iio_device_alloc(&pdev->dev, sizeof(*st));
	if (!indio_dev)
		return -ENOMEM;

	st = iio_priv(indio_dev);
	st->indio_dev = indio_dev;

	st->soc_info.platform = device_get_match_data(dev);

	ret = st->soc_info.platform->temp_init(st, &pdev->dev);
	/* Don't register temperature channel if initialization failed. */
	if (ret)
		num_channels = st->soc_info.platform->max_channels - 1;
	else
		num_channels = st->soc_info.platform->max_channels;

	indio_dev->name = dev_name(&pdev->dev);
	indio_dev->modes = INDIO_DIRECT_MODE | INDIO_BUFFER_SOFTWARE;
	indio_dev->info = &at91_adc_info;
	indio_dev->channels = *st->soc_info.platform->adc_channels;
	indio_dev->num_channels = num_channels;

	bitmap_set(&st->touch_st.channels_bitmask,
		   st->soc_info.platform->touch_chan_x, 1);
	bitmap_set(&st->touch_st.channels_bitmask,
		   st->soc_info.platform->touch_chan_y, 1);
	bitmap_set(&st->touch_st.channels_bitmask,
		   st->soc_info.platform->touch_chan_p, 1);

	st->oversampling_ratio = 1;

	ret = device_property_read_u32(dev, "atmel,min-sample-rate-hz",
				       &st->soc_info.min_sample_rate);
	if (ret) {
		dev_err(&pdev->dev,
			"invalid or missing value for atmel,min-sample-rate-hz\n");
		return ret;
	}

	ret = device_property_read_u32(dev, "atmel,max-sample-rate-hz",
				       &st->soc_info.max_sample_rate);
	if (ret) {
		dev_err(&pdev->dev,
			"invalid or missing value for atmel,max-sample-rate-hz\n");
		return ret;
	}

	ret = device_property_read_u32(dev, "atmel,startup-time-ms",
				       &st->soc_info.startup_time);
	if (ret) {
		dev_err(&pdev->dev,
			"invalid or missing value for atmel,startup-time-ms\n");
		return ret;
	}

	ret = device_property_read_u32(dev, "atmel,trigger-edge-type",
				       &edge_type);
	if (ret) {
		dev_dbg(&pdev->dev,
			"atmel,trigger-edge-type not specified, only software trigger available\n");
	}

	st->selected_trig = NULL;

	/* find the right trigger, or no trigger at all */
	for (i = 0; i < st->soc_info.platform->hw_trig_cnt + 1; i++)
		if (at91_adc_trigger_list[i].edge_type == edge_type) {
			st->selected_trig = &at91_adc_trigger_list[i];
			break;
		}

	if (!st->selected_trig) {
		dev_err(&pdev->dev, "invalid external trigger edge value\n");
		return -EINVAL;
	}

	init_waitqueue_head(&st->wq_data_available);
	mutex_init(&st->lock);
	INIT_WORK(&st->touch_st.workq, at91_adc_workq_handler);

	st->base = devm_platform_get_and_ioremap_resource(pdev, 0, &res);
	if (IS_ERR(st->base))
		return PTR_ERR(st->base);

	/* if we plan to use DMA, we need the physical address of the regs */
	st->dma_st.phys_addr = res->start;

	st->irq = platform_get_irq(pdev, 0);
	if (st->irq < 0)
		return st->irq;

	st->per_clk = devm_clk_get(&pdev->dev, "adc_clk");
	if (IS_ERR(st->per_clk))
		return PTR_ERR(st->per_clk);

	st->reg = devm_regulator_get(&pdev->dev, "vddana");
	if (IS_ERR(st->reg))
		return PTR_ERR(st->reg);

	st->vref = devm_regulator_get(&pdev->dev, "vref");
	if (IS_ERR(st->vref))
		return PTR_ERR(st->vref);

	ret = devm_request_irq(&pdev->dev, st->irq, at91_adc_interrupt, 0,
			       pdev->dev.driver->name, indio_dev);
	if (ret)
		return ret;

	ret = regulator_enable(st->reg);
	if (ret)
		return ret;

	ret = regulator_enable(st->vref);
	if (ret)
		goto reg_disable;

	st->vref_uv = regulator_get_voltage(st->vref);
	if (st->vref_uv <= 0) {
		ret = -EINVAL;
		goto vref_disable;
	}

	ret = clk_prepare_enable(st->per_clk);
	if (ret)
		goto vref_disable;

	platform_set_drvdata(pdev, indio_dev);
	st->dev = &pdev->dev;
	pm_runtime_set_autosuspend_delay(st->dev, 500);
	pm_runtime_use_autosuspend(st->dev);
	pm_runtime_set_active(st->dev);
	pm_runtime_enable(st->dev);
	pm_runtime_get_noresume(st->dev);

	at91_adc_hw_init(indio_dev);

	ret = at91_adc_buffer_and_trigger_init(&pdev->dev, indio_dev);
	if (ret < 0)
		goto err_pm_disable;

	if (dma_coerce_mask_and_coherent(&indio_dev->dev, DMA_BIT_MASK(32)))
		dev_info(&pdev->dev, "cannot set DMA mask to 32-bit\n");

	ret = iio_device_register(indio_dev);
	if (ret < 0)
		goto dma_disable;

	if (st->selected_trig->hw_trig)
		dev_info(&pdev->dev, "setting up trigger as %s\n",
			 st->selected_trig->name);

	dev_info(&pdev->dev, "version: %x\n",
		 readl_relaxed(st->base + st->soc_info.platform->layout->VERSION));

	pm_runtime_mark_last_busy(st->dev);
	pm_runtime_put_autosuspend(st->dev);

	return 0;

dma_disable:
	at91_adc_dma_disable(st);
err_pm_disable:
	pm_runtime_put_noidle(st->dev);
	pm_runtime_disable(st->dev);
	pm_runtime_set_suspended(st->dev);
	pm_runtime_dont_use_autosuspend(st->dev);
	clk_disable_unprepare(st->per_clk);
vref_disable:
	regulator_disable(st->vref);
reg_disable:
	regulator_disable(st->reg);
	return ret;
}

static void at91_adc_remove(struct platform_device *pdev)
{
	struct iio_dev *indio_dev = platform_get_drvdata(pdev);
	struct at91_adc_state *st = iio_priv(indio_dev);

	iio_device_unregister(indio_dev);

	at91_adc_dma_disable(st);

	pm_runtime_disable(st->dev);
	pm_runtime_set_suspended(st->dev);
	clk_disable_unprepare(st->per_clk);

	regulator_disable(st->vref);
	regulator_disable(st->reg);
}

static int at91_adc_suspend(struct device *dev)
{
	struct iio_dev *indio_dev = dev_get_drvdata(dev);
	struct at91_adc_state *st = iio_priv(indio_dev);
	int ret;

	ret = pm_runtime_resume_and_get(st->dev);
	if (ret < 0)
		return ret;

	if (iio_buffer_enabled(indio_dev))
		at91_adc_buffer_postdisable(indio_dev);

	/*
	 * Do a sofware reset of the ADC before we go to suspend.
	 * this will ensure that all pins are free from being muxed by the ADC
	 * and can be used by for other devices.
	 * Otherwise, ADC will hog them and we can't go to suspend mode.
	 */
	at91_adc_writel(st, CR, AT91_SAMA5D2_CR_SWRST);

	pm_runtime_mark_last_busy(st->dev);
	pm_runtime_put_noidle(st->dev);
	clk_disable_unprepare(st->per_clk);
	regulator_disable(st->vref);
	regulator_disable(st->reg);

	return pinctrl_pm_select_sleep_state(dev);
}

static int at91_adc_resume(struct device *dev)
{
	struct iio_dev *indio_dev = dev_get_drvdata(dev);
	struct at91_adc_state *st = iio_priv(indio_dev);
	int ret;

	ret = pinctrl_pm_select_default_state(dev);
	if (ret)
		goto resume_failed;

	ret = regulator_enable(st->reg);
	if (ret)
		goto resume_failed;

	ret = regulator_enable(st->vref);
	if (ret)
		goto reg_disable_resume;

	ret = clk_prepare_enable(st->per_clk);
	if (ret)
		goto vref_disable_resume;

	pm_runtime_get_noresume(st->dev);

	at91_adc_hw_init(indio_dev);

	/* reconfiguring trigger hardware state */
	if (iio_buffer_enabled(indio_dev)) {
		ret = at91_adc_buffer_prepare(indio_dev);
		if (ret)
			goto pm_runtime_put;

		at91_adc_configure_trigger_registers(st, true);
	}

	pm_runtime_mark_last_busy(st->dev);
	pm_runtime_put_autosuspend(st->dev);

	return 0;

pm_runtime_put:
	pm_runtime_mark_last_busy(st->dev);
	pm_runtime_put_noidle(st->dev);
	clk_disable_unprepare(st->per_clk);
vref_disable_resume:
	regulator_disable(st->vref);
reg_disable_resume:
	regulator_disable(st->reg);
resume_failed:
	dev_err(&indio_dev->dev, "failed to resume\n");
	return ret;
}

static int at91_adc_runtime_suspend(struct device *dev)
{
	struct iio_dev *indio_dev = dev_get_drvdata(dev);
	struct at91_adc_state *st = iio_priv(indio_dev);

	clk_disable(st->per_clk);

	return 0;
}

static int at91_adc_runtime_resume(struct device *dev)
{
	struct iio_dev *indio_dev = dev_get_drvdata(dev);
	struct at91_adc_state *st = iio_priv(indio_dev);

	return clk_enable(st->per_clk);
}

static const struct dev_pm_ops at91_adc_pm_ops = {
	SYSTEM_SLEEP_PM_OPS(at91_adc_suspend, at91_adc_resume)
	RUNTIME_PM_OPS(at91_adc_runtime_suspend, at91_adc_runtime_resume,
		       NULL)
};

static const struct of_device_id at91_adc_dt_match[] = {
	{
		.compatible = "atmel,sama5d2-adc",
		.data = (const void *)&sama5d2_platform,
	}, {
		.compatible = "microchip,sama7g5-adc",
		.data = (const void *)&sama7g5_platform,
	}, {
		.compatible = "microchip,sama7d65-adc",
		.data = (const void *)&sama7d65_platform,
	}, {
		/* sentinel */
	}
};
MODULE_DEVICE_TABLE(of, at91_adc_dt_match);

static struct platform_driver at91_adc_driver = {
	.probe = at91_adc_probe,
	.remove_new = at91_adc_remove,
	.driver = {
		.name = "at91-sama5d2_adc",
		.of_match_table = at91_adc_dt_match,
		.pm = pm_ptr(&at91_adc_pm_ops),
	},
};
module_platform_driver(at91_adc_driver)

MODULE_AUTHOR("Ludovic Desroches <ludovic.desroches@microchip.com>");
MODULE_AUTHOR("Eugen Hristev <eugen.hristev@microchip.com");
MODULE_DESCRIPTION("Atmel AT91 SAMA5D2 ADC");
MODULE_LICENSE("GPL v2");<|MERGE_RESOLUTION|>--- conflicted
+++ resolved
@@ -331,15 +331,6 @@
 #define AT91_HWFIFO_MAX_SIZE_STR	"128"
 #define AT91_HWFIFO_MAX_SIZE		128
 
-<<<<<<< HEAD
-#define AT91_SAMA5D2_CHAN_SINGLE(index, num, addr)			\
-	AT91_SAMA_CHAN_SINGLE(index, num, addr, 14)
-
-#define AT91_SAMA7G5_CHAN_SINGLE(index, num, addr)			\
-	AT91_SAMA_CHAN_SINGLE(index, num, addr, 16)
-
-=======
->>>>>>> 55767d6e
 #define AT91_SAMA_CHAN_SINGLE(index, num, addr, rbits)			\
 	{								\
 		.type = IIO_VOLTAGE,					\
@@ -361,19 +352,11 @@
 		.indexed = 1,						\
 	}
 
-<<<<<<< HEAD
-#define AT91_SAMA5D2_CHAN_DIFF(index, num, num2, addr)			\
-	AT91_SAMA_CHAN_DIFF(index, num, num2, addr, 14)
-
-#define AT91_SAMA7G5_CHAN_DIFF(index, num, num2, addr)			\
-	AT91_SAMA_CHAN_DIFF(index, num, num2, addr, 16)
-=======
 #define AT91_SAMA5D2_CHAN_SINGLE(index, num, addr)			\
 	AT91_SAMA_CHAN_SINGLE(index, num, addr, 14)
 
 #define AT91_SAMA7G5_CHAN_SINGLE(index, num, addr)			\
 	AT91_SAMA_CHAN_SINGLE(index, num, addr, 16)
->>>>>>> 55767d6e
 
 #define AT91_SAMA_CHAN_DIFF(index, num, num2, addr, rbits)		\
 	{								\
