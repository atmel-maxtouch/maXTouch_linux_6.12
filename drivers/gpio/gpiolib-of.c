--- conflicted
+++ resolved
@@ -202,8 +202,6 @@
 		 * helper, and be consistent with what other drivers do.
 		 */
 		{ "qi,lb60",		"rb-gpios",	true },
-<<<<<<< HEAD
-=======
 #endif
 #if IS_ENABLED(CONFIG_PCI_LANTIQ)
 		/*
@@ -222,7 +220,6 @@
 		 * treats it as "active low".
 		 */
 		{ "ti,tsc2005",		"reset-gpios",	false },
->>>>>>> 0c383648
 #endif
 	};
 	unsigned int i;
