// SPDX-License-Identifier: GPL-2.0
/*
 * Driver for Synopsys DesignWare Cores Mobile Storage Host Controller
 *
 * Copyright (C) 2018 Synaptics Incorporated
 *
 * Author: Jisheng Zhang <jszhang@kernel.org>
 */

#include <linux/acpi.h>
#include <linux/clk.h>
#include <linux/dma-mapping.h>
#include <linux/iopoll.h>
#include <linux/kernel.h>
#include <linux/module.h>
#include <linux/of.h>
#include <linux/of_device.h>
#include <linux/reset.h>
#include <linux/sizes.h>

#include "sdhci-pltfm.h"

#define SDHCI_DWCMSHC_ARG2_STUFF	GENMASK(31, 16)

/* DWCMSHC specific Mode Select value */
#define DWCMSHC_CTRL_HS400		0x7

/* DWC IP vendor area 1 pointer */
#define DWCMSHC_P_VENDOR_AREA1		0xe8
#define DWCMSHC_AREA1_MASK		GENMASK(11, 0)
/* Offset inside the  vendor area 1 */
#define DWCMSHC_HOST_CTRL3		0x8
#define DWCMSHC_EMMC_CONTROL		0x2c
#define DWCMSHC_CARD_IS_EMMC		BIT(0)
#define DWCMSHC_ENHANCED_STROBE		BIT(8)
#define DWCMSHC_EMMC_ATCTRL		0x40

/* Rockchip specific Registers */
#define DWCMSHC_EMMC_DLL_CTRL		0x800
#define DWCMSHC_EMMC_DLL_RXCLK		0x804
#define DWCMSHC_EMMC_DLL_TXCLK		0x808
#define DWCMSHC_EMMC_DLL_STRBIN		0x80c
#define DECMSHC_EMMC_DLL_CMDOUT		0x810
#define DWCMSHC_EMMC_DLL_STATUS0	0x840
#define DWCMSHC_EMMC_DLL_START		BIT(0)
#define DWCMSHC_EMMC_DLL_LOCKED		BIT(8)
#define DWCMSHC_EMMC_DLL_TIMEOUT	BIT(9)
#define DWCMSHC_EMMC_DLL_RXCLK_SRCSEL	29
#define DWCMSHC_EMMC_DLL_START_POINT	16
#define DWCMSHC_EMMC_DLL_INC		8
#define DWCMSHC_EMMC_DLL_DLYENA		BIT(27)
#define DLL_TXCLK_TAPNUM_DEFAULT	0x10
#define DLL_TXCLK_TAPNUM_90_DEGREES	0xA
#define DLL_TXCLK_TAPNUM_FROM_SW	BIT(24)
#define DLL_STRBIN_TAPNUM_DEFAULT	0x8
#define DLL_STRBIN_TAPNUM_FROM_SW	BIT(24)
#define DLL_STRBIN_DELAY_NUM_SEL	BIT(26)
#define DLL_STRBIN_DELAY_NUM_OFFSET	16
#define DLL_STRBIN_DELAY_NUM_DEFAULT	0x16
#define DLL_RXCLK_NO_INVERTER		1
#define DLL_RXCLK_INVERTER		0
#define DLL_CMDOUT_TAPNUM_90_DEGREES	0x8
#define DLL_CMDOUT_TAPNUM_FROM_SW	BIT(24)
#define DLL_CMDOUT_SRC_CLK_NEG		BIT(28)
#define DLL_CMDOUT_EN_SRC_CLK_NEG	BIT(29)

#define DLL_LOCK_WO_TMOUT(x) \
	((((x) & DWCMSHC_EMMC_DLL_LOCKED) == DWCMSHC_EMMC_DLL_LOCKED) && \
	(((x) & DWCMSHC_EMMC_DLL_TIMEOUT) == 0))
#define RK35xx_MAX_CLKS 3

#define BOUNDARY_OK(addr, len) \
	((addr | (SZ_128M - 1)) == ((addr + len - 1) | (SZ_128M - 1)))

enum dwcmshc_rk_type {
	DWCMSHC_RK3568,
	DWCMSHC_RK3588,
};

struct rk35xx_priv {
	/* Rockchip specified optional clocks */
	struct clk_bulk_data rockchip_clks[RK35xx_MAX_CLKS];
	struct reset_control *reset;
	enum dwcmshc_rk_type devtype;
	u8 txclk_tapnum;
};

struct dwcmshc_priv {
	struct clk	*bus_clk;
	int vendor_specific_area1; /* P_VENDOR_SPECIFIC_AREA reg */
	void *priv; /* pointer to SoC private stuff */
};

/*
 * If DMA addr spans 128MB boundary, we split the DMA transfer into two
 * so that each DMA transfer doesn't exceed the boundary.
 */
static void dwcmshc_adma_write_desc(struct sdhci_host *host, void **desc,
				    dma_addr_t addr, int len, unsigned int cmd)
{
	int tmplen, offset;

	if (likely(!len || BOUNDARY_OK(addr, len))) {
		sdhci_adma_write_desc(host, desc, addr, len, cmd);
		return;
	}

	offset = addr & (SZ_128M - 1);
	tmplen = SZ_128M - offset;
	sdhci_adma_write_desc(host, desc, addr, tmplen, cmd);

	addr += tmplen;
	len -= tmplen;
	sdhci_adma_write_desc(host, desc, addr, len, cmd);
}

static unsigned int dwcmshc_get_max_clock(struct sdhci_host *host)
{
	struct sdhci_pltfm_host *pltfm_host = sdhci_priv(host);

	if (pltfm_host->clk)
		return sdhci_pltfm_clk_get_max_clock(host);
	else
		return pltfm_host->clock;
}

static void dwcmshc_check_auto_cmd23(struct mmc_host *mmc,
				     struct mmc_request *mrq)
{
	struct sdhci_host *host = mmc_priv(mmc);

	/*
	 * No matter V4 is enabled or not, ARGUMENT2 register is 32-bit
	 * block count register which doesn't support stuff bits of
	 * CMD23 argument on dwcmsch host controller.
	 */
	if (mrq->sbc && (mrq->sbc->arg & SDHCI_DWCMSHC_ARG2_STUFF))
		host->flags &= ~SDHCI_AUTO_CMD23;
	else
		host->flags |= SDHCI_AUTO_CMD23;
}

static void dwcmshc_request(struct mmc_host *mmc, struct mmc_request *mrq)
{
	dwcmshc_check_auto_cmd23(mmc, mrq);

	sdhci_request(mmc, mrq);
}

static void dwcmshc_set_uhs_signaling(struct sdhci_host *host,
				      unsigned int timing)
{
	struct sdhci_pltfm_host *pltfm_host = sdhci_priv(host);
	struct dwcmshc_priv *priv = sdhci_pltfm_priv(pltfm_host);
	u16 ctrl, ctrl_2;

	ctrl_2 = sdhci_readw(host, SDHCI_HOST_CONTROL2);
	/* Select Bus Speed Mode for host */
	ctrl_2 &= ~SDHCI_CTRL_UHS_MASK;
	if ((timing == MMC_TIMING_MMC_HS200) ||
	    (timing == MMC_TIMING_UHS_SDR104))
		ctrl_2 |= SDHCI_CTRL_UHS_SDR104;
	else if (timing == MMC_TIMING_UHS_SDR12)
		ctrl_2 |= SDHCI_CTRL_UHS_SDR12;
	else if ((timing == MMC_TIMING_UHS_SDR25) ||
		 (timing == MMC_TIMING_MMC_HS))
		ctrl_2 |= SDHCI_CTRL_UHS_SDR25;
	else if (timing == MMC_TIMING_UHS_SDR50)
		ctrl_2 |= SDHCI_CTRL_UHS_SDR50;
	else if ((timing == MMC_TIMING_UHS_DDR50) ||
		 (timing == MMC_TIMING_MMC_DDR52))
		ctrl_2 |= SDHCI_CTRL_UHS_DDR50;
	else if (timing == MMC_TIMING_MMC_HS400) {
		/* set CARD_IS_EMMC bit to enable Data Strobe for HS400 */
		ctrl = sdhci_readw(host, priv->vendor_specific_area1 + DWCMSHC_EMMC_CONTROL);
		ctrl |= DWCMSHC_CARD_IS_EMMC;
		sdhci_writew(host, ctrl, priv->vendor_specific_area1 + DWCMSHC_EMMC_CONTROL);

		ctrl_2 |= DWCMSHC_CTRL_HS400;
	}

	sdhci_writew(host, ctrl_2, SDHCI_HOST_CONTROL2);
}

static void dwcmshc_hs400_enhanced_strobe(struct mmc_host *mmc,
					  struct mmc_ios *ios)
{
	u32 vendor;
	struct sdhci_host *host = mmc_priv(mmc);
	struct sdhci_pltfm_host *pltfm_host = sdhci_priv(host);
	struct dwcmshc_priv *priv = sdhci_pltfm_priv(pltfm_host);
	int reg = priv->vendor_specific_area1 + DWCMSHC_EMMC_CONTROL;

	vendor = sdhci_readl(host, reg);
	if (ios->enhanced_strobe)
		vendor |= DWCMSHC_ENHANCED_STROBE;
	else
		vendor &= ~DWCMSHC_ENHANCED_STROBE;

	sdhci_writel(host, vendor, reg);
}

static void dwcmshc_rk3568_set_clock(struct sdhci_host *host, unsigned int clock)
{
	struct sdhci_pltfm_host *pltfm_host = sdhci_priv(host);
	struct dwcmshc_priv *dwc_priv = sdhci_pltfm_priv(pltfm_host);
	struct rk35xx_priv *priv = dwc_priv->priv;
	u8 txclk_tapnum = DLL_TXCLK_TAPNUM_DEFAULT;
	u32 extra, reg;
	int err;

	host->mmc->actual_clock = 0;

	if (clock == 0) {
		/* Disable interface clock at initial state. */
		sdhci_set_clock(host, clock);
		return;
	}

	/* Rockchip platform only support 375KHz for identify mode */
	if (clock <= 400000)
		clock = 375000;

	err = clk_set_rate(pltfm_host->clk, clock);
	if (err)
		dev_err(mmc_dev(host->mmc), "fail to set clock %d", clock);

	sdhci_set_clock(host, clock);

	/* Disable cmd conflict check */
	reg = dwc_priv->vendor_specific_area1 + DWCMSHC_HOST_CTRL3;
	extra = sdhci_readl(host, reg);
	extra &= ~BIT(0);
	sdhci_writel(host, extra, reg);

	if (clock <= 52000000) {
		/* Disable DLL and reset both of sample and drive clock */
		sdhci_writel(host, 0, DWCMSHC_EMMC_DLL_CTRL);
		sdhci_writel(host, 0, DWCMSHC_EMMC_DLL_RXCLK);
		sdhci_writel(host, 0, DWCMSHC_EMMC_DLL_TXCLK);
		sdhci_writel(host, 0, DECMSHC_EMMC_DLL_CMDOUT);
		/*
		 * Before switching to hs400es mode, the driver will enable
		 * enhanced strobe first. PHY needs to configure the parameters
		 * of enhanced strobe first.
		 */
		extra = DWCMSHC_EMMC_DLL_DLYENA |
			DLL_STRBIN_DELAY_NUM_SEL |
			DLL_STRBIN_DELAY_NUM_DEFAULT << DLL_STRBIN_DELAY_NUM_OFFSET;
		sdhci_writel(host, extra, DWCMSHC_EMMC_DLL_STRBIN);
		return;
	}

	/* Reset DLL */
	sdhci_writel(host, BIT(1), DWCMSHC_EMMC_DLL_CTRL);
	udelay(1);
	sdhci_writel(host, 0x0, DWCMSHC_EMMC_DLL_CTRL);

	/*
	 * We shouldn't set DLL_RXCLK_NO_INVERTER for identify mode but
	 * we must set it in higher speed mode.
	 */
	extra = DWCMSHC_EMMC_DLL_DLYENA;
	if (priv->devtype == DWCMSHC_RK3568)
		extra |= DLL_RXCLK_NO_INVERTER << DWCMSHC_EMMC_DLL_RXCLK_SRCSEL;
	sdhci_writel(host, extra, DWCMSHC_EMMC_DLL_RXCLK);

	/* Init DLL settings */
	extra = 0x5 << DWCMSHC_EMMC_DLL_START_POINT |
		0x2 << DWCMSHC_EMMC_DLL_INC |
		DWCMSHC_EMMC_DLL_START;
	sdhci_writel(host, extra, DWCMSHC_EMMC_DLL_CTRL);
	err = readl_poll_timeout(host->ioaddr + DWCMSHC_EMMC_DLL_STATUS0,
				 extra, DLL_LOCK_WO_TMOUT(extra), 1,
				 500 * USEC_PER_MSEC);
	if (err) {
		dev_err(mmc_dev(host->mmc), "DLL lock timeout!\n");
		return;
	}

	extra = 0x1 << 16 | /* tune clock stop en */
		0x2 << 17 | /* pre-change delay */
		0x3 << 19;  /* post-change delay */
	sdhci_writel(host, extra, dwc_priv->vendor_specific_area1 + DWCMSHC_EMMC_ATCTRL);

	if (host->mmc->ios.timing == MMC_TIMING_MMC_HS200 ||
	    host->mmc->ios.timing == MMC_TIMING_MMC_HS400)
		txclk_tapnum = priv->txclk_tapnum;

	if ((priv->devtype == DWCMSHC_RK3588) && host->mmc->ios.timing == MMC_TIMING_MMC_HS400) {
		txclk_tapnum = DLL_TXCLK_TAPNUM_90_DEGREES;

		extra = DLL_CMDOUT_SRC_CLK_NEG |
			DLL_CMDOUT_EN_SRC_CLK_NEG |
			DWCMSHC_EMMC_DLL_DLYENA |
			DLL_CMDOUT_TAPNUM_90_DEGREES |
			DLL_CMDOUT_TAPNUM_FROM_SW;
		sdhci_writel(host, extra, DECMSHC_EMMC_DLL_CMDOUT);
	}

	extra = DWCMSHC_EMMC_DLL_DLYENA |
		DLL_TXCLK_TAPNUM_FROM_SW |
		DLL_RXCLK_NO_INVERTER << DWCMSHC_EMMC_DLL_RXCLK_SRCSEL |
		txclk_tapnum;
	sdhci_writel(host, extra, DWCMSHC_EMMC_DLL_TXCLK);

	extra = DWCMSHC_EMMC_DLL_DLYENA |
		DLL_STRBIN_TAPNUM_DEFAULT |
		DLL_STRBIN_TAPNUM_FROM_SW;
	sdhci_writel(host, extra, DWCMSHC_EMMC_DLL_STRBIN);
}

static void rk35xx_sdhci_reset(struct sdhci_host *host, u8 mask)
{
	struct sdhci_pltfm_host *pltfm_host = sdhci_priv(host);
	struct dwcmshc_priv *dwc_priv = sdhci_pltfm_priv(pltfm_host);
	struct rk35xx_priv *priv = dwc_priv->priv;

	if (mask & SDHCI_RESET_ALL && priv->reset) {
		reset_control_assert(priv->reset);
		udelay(1);
		reset_control_deassert(priv->reset);
	}

	sdhci_reset(host, mask);
}

static const struct sdhci_ops sdhci_dwcmshc_ops = {
	.set_clock		= sdhci_set_clock,
	.set_bus_width		= sdhci_set_bus_width,
	.set_uhs_signaling	= dwcmshc_set_uhs_signaling,
	.get_max_clock		= dwcmshc_get_max_clock,
	.reset			= sdhci_reset,
	.adma_write_desc	= dwcmshc_adma_write_desc,
};

static const struct sdhci_ops sdhci_dwcmshc_rk35xx_ops = {
	.set_clock		= dwcmshc_rk3568_set_clock,
	.set_bus_width		= sdhci_set_bus_width,
	.set_uhs_signaling	= dwcmshc_set_uhs_signaling,
	.get_max_clock		= sdhci_pltfm_clk_get_max_clock,
	.reset			= rk35xx_sdhci_reset,
	.adma_write_desc	= dwcmshc_adma_write_desc,
};

static const struct sdhci_pltfm_data sdhci_dwcmshc_pdata = {
	.ops = &sdhci_dwcmshc_ops,
	.quirks = SDHCI_QUIRK_CAP_CLOCK_BASE_BROKEN,
	.quirks2 = SDHCI_QUIRK2_PRESET_VALUE_BROKEN,
};

<<<<<<< HEAD
=======
#ifdef CONFIG_ACPI
static const struct sdhci_pltfm_data sdhci_dwcmshc_bf3_pdata = {
	.ops = &sdhci_dwcmshc_ops,
	.quirks = SDHCI_QUIRK_CAP_CLOCK_BASE_BROKEN,
	.quirks2 = SDHCI_QUIRK2_PRESET_VALUE_BROKEN |
		   SDHCI_QUIRK2_ACMD23_BROKEN,
};
#endif

>>>>>>> 0db78532
static const struct sdhci_pltfm_data sdhci_dwcmshc_rk35xx_pdata = {
	.ops = &sdhci_dwcmshc_rk35xx_ops,
	.quirks = SDHCI_QUIRK_CAP_CLOCK_BASE_BROKEN |
		  SDHCI_QUIRK_BROKEN_TIMEOUT_VAL,
	.quirks2 = SDHCI_QUIRK2_PRESET_VALUE_BROKEN |
		   SDHCI_QUIRK2_CLOCK_DIV_ZERO_BROKEN,
};

static int dwcmshc_rk35xx_init(struct sdhci_host *host, struct dwcmshc_priv *dwc_priv)
{
	int err;
	struct rk35xx_priv *priv = dwc_priv->priv;

	priv->reset = devm_reset_control_array_get_optional_exclusive(mmc_dev(host->mmc));
	if (IS_ERR(priv->reset)) {
		err = PTR_ERR(priv->reset);
		dev_err(mmc_dev(host->mmc), "failed to get reset control %d\n", err);
		return err;
	}

	priv->rockchip_clks[0].id = "axi";
	priv->rockchip_clks[1].id = "block";
	priv->rockchip_clks[2].id = "timer";
	err = devm_clk_bulk_get_optional(mmc_dev(host->mmc), RK35xx_MAX_CLKS,
					 priv->rockchip_clks);
	if (err) {
		dev_err(mmc_dev(host->mmc), "failed to get clocks %d\n", err);
		return err;
	}

	err = clk_bulk_prepare_enable(RK35xx_MAX_CLKS, priv->rockchip_clks);
	if (err) {
		dev_err(mmc_dev(host->mmc), "failed to enable clocks %d\n", err);
		return err;
	}

	if (of_property_read_u8(mmc_dev(host->mmc)->of_node, "rockchip,txclk-tapnum",
				&priv->txclk_tapnum))
		priv->txclk_tapnum = DLL_TXCLK_TAPNUM_DEFAULT;

	/* Disable cmd conflict check */
	sdhci_writel(host, 0x0, dwc_priv->vendor_specific_area1 + DWCMSHC_HOST_CTRL3);
	/* Reset previous settings */
	sdhci_writel(host, 0, DWCMSHC_EMMC_DLL_TXCLK);
	sdhci_writel(host, 0, DWCMSHC_EMMC_DLL_STRBIN);

	return 0;
}

static void dwcmshc_rk35xx_postinit(struct sdhci_host *host, struct dwcmshc_priv *dwc_priv)
{
	/*
	 * Don't support highspeed bus mode with low clk speed as we
	 * cannot use DLL for this condition.
	 */
	if (host->mmc->f_max <= 52000000) {
		dev_info(mmc_dev(host->mmc), "Disabling HS200/HS400, frequency too low (%d)\n",
			 host->mmc->f_max);
		host->mmc->caps2 &= ~(MMC_CAP2_HS200 | MMC_CAP2_HS400);
		host->mmc->caps &= ~(MMC_CAP_3_3V_DDR | MMC_CAP_1_8V_DDR);
	}
}

static const struct of_device_id sdhci_dwcmshc_dt_ids[] = {
	{
		.compatible = "rockchip,rk3588-dwcmshc",
		.data = &sdhci_dwcmshc_rk35xx_pdata,
	},
	{
		.compatible = "rockchip,rk3568-dwcmshc",
		.data = &sdhci_dwcmshc_rk35xx_pdata,
	},
	{
		.compatible = "snps,dwcmshc-sdhci",
		.data = &sdhci_dwcmshc_pdata,
	},
	{},
};
MODULE_DEVICE_TABLE(of, sdhci_dwcmshc_dt_ids);

#ifdef CONFIG_ACPI
static const struct acpi_device_id sdhci_dwcmshc_acpi_ids[] = {
	{
		.id = "MLNXBF30",
		.driver_data = (kernel_ulong_t)&sdhci_dwcmshc_bf3_pdata,
	},
	{}
};
#endif

static int dwcmshc_probe(struct platform_device *pdev)
{
	struct device *dev = &pdev->dev;
	struct sdhci_pltfm_host *pltfm_host;
	struct sdhci_host *host;
	struct dwcmshc_priv *priv;
	struct rk35xx_priv *rk_priv = NULL;
	const struct sdhci_pltfm_data *pltfm_data;
	int err;
	u32 extra;

	pltfm_data = device_get_match_data(&pdev->dev);
	if (!pltfm_data) {
		dev_err(&pdev->dev, "Error: No device match data found\n");
		return -ENODEV;
	}

	host = sdhci_pltfm_init(pdev, pltfm_data,
				sizeof(struct dwcmshc_priv));
	if (IS_ERR(host))
		return PTR_ERR(host);

	/*
	 * extra adma table cnt for cross 128M boundary handling.
	 */
	extra = DIV_ROUND_UP_ULL(dma_get_required_mask(dev), SZ_128M);
	if (extra > SDHCI_MAX_SEGS)
		extra = SDHCI_MAX_SEGS;
	host->adma_table_cnt += extra;

	pltfm_host = sdhci_priv(host);
	priv = sdhci_pltfm_priv(pltfm_host);

	if (dev->of_node) {
		pltfm_host->clk = devm_clk_get(dev, "core");
		if (IS_ERR(pltfm_host->clk)) {
			err = PTR_ERR(pltfm_host->clk);
			dev_err(dev, "failed to get core clk: %d\n", err);
			goto free_pltfm;
		}
		err = clk_prepare_enable(pltfm_host->clk);
		if (err)
			goto free_pltfm;

		priv->bus_clk = devm_clk_get(dev, "bus");
		if (!IS_ERR(priv->bus_clk))
			clk_prepare_enable(priv->bus_clk);
	}

	err = mmc_of_parse(host->mmc);
	if (err)
		goto err_clk;

	sdhci_get_of_property(pdev);

	priv->vendor_specific_area1 =
		sdhci_readl(host, DWCMSHC_P_VENDOR_AREA1) & DWCMSHC_AREA1_MASK;

	host->mmc_host_ops.request = dwcmshc_request;
	host->mmc_host_ops.hs400_enhanced_strobe = dwcmshc_hs400_enhanced_strobe;

	if (pltfm_data == &sdhci_dwcmshc_rk35xx_pdata) {
		rk_priv = devm_kzalloc(&pdev->dev, sizeof(struct rk35xx_priv), GFP_KERNEL);
		if (!rk_priv) {
			err = -ENOMEM;
			goto err_clk;
		}

		if (of_device_is_compatible(pdev->dev.of_node, "rockchip,rk3588-dwcmshc"))
			rk_priv->devtype = DWCMSHC_RK3588;
		else
			rk_priv->devtype = DWCMSHC_RK3568;

		priv->priv = rk_priv;

		err = dwcmshc_rk35xx_init(host, priv);
		if (err)
			goto err_clk;
	}

	host->mmc->caps |= MMC_CAP_WAIT_WHILE_BUSY;

	err = sdhci_setup_host(host);
	if (err)
		goto err_clk;

	if (rk_priv)
		dwcmshc_rk35xx_postinit(host, priv);

	err = __sdhci_add_host(host);
	if (err)
		goto err_setup_host;

	return 0;

err_setup_host:
	sdhci_cleanup_host(host);
err_clk:
	clk_disable_unprepare(pltfm_host->clk);
	clk_disable_unprepare(priv->bus_clk);
	if (rk_priv)
		clk_bulk_disable_unprepare(RK35xx_MAX_CLKS,
					   rk_priv->rockchip_clks);
free_pltfm:
	sdhci_pltfm_free(pdev);
	return err;
}

static int dwcmshc_remove(struct platform_device *pdev)
{
	struct sdhci_host *host = platform_get_drvdata(pdev);
	struct sdhci_pltfm_host *pltfm_host = sdhci_priv(host);
	struct dwcmshc_priv *priv = sdhci_pltfm_priv(pltfm_host);
	struct rk35xx_priv *rk_priv = priv->priv;

	sdhci_remove_host(host, 0);

	clk_disable_unprepare(pltfm_host->clk);
	clk_disable_unprepare(priv->bus_clk);
	if (rk_priv)
		clk_bulk_disable_unprepare(RK35xx_MAX_CLKS,
					   rk_priv->rockchip_clks);
	sdhci_pltfm_free(pdev);

	return 0;
}

#ifdef CONFIG_PM_SLEEP
static int dwcmshc_suspend(struct device *dev)
{
	struct sdhci_host *host = dev_get_drvdata(dev);
	struct sdhci_pltfm_host *pltfm_host = sdhci_priv(host);
	struct dwcmshc_priv *priv = sdhci_pltfm_priv(pltfm_host);
	struct rk35xx_priv *rk_priv = priv->priv;
	int ret;

	ret = sdhci_suspend_host(host);
	if (ret)
		return ret;

	clk_disable_unprepare(pltfm_host->clk);
	if (!IS_ERR(priv->bus_clk))
		clk_disable_unprepare(priv->bus_clk);

	if (rk_priv)
		clk_bulk_disable_unprepare(RK35xx_MAX_CLKS,
					   rk_priv->rockchip_clks);

	return ret;
}

static int dwcmshc_resume(struct device *dev)
{
	struct sdhci_host *host = dev_get_drvdata(dev);
	struct sdhci_pltfm_host *pltfm_host = sdhci_priv(host);
	struct dwcmshc_priv *priv = sdhci_pltfm_priv(pltfm_host);
	struct rk35xx_priv *rk_priv = priv->priv;
	int ret;

	ret = clk_prepare_enable(pltfm_host->clk);
	if (ret)
		return ret;

	if (!IS_ERR(priv->bus_clk)) {
		ret = clk_prepare_enable(priv->bus_clk);
		if (ret)
			return ret;
	}

	if (rk_priv) {
		ret = clk_bulk_prepare_enable(RK35xx_MAX_CLKS,
					      rk_priv->rockchip_clks);
		if (ret)
			return ret;
	}

	return sdhci_resume_host(host);
}
#endif

static SIMPLE_DEV_PM_OPS(dwcmshc_pmops, dwcmshc_suspend, dwcmshc_resume);

static struct platform_driver sdhci_dwcmshc_driver = {
	.driver	= {
		.name	= "sdhci-dwcmshc",
		.probe_type = PROBE_PREFER_ASYNCHRONOUS,
		.of_match_table = sdhci_dwcmshc_dt_ids,
		.acpi_match_table = ACPI_PTR(sdhci_dwcmshc_acpi_ids),
		.pm = &dwcmshc_pmops,
	},
	.probe	= dwcmshc_probe,
	.remove	= dwcmshc_remove,
};
module_platform_driver(sdhci_dwcmshc_driver);

MODULE_DESCRIPTION("SDHCI platform driver for Synopsys DWC MSHC");
MODULE_AUTHOR("Jisheng Zhang <jszhang@kernel.org>");
MODULE_LICENSE("GPL v2");<|MERGE_RESOLUTION|>--- conflicted
+++ resolved
@@ -349,8 +349,6 @@
 	.quirks2 = SDHCI_QUIRK2_PRESET_VALUE_BROKEN,
 };
 
-<<<<<<< HEAD
-=======
 #ifdef CONFIG_ACPI
 static const struct sdhci_pltfm_data sdhci_dwcmshc_bf3_pdata = {
 	.ops = &sdhci_dwcmshc_ops,
@@ -360,7 +358,6 @@
 };
 #endif
 
->>>>>>> 0db78532
 static const struct sdhci_pltfm_data sdhci_dwcmshc_rk35xx_pdata = {
 	.ops = &sdhci_dwcmshc_rk35xx_ops,
 	.quirks = SDHCI_QUIRK_CAP_CLOCK_BASE_BROKEN |
