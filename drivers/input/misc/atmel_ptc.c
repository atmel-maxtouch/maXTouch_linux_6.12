// SPDX-License-Identifier: GPL-2.0+
/*
 * Atmel PTC subsystem driver for SAMA5D2 devices and compatible.
 *
 * Copyright (C) 2017 Microchip,
 *               2017 Ludovic Desroches <ludovic.desroches@microchip.com>
 *
 */

#include <linux/cdev.h>
#include <linux/clk.h>
#include <linux/delay.h>
#include <linux/device.h>
#include <linux/firmware.h>
#include <linux/gpio.h>
#include <linux/input.h>
#include <linux/interrupt.h>
#include <linux/io.h>
#include <linux/module.h>
#include <linux/moduleparam.h>
#include <linux/of.h>
#include <linux/of_device.h>
#include <linux/platform_device.h>
#include <linux/slab.h>
#include <linux/types.h>
#include <linux/uaccess.h>

#define ATMEL_PTC_MAX_NODES		64
#define ATMEL_PTC_MAX_SCROLLERS		4
#define ATMEL_PTC_MAX_X_LINES		8
#define ATMEL_PTC_MAX_Y_LINES		8
#define ATMEL_PTC_KEYCODE_BASE_OFFSET	0x100

/* ----- PPP ----- */
#define ATMEL_PPP_FW_NAME		"microchip/ptc_fw.bin"
#define ATMEL_PPP_FW_FOOTER_SIZE	16

#define ATMEL_PPP_CONFIG	0x20
#define ATMEL_PPP_CTRL		0x24
#define ATMEL_PPP_CMD		0x28
#define		ATMEL_PPP_CMD_STOP		0x1
#define		ATMEL_PPP_CMD_RESET		0x2
#define		ATMEL_PPP_CMD_RESTART		0x3
#define		ATMEL_PPP_CMD_ABORT		0x4
#define		ATMEL_PPP_CMD_RUN		0x5
#define		ATMEL_PPP_CMD_RUN_LOCKED	0x6
#define		ATMEL_PPP_CMD_RUN_OCD		0x7
#define		ATMEL_PPP_CMD_UNLOCK		0x8
#define		ATMEL_PPP_CMD_NMI		0x9
#define		ATMEL_PPP_CMD_HOST_OCD_RESUME	0xB
#define ATMEL_PPP_ISR		0x33
#define		ATMEL_PPP_IRQ_MASK	GENMASK(7, 4)
#define		ATMEL_PPP_IRQ0		BIT(4)
#define		ATMEL_PPP_IRQ1		BIT(5)
#define		ATMEL_PPP_IRQ2		BIT(6)
#define		ATMEL_PPP_IRQ3		BIT(7)
#define		ATMEL_PPP_NOTIFY_MASK	GENMASK(3, 0)
#define		ATMEL_PPP_NOTIFY0	BIT(0)
#define		ATMEL_PPP_NOTIFY1	BIT(1)
#define		ATMEL_PPP_NOTIFY2	BIT(2)
#define		ATMEL_PPP_NOTIFY3	BIT(3)
#define ATMEL_PPP_IDR		0x34
#define ATMEL_PPP_IER		0x35

#define atmel_ppp_readb(ptc, reg)	readb_relaxed((ptc)->ppp_regs + (reg))
#define atmel_ppp_writeb(ptc, reg, val)	writeb_relaxed(val, (ptc)->ppp_regs + (reg))
#define atmel_ppp_readl(ptc, reg)	readl_relaxed((ptc)->ppp_regs + (reg))
#define atmel_ppp_writel(ptc, reg, val)	writel_relaxed(val, (ptc)->ppp_regs + (reg))

/* ----- QTM ----- */
#define ATMEL_QTM_CONF_NAME		"microchip/ptc_cfg.bin"

#define ATMEL_QTM_MB_OFFSET			0x4000
#define ATMEL_QTM_MB_SIZE			0x1000

#define	ATMEL_QTM_CMD_FIRM_VERSION		8
#define	ATMEL_QTM_CMD_INIT			18
#define	ATMEL_QTM_CMD_RUN			19
#define	ATMEL_QTM_CMD_STOP			21
#define	ATMEL_QTM_CMD_SET_ACQ_MODE_TIMER	24
#define	ATMEL_QTM_SCROLLER_TYPE_SLIDER		0x0
#define	ATMEL_QTM_SCROLLER_TYPE_WHEEL		0x1

static char *firmware_file = ATMEL_PPP_FW_NAME;
static char *configuration_file = ATMEL_QTM_CONF_NAME;
static bool debug_mode;

struct atmel_qtm_conf_header {
	u8	header_version_major;
	u8	header_version_minor;
	u32	header_size;
	char	*fw_version;
	char	*tool_version;
	char	*date;
	char	*description;
};

/* Depends on firmware version */
struct atmel_qtm_mailbox_map {
	unsigned int	cmd_offset;
	unsigned int	cmd_id_offset;
	unsigned int	cmd_addr_offset;
	unsigned int	cmd_data_offset;
	unsigned int	node_group_config_offset;
	unsigned int	node_group_config_count_offset;
	unsigned int	node_config_offset;
	unsigned int	node_config_size;
	unsigned int	node_config_mask_x_offset;
	unsigned int	node_config_mask_y_offset;
	unsigned int	scroller_group_config_offset;
	unsigned int	scroller_group_config_count_offset;
	unsigned int	scroller_config_offset;
	unsigned int	scroller_config_size;
	unsigned int	scroller_config_type_offset;
	unsigned int	scroller_config_key_start_offset;
	unsigned int	scroller_config_key_count_offset;
	unsigned int	scroller_config_resol_deadband_offset;
	unsigned int	scroller_data_offset;
	unsigned int	scroller_data_size;
	unsigned int	scroller_data_status_offset;
	unsigned int	scroller_data_position_offset;
	unsigned int	touch_events_key_event_id;
	unsigned int	touch_events_key_enable_state;
	unsigned int	touch_events_scroller_event_id;
};

static struct atmel_qtm_mailbox_map mailbox_map_v64 = {
	.cmd_offset				= 0x0,
	.cmd_id_offset				= 0,
	.cmd_addr_offset			= 2,
	.cmd_data_offset			= 4,
	.node_group_config_offset		= 0x100,
	.node_group_config_count_offset		= 0,
	.node_config_offset			= 0x106,
	.node_config_size			= 12,
	.node_config_mask_x_offset		= 0,
	.node_config_mask_y_offset		= 2,
	.scroller_group_config_offset		= 0x816,
	.scroller_group_config_count_offset	= 2,
	.scroller_config_offset			= 0x81a,
	.scroller_config_size			= 10,
	.scroller_config_type_offset		= 0,
	.scroller_config_key_start_offset	= 2,
	.scroller_config_key_count_offset	= 4,
	.scroller_config_resol_deadband_offset	= 5,
	.scroller_data_offset			= 0x842,
	.scroller_data_size			= 10,
	.scroller_data_status_offset		= 0,
	.scroller_data_position_offset		= 6,
	.touch_events_key_event_id		= 0x880,
	.touch_events_key_enable_state		= 0x888,
	.touch_events_scroller_event_id		= 0x890,
};

struct atmel_qtm_cmd {
	u16	id;
	u16	addr;
	u32	data;
};

struct atmel_ptc_pin {
	const char *name;
	unsigned int id;
};

struct atmel_ptc_pins {
	struct atmel_ptc_pin	x_lines[ATMEL_PTC_MAX_X_LINES];
	struct atmel_ptc_pin	y_lines[ATMEL_PTC_MAX_Y_LINES];
};

struct atmel_ptc {
	void __iomem			*ppp_regs;
	void __iomem			*firmware;
	void __iomem			*qtm_mb;
	struct clk			*clk_per;
	struct clk			*clk_int_osc;
	struct clk			*clk_slow;
	struct device			*dev;
	struct input_dev		*buttons_input;
	struct input_dev		*scroller_input[ATMEL_PTC_MAX_SCROLLERS];
	struct atmel_qtm_conf_header	conf;
	struct atmel_qtm_mailbox_map	*mb_map;
	const struct atmel_ptc_pins	*pins;
	bool				*x_lines_requested;
	bool				*y_lines_requested;
	int				irq;
	u8				imr;
	struct completion		ppp_ack;
	struct tasklet_struct		tasklet;
	unsigned int			button_keycode[ATMEL_PTC_MAX_NODES];
	bool				buttons_registered;
	bool				scroller_registered[ATMEL_PTC_MAX_SCROLLERS];
	u32				button_event[ATMEL_PTC_MAX_NODES / 32];
	u32				button_state[ATMEL_PTC_MAX_NODES / 32];
	u32				scroller_event;
	bool				scroller_tracking;
	char				fw_version[ATMEL_PPP_FW_FOOTER_SIZE];
};

static void atmel_ppp_irq_enable(struct atmel_ptc *ptc, u8 mask)
{
	ptc->imr |= mask;
	atmel_ppp_writeb(ptc, ATMEL_PPP_IER, mask & ATMEL_PPP_IRQ_MASK);
}

static void atmel_ppp_irq_disable(struct atmel_ptc *ptc, u8 mask)
{
	ptc->imr &= ~mask;
	atmel_ppp_writeb(ptc, ATMEL_PPP_IDR, mask & ATMEL_PPP_IRQ_MASK);
}

static void atmel_ppp_notify(struct atmel_ptc *ptc, u8 mask)
{
	if (mask & ATMEL_PPP_NOTIFY_MASK) {
		u8 notify = atmel_ppp_readb(ptc, ATMEL_PPP_ISR)
			| (mask & ATMEL_PPP_NOTIFY_MASK);

		atmel_ppp_writeb(ptc, ATMEL_PPP_ISR, notify);
	}
}

static void atmel_ppp_irq_pending_clr(struct atmel_ptc *ptc, u8 mask)
{
	if (mask & ATMEL_PPP_IRQ_MASK) {
		u8 irq = atmel_ppp_readb(ptc, ATMEL_PPP_ISR) & ~mask;

		atmel_ppp_writeb(ptc, ATMEL_PPP_ISR, irq);
	}
}

static void atmel_ppp_cmd_send(struct atmel_ptc *ptc, u32 cmd)
{
	atmel_ppp_writel(ptc, ATMEL_PPP_CMD, cmd);
}

static void atmel_qtm_set_cmd_id(struct atmel_ptc *ptc, u16 val)
{
	void __iomem *addr = ptc->qtm_mb
			+ ptc->mb_map->cmd_offset
			+ ptc->mb_map->cmd_id_offset;

	writew_relaxed(val, addr);
}

static void atmel_qtm_set_cmd_addr(struct atmel_ptc *ptc, u16 val)
{
	void __iomem *addr = ptc->qtm_mb
			+ ptc->mb_map->cmd_offset
			+ ptc->mb_map->cmd_addr_offset;

	writew_relaxed(val, addr);
}

static u32 atmel_qtm_get_cmd_data(struct atmel_ptc *ptc)
{
	void __iomem *addr = ptc->qtm_mb
			+ ptc->mb_map->cmd_offset
			+ ptc->mb_map->cmd_data_offset;

	return readl_relaxed(addr);
}

static void atmel_qtm_set_cmd_data(struct atmel_ptc *ptc, u32 val)
{
	void __iomem *addr = ptc->qtm_mb
			+ ptc->mb_map->cmd_offset
			+ ptc->mb_map->cmd_data_offset;

	writel_relaxed(val, addr);
}

static u16 atmel_qtm_get_node_mask_x(struct atmel_ptc *ptc,
				     unsigned int index)
{
	void __iomem *addr = ptc->qtm_mb
			+ ptc->mb_map->node_config_offset
			+ ptc->mb_map->node_config_size * index
			+ ptc->mb_map->node_config_mask_x_offset;

	return readw_relaxed(addr);
}

static u32 atmel_qtm_get_node_mask_y(struct atmel_ptc *ptc,
					      unsigned int index)
{
	void __iomem *addr = ptc->qtm_mb
			+ ptc->mb_map->node_config_offset
			+ ptc->mb_map->node_config_size * index
			+ ptc->mb_map->node_config_mask_y_offset;

	return readl_relaxed(addr);
}

static u16 atmel_qtm_get_key_count(struct atmel_ptc *ptc)
{
	void __iomem *addr = ptc->qtm_mb
			+ ptc->mb_map->node_group_config_offset
			+ ptc->mb_map->node_group_config_count_offset;

	return readw_relaxed(addr);
}

static u8 atmel_qtm_get_scroller_group_config_count(struct atmel_ptc *ptc)
{
	void __iomem *addr = ptc->qtm_mb
			+ ptc->mb_map->scroller_group_config_offset
			+ ptc->mb_map->scroller_group_config_count_offset;

	return readb_relaxed(addr);
}

static u8 atmel_qtm_get_scroller_type(struct atmel_ptc *ptc,
				      unsigned int index)
{
	void __iomem *addr = ptc->qtm_mb
			+ ptc->mb_map->scroller_config_offset
			+ ptc->mb_map->scroller_config_size * index
			+ ptc->mb_map->scroller_config_type_offset;

	return readb_relaxed(addr);
}

static u16 atmel_qtm_get_scroller_key_start(struct atmel_ptc *ptc,
					    unsigned int index)
{
	void __iomem *addr = ptc->qtm_mb
			+ ptc->mb_map->scroller_config_offset
			+ ptc->mb_map->scroller_config_size * index
			+ ptc->mb_map->scroller_config_key_start_offset;

	return readw_relaxed(addr);
}

static u8 atmel_qtm_get_scroller_key_count(struct atmel_ptc *ptc,
					   unsigned int index)
{
	void __iomem *addr = ptc->qtm_mb
			+ ptc->mb_map->scroller_config_offset
			+ ptc->mb_map->scroller_config_size * index
			+ ptc->mb_map->scroller_config_key_count_offset;

	return readb_relaxed(addr);
}

static u8 atmel_qtm_get_scroller_resolution(struct atmel_ptc *ptc,
					    unsigned int index)
{
	void __iomem *addr = ptc->qtm_mb
			+ ptc->mb_map->scroller_config_offset
			+ ptc->mb_map->scroller_config_size * index
			+ ptc->mb_map->scroller_config_resol_deadband_offset;

	return (1 << (readb_relaxed(addr) >> 4));
}

static u8 atmel_qtm_get_scroller_status(struct atmel_ptc *ptc,
					unsigned int index)
{
	void __iomem *addr = ptc->qtm_mb
			+ ptc->mb_map->scroller_data_offset
			+ ptc->mb_map->scroller_data_size * index
			+ ptc->mb_map->scroller_data_status_offset;

	return readb_relaxed(addr);
}

static u16 atmel_qtm_get_scroller_position(struct atmel_ptc *ptc,
					   unsigned int index)
{
	void __iomem *addr = ptc->qtm_mb
			+ ptc->mb_map->scroller_data_offset
			+ ptc->mb_map->scroller_data_size * index
			+ ptc->mb_map->scroller_data_position_offset;

	return readw_relaxed(addr);
}

static u32 atmel_qtm_get_touch_events_key_event_id(struct atmel_ptc *ptc,
						   unsigned int index)
{
	void __iomem *addr = ptc->qtm_mb
			+ ptc->mb_map->touch_events_key_event_id
			+ sizeof(u32) * index;

	return readw_relaxed(addr);
}

static u32 atmel_qtm_get_touch_events_key_enable_state(struct atmel_ptc *ptc,
						       unsigned int index)
{
	void __iomem *addr = ptc->qtm_mb
			+ ptc->mb_map->touch_events_key_enable_state
			+ sizeof(u32) * index;

	return readw_relaxed(addr);
}

static u32 atmel_qtm_get_touch_events_scroller_event_id(struct atmel_ptc *ptc)
{
	void __iomem *addr = ptc->qtm_mb
			+ ptc->mb_map->touch_events_scroller_event_id;

	return readw_relaxed(addr);
}

static void atmel_ptc_irq_scroller_event(struct atmel_ptc *ptc)
{
	unsigned int status, i;

	if (!ptc->scroller_event || ptc->scroller_tracking)
		return;

	/*
	 * Report the touch event and let the tasklet tracking the position
	 * until the scrollers are no longer touched.
	 */
	for (i = 0 ; i < ATMEL_PTC_MAX_SCROLLERS; i++) {
		if (!ptc->scroller_input[i])
			break;

		status = atmel_qtm_get_scroller_status(ptc, i);

		input_report_key(ptc->scroller_input[i], BTN_TOUCH,
				 status & 0x1);
		input_sync(ptc->scroller_input[i]);

		if (status & 0x1) {
			ptc->scroller_tracking = true;
			tasklet_schedule(&ptc->tasklet);
		}
	}
}

static void atmel_ptc_irq_button_event(struct atmel_ptc *ptc)
{
	unsigned long i;

	for_each_set_bit(i, (unsigned long *)&ptc->button_event, ATMEL_PTC_MAX_NODES) {
		u32 state = ptc->button_state[i / 32] & BIT(i % 32);

		input_report_key(ptc->buttons_input,
				 ptc->button_keycode[i], !!state);
		input_sync(ptc->buttons_input);
	}
}

static void atmel_ptc_irq_touch_event(struct atmel_ptc *ptc)
{
	if (ptc->scroller_input[0])
		atmel_ptc_irq_scroller_event(ptc);

	if (ptc->buttons_input)
		atmel_ptc_irq_button_event(ptc);
}

static irqreturn_t atmel_ptc_irq_handler(int irq, void *data)
{
	struct atmel_ptc *ptc = data;
	u32 isr = atmel_ppp_readb(ptc, ATMEL_PPP_ISR) & ptc->imr;

	/* QTM CMD acknowledgment */
	if (isr & ATMEL_PPP_IRQ0) {
		atmel_ppp_irq_disable(ptc, ATMEL_PPP_IRQ0);
		atmel_ppp_irq_pending_clr(ptc, ATMEL_PPP_IRQ0);
		complete(&ptc->ppp_ack);
	}
	/* QTM touch event */
	if (isr & ATMEL_PPP_IRQ1) {
		int i;

		for (i = 0; i < ATMEL_PTC_MAX_NODES / 32; i++) {
			ptc->button_event[i] = atmel_qtm_get_touch_events_key_event_id(ptc, i);
			ptc->button_state[i] = atmel_qtm_get_touch_events_key_enable_state(ptc, i);
		}
		ptc->scroller_event = atmel_qtm_get_touch_events_scroller_event_id(ptc);

		atmel_ppp_irq_pending_clr(ptc, ATMEL_PPP_IRQ1);

		atmel_ptc_irq_touch_event(ptc);
	}
	/* Debug event */
	if (isr & ATMEL_PPP_IRQ2)
		atmel_ppp_irq_pending_clr(ptc, ATMEL_PPP_IRQ2);

	return IRQ_HANDLED;
}

static void atmel_ptc_free_pins(struct atmel_ptc *ptc)
{
	int i;

	for (i = 0; i < ATMEL_PTC_MAX_X_LINES; i++) {
		if (ptc->x_lines_requested[i]) {
			gpio_free(ptc->pins->x_lines[i].id);
			ptc->x_lines_requested[i] = false;
		}
	}

	for (i = 0; i < ATMEL_PTC_MAX_Y_LINES; i++) {
		if (ptc->y_lines_requested[i]) {
			gpio_free(ptc->pins->y_lines[i].id);
			ptc->y_lines_requested[i] = false;
		}
	}
}

static int atmel_ptc_request_pins(struct atmel_ptc *ptc)
{
	u16 key_count = atmel_qtm_get_key_count(ptc);
	int i, j, ret = 0;

	/*
	 * One line can be used by several nodes. For that reason, we have
	 * to take care about not requesting a GPIO more than once.
	 */
	for (i = 0; i < key_count; i++) {
		u16 mask_x = atmel_qtm_get_node_mask_x(ptc, i);
		u32 mask_y = atmel_qtm_get_node_mask_y(ptc, i);

		for_each_set_bit(j, (unsigned long *)&mask_x, 16) {
			if (ptc->x_lines_requested[j])
				continue;

<<<<<<< HEAD
			if (gpio_request_one(ptc->pins->x_lines[j].id, GPIOF_IN, ptc->pins->x_lines[j].name)) {
=======
			if (gpio_request_one(ptc->pins->x_lines[j].id, GPIOF_IN,
						ptc->pins->x_lines[j].name)) {
>>>>>>> d93f686c
				dev_err(ptc->dev, "Can't get %s\n", ptc->pins->x_lines[j].name);
				return -ENXIO;
			}
			ptc->x_lines_requested[j] = true;
		}

		for_each_set_bit(j, (unsigned long *)&mask_y, 32) {
			if (ptc->y_lines_requested[j])
				continue;

<<<<<<< HEAD
			if (gpio_request_one(ptc->pins->y_lines[j].id, GPIOF_IN, ptc->pins->y_lines[j].name)) {
=======
			if (gpio_request_one(ptc->pins->y_lines[j].id, GPIOF_IN,
						ptc->pins->y_lines[j].name)) {
>>>>>>> d93f686c
				dev_err(ptc->dev, "Can't get %s\n", ptc->pins->y_lines[j].name);
				return -ENXIO;
			}
			ptc->y_lines_requested[j] = true;
		}
	}

	return ret;
}

static int atmel_ptc_conf_input_devs(struct atmel_ptc *ptc)
{
	struct input_dev *input_buttons = ptc->buttons_input;
	u16 key_count = atmel_qtm_get_key_count(ptc);
	bool *buttons;
	int i, j, ret = 0;

	buttons = kmalloc_array(key_count, sizeof(*buttons), GFP_KERNEL);
	if (!buttons)
		return -ENOMEM;
	memset(buttons, true, key_count);

	for (i = 0; i < atmel_qtm_get_scroller_group_config_count(ptc); i++) {
		struct input_dev *scroller = ptc->scroller_input[i];
		u16 key_start = atmel_qtm_get_scroller_key_start(ptc, i);
		u8 key_count = atmel_qtm_get_scroller_key_count(ptc, i);

		if (key_count) {
			/* If a key is part of a scroller, it's not a button. */
			for (j = key_start; j < key_start + key_count; j++)
				buttons[j] = false;

			/*
			 * Prevent several allocations for the same scroller if
			 * atmel_ptc_conf_input_devs() is call more than
			 * once.
			 */
			if (!scroller) {
				scroller = devm_input_allocate_device(ptc->dev);
				if (!scroller)
					return -ENOMEM;
				ptc->scroller_input[i] = scroller;
				scroller->dev.parent = ptc->dev;
			}

			switch (atmel_qtm_get_scroller_type(ptc, i)) {
			case ATMEL_QTM_SCROLLER_TYPE_SLIDER:
				input_set_capability(scroller, EV_ABS, ABS_X);
				input_set_capability(scroller, EV_KEY, BTN_TOUCH);
				input_set_abs_params(scroller, ABS_X, 0, atmel_qtm_get_scroller_resolution(ptc, i), 0, 0);
				break;
			case ATMEL_QTM_SCROLLER_TYPE_WHEEL:
				input_set_capability(scroller, EV_ABS, ABS_WHEEL);
				input_set_capability(scroller, EV_KEY, BTN_TOUCH);
				input_set_abs_params(scroller, ABS_WHEEL, 0, atmel_qtm_get_scroller_resolution(ptc, i), 0, 0);
				break;
			default:
				ret = -EINVAL;
				goto out;
			}
		}
	}

	for (i = 0; i < key_count; i++) {
		if (buttons[i]) {
			int keycode = ATMEL_PTC_KEYCODE_BASE_OFFSET + i;

			if (!input_buttons) {
				input_buttons = devm_input_allocate_device(ptc->dev);
				if (!input_buttons)
					return -ENOMEM;

				input_buttons->dev.parent = ptc->dev;
				input_buttons->keycode = ptc->button_keycode;
				input_buttons->keycodesize = sizeof(ptc->button_keycode[0]);
				input_buttons->keycodemax = ATMEL_PTC_MAX_NODES;
				ptc->buttons_input = input_buttons;
			}
			ptc->button_keycode[i] = keycode;
			input_set_capability(input_buttons, EV_KEY, keycode);
		}
	}

out:
	kfree(buttons);
	return ret;
}

static void atmel_ptc_unregister_input_devices(struct atmel_ptc *ptc)
{
	int i;

	if (ptc->buttons_registered) {
		input_unregister_device(ptc->buttons_input);
		ptc->buttons_registered = false;
	}

	for (i = 0; i < ATMEL_PTC_MAX_SCROLLERS; i++) {
		struct input_dev *scroller = ptc->scroller_input[i];

		if (!scroller || !ptc->scroller_registered[i])
			continue;

		input_unregister_device(scroller);
		ptc->scroller_registered[i] = false;
	}
}

static int atmel_ptc_register_input_devices(struct atmel_ptc *ptc)
{
	int i, ret = 0, id = 0;

	if (ptc->buttons_input) {
		struct input_dev *buttons = ptc->buttons_input;
		buttons->name = devm_kasprintf(&buttons->dev, GFP_KERNEL,
					       "atmel_ptc%d", id++);
		if (!buttons->name)
			return -ENOMEM;
		ret = input_register_device(buttons);
		if (ret) {
			dev_err(ptc->dev, "can't register input button device.\n");
			atmel_ptc_unregister_input_devices(ptc);
			return ret;
		}

		ptc->buttons_registered = true;
	}

	for (i = 0; i < ATMEL_PTC_MAX_SCROLLERS; i++) {
		struct input_dev *scroller = ptc->scroller_input[i];

		if (!scroller)
			continue;

		scroller->name = devm_kasprintf(&scroller->dev, GFP_KERNEL,
						"atmel_ptc%d", id++);
		if (!scroller->name) {
			atmel_ptc_unregister_input_devices(ptc);
			return -ENOMEM;
		}
		ret = input_register_device(scroller);
		if (ret) {
			dev_err(ptc->dev, "can't register input scroller device.\n");
			atmel_ptc_unregister_input_devices(ptc);
			return ret;
		}

		ptc->scroller_registered[i] = true;
	}

	return ret;
}

static int atmel_ptc_cmd_send(struct atmel_ptc *ptc, struct atmel_qtm_cmd *cmd)
{
	int ret;

	dev_dbg(ptc->dev, "%s: cmd=0x%x, addr=0x%x, data=0x%x\n",
		__func__, cmd->id, cmd->addr, cmd->data);

	/*
	 * Configure and register input devices only when QTM is started
	 * since some information from the QTM configuration is needed.
	 * It could be done when loading the configuration file but if
	 * the debug mode is enabled, the configuration can be changed
	 * before sending the run command.
	 */
	if (cmd->id == ATMEL_QTM_CMD_RUN) {
		ret = atmel_ptc_request_pins(ptc);
		if (ret)
			return ret;

		ret = atmel_ptc_conf_input_devs(ptc);
		if (ret)
			return ret;

		ret = atmel_ptc_register_input_devices(ptc);
		if (ret)
			return ret;
	}

	atmel_qtm_set_cmd_id(ptc, cmd->id);
	atmel_qtm_set_cmd_addr(ptc, cmd->addr);
	atmel_qtm_set_cmd_data(ptc, cmd->data);

	/* Once command performed, we'll get an IRQ. */
	atmel_ppp_irq_enable(ptc, ATMEL_PPP_IRQ0);
	/* Notify PPP that we have sent a command. */
	atmel_ppp_notify(ptc, ATMEL_PPP_NOTIFY0);
	/* Wait for IRQ from PPP. */
	wait_for_completion(&ptc->ppp_ack);

	if (cmd->id == ATMEL_QTM_CMD_STOP) {
		atmel_ptc_unregister_input_devices(ptc);
		atmel_ptc_free_pins(ptc);
	}

	cmd->data = atmel_qtm_get_cmd_data(ptc);
	return 0;
}

static void atmel_ptc_tasklet(unsigned long priv)
{
	struct atmel_ptc *ptc = (struct atmel_ptc *)priv;
	unsigned int scroller_type, position, status, i;

	for (i = 0 ; i < ATMEL_PTC_MAX_SCROLLERS; i++) {
		if (!ptc->scroller_input[i])
			break;

		scroller_type = atmel_qtm_get_scroller_type(ptc, i);
		position = atmel_qtm_get_scroller_position(ptc, i);
		status = atmel_qtm_get_scroller_status(ptc, i);

		if (status & 0x1) {
			if (scroller_type == ATMEL_QTM_SCROLLER_TYPE_WHEEL)
				input_report_abs(ptc->scroller_input[i],
						 ABS_WHEEL, position);
			else
				input_report_abs(ptc->scroller_input[i],
						 ABS_X, position);
			input_sync(ptc->scroller_input[i]);
			tasklet_schedule(&ptc->tasklet);
		} else {
			input_report_key(ptc->scroller_input[i], BTN_TOUCH, 0);
			input_sync(ptc->scroller_input[i]);

			ptc->scroller_tracking = false;
		}
	}
}

static int atmel_ptc_conf_load(struct atmel_ptc *ptc)
{
	const struct firmware *conf;
	struct atmel_qtm_cmd cmd;
	int ret;
	u16 key_count;
	char *dst;

	dev_info(ptc->dev, "Loading configuration: %s\n", configuration_file);
	ret = request_firmware(&conf, configuration_file, ptc->dev);
	if (ret) {
		dev_err(ptc->dev, "Can't load configuration %s\n", configuration_file);
		return ret;
	}

	ptc->conf.header_version_major = conf->data[0];
	ptc->conf.header_version_minor = conf->data[1];
	switch (ptc->conf.header_version_major) {
	case (1):
		ptc->conf.header_size = 96;
		ptc->conf.fw_version = (char *) conf->data + 16;
		ptc->conf.tool_version = (char *) conf->data + 32;
		ptc->conf.date = (char *) conf->data + 48;
		ptc->conf.description = (char *) conf->data + 64;
		break;
	default:
		release_firmware(conf);
		dev_err(ptc->dev, "Unsupported header version: %u.%u\n",
			ptc->conf.header_version_major,
			ptc->conf.header_version_minor);
		return -EINVAL;
	};

	dev_info(ptc->dev, "firmware version: %s, tool version: %s\n",
		 ptc->conf.fw_version, ptc->conf.tool_version);
	dev_info(ptc->dev, "date: %s, description: %s\n",
		 ptc->conf.date, ptc->conf.description);

	/*
	 * TODO: check the version of the firmware loaded vs the version of the
	 * firmware needed by the configuration file.
	 */
	if (strcmp(ptc->fw_version, ptc->conf.fw_version))
		dev_warn(ptc->dev, "be careful the configuration requires firmware %s, current firmware is %s\n",
			 ptc->conf.fw_version, ptc->fw_version);

	atmel_ppp_irq_enable(ptc, ATMEL_PPP_IRQ1);
	atmel_ppp_irq_disable(ptc, ATMEL_PPP_IRQ2 | ATMEL_PPP_IRQ3);

	cmd.id = ATMEL_QTM_CMD_STOP;
	atmel_ptc_cmd_send(ptc, &cmd);

	dst = (char *)ptc->qtm_mb;
	/* Need to use _memcpy_toio, otherwise configuration is not well loaded. */
	_memcpy_toio(dst, conf->data + ptc->conf.header_size,
		     conf->size - ptc->conf.header_size);

	key_count = atmel_qtm_get_key_count(ptc);

	/* Start QTM. */
	cmd.id = ATMEL_QTM_CMD_INIT;
	cmd.data = key_count;
	atmel_ptc_cmd_send(ptc, &cmd);

	cmd.id = ATMEL_QTM_CMD_SET_ACQ_MODE_TIMER;
	cmd.data = 1;
	atmel_ptc_cmd_send(ptc, &cmd);

	cmd.id = ATMEL_QTM_CMD_RUN;
	cmd.data = key_count;
	atmel_ptc_cmd_send(ptc, &cmd);

	cmd.id = ATMEL_QTM_CMD_FIRM_VERSION;
	cmd.data = 0;
	atmel_ptc_cmd_send(ptc, &cmd);
	dev_dbg(ptc->dev, "firmware version: v%u.%u\n",
		(cmd.data >> 16) & 0xffff, cmd.data & 0xffff);

	release_firmware(conf);

	return ret;
}

static int atmel_ptc_fw_load(struct atmel_ptc *ptc)
{
	const struct firmware *fw;
	int ret;

	dev_dbg(ptc->dev, "loading firmware: %s\n", firmware_file);
	ret = request_firmware(&fw, firmware_file, ptc->dev);
	if (ret) {
		dev_err(ptc->dev, "error while requesting the firmware\n");
		return ret;
	}

	strncpy(ptc->fw_version, fw->data + fw->size - ATMEL_PPP_FW_FOOTER_SIZE,
		ATMEL_PPP_FW_FOOTER_SIZE);
	dev_dbg(ptc->dev, "version: %s\n", ptc->fw_version);

	if (!strcmp(ptc->fw_version, "PPP_VER_006.004")) {
		ptc->mb_map = &mailbox_map_v64;
	} else {
		dev_err(ptc->dev, "unsupported firmware version\n");
		ret = -EINVAL;
		goto out;
	}

	/* Memset needed to avoid firmware unexpected behavior. */
	memset(ptc->firmware, 0, ATMEL_QTM_MB_OFFSET + sizeof(*ptc->qtm_mb));
	ptc->imr = 0;
	/* Command sequence to start from a clean state. */
	atmel_ppp_cmd_send(ptc, ATMEL_PPP_CMD_ABORT);
	atmel_ppp_irq_pending_clr(ptc, ATMEL_PPP_IRQ_MASK);
	atmel_ppp_cmd_send(ptc, ATMEL_PPP_CMD_RESET);

	dev_dbg(ptc->dev, "downloading %zu bytes\n", fw->size);
	memcpy(ptc->firmware, fw->data, fw->size);

	atmel_ppp_cmd_send(ptc, ATMEL_PPP_CMD_RUN);

out:
	release_firmware(fw);
	return ret;
}

static void atmel_ptc_clk_disable_unprepare(void *data)
{
	struct atmel_ptc *ptc = data;

	clk_disable_unprepare(ptc->clk_slow);
	clk_disable_unprepare(ptc->clk_per);
	clk_disable_unprepare(ptc->clk_int_osc);
}

static inline struct atmel_ptc *kobj_to_atmel_ptc(struct kobject *kobj)
{
	struct device *dev = kobj_to_dev(kobj);

	return dev->driver_data;
}

static ssize_t atmel_qtm_mb_read(struct file *filp, struct kobject *kobj,
				 struct bin_attribute *attr,
				 char *buf, loff_t off, size_t count)
{
	struct atmel_ptc *ptc = kobj_to_atmel_ptc(kobj);
	char *qtm_mb = (char *)ptc->qtm_mb;

	dev_dbg(ptc->dev, "%s: off=0x%llx, count=%zu\n", __func__, off, count);

	memcpy_fromio(buf, qtm_mb + off, count);

	return count;
}

static ssize_t atmel_qtm_mb_write(struct file *filp, struct kobject *kobj,
				  struct bin_attribute *attr,
				  char *buf, loff_t off, size_t count)
{
	struct atmel_ptc *ptc = kobj_to_atmel_ptc(kobj);
	char *qtm_mb = (char *)ptc->qtm_mb;

	dev_dbg(ptc->dev, "%s: off=0x%llx, count=%zu\n", __func__, off, count);

	if (off == 0 && count == sizeof(struct atmel_qtm_cmd))
		atmel_ptc_cmd_send(ptc, (struct atmel_qtm_cmd *)buf);
	else
		memcpy_toio(qtm_mb + off, buf, count);

	return count;
}

static BIN_ATTR_RW(atmel_qtm_mb, ATMEL_QTM_MB_SIZE);

static struct bin_attribute *atmel_ptc_qtm_mb_attrs[] = {
	&bin_attr_atmel_qtm_mb,
	NULL,
};

static const struct attribute_group atmel_ptc_qtm_mb_attr_group = {
	.bin_attrs = atmel_ptc_qtm_mb_attrs,
};

static int atmel_ptc_probe(struct platform_device *pdev)
{
	struct atmel_ptc *ptc;
	struct resource	*res;
	void *shared_memory;
	int ret;

	ptc = devm_kzalloc(&pdev->dev, sizeof(*ptc), GFP_KERNEL);
	if (!ptc)
		return -ENOMEM;

	platform_set_drvdata(pdev, ptc);
	ptc->dev = &pdev->dev;
	ptc->dev->driver_data = ptc;

	res = platform_get_resource(pdev, IORESOURCE_MEM, 0);
	if (!res)
		return -ENODEV;

	shared_memory = devm_ioremap_resource(&pdev->dev, res);
	if (IS_ERR(shared_memory))
		return PTR_ERR(shared_memory);

	ptc->firmware = shared_memory;
	ptc->qtm_mb = shared_memory + ATMEL_QTM_MB_OFFSET;

	res = platform_get_resource(pdev, IORESOURCE_MEM, 1);
	if (!res)
		return -EINVAL;

	ptc->ppp_regs = devm_ioremap_resource(&pdev->dev, res);
	if (IS_ERR(ptc->ppp_regs))
		return PTR_ERR(ptc->ppp_regs);

	ptc->irq = platform_get_irq(pdev, 0);
	if (ptc->irq <= 0) {
		if (!ptc->irq)
			ptc->irq = -ENXIO;

		return ptc->irq;
	}

	ptc->pins = of_device_get_match_data(&pdev->dev);
	if (!ptc->pins) {
		dev_err(ptc->dev, "can't retrieve pins\n");
		return -EINVAL;
	}

	ptc->x_lines_requested = devm_kzalloc(ptc->dev,
		ATMEL_PTC_MAX_X_LINES * sizeof(*ptc->x_lines_requested),
		GFP_KERNEL);
	if (!ptc->x_lines_requested)
		return -ENOMEM;

	ptc->y_lines_requested = devm_kzalloc(ptc->dev,
		ATMEL_PTC_MAX_Y_LINES * sizeof(*ptc->y_lines_requested),
		GFP_KERNEL);
	if (!ptc->y_lines_requested)
		return -ENOMEM;

	ptc->clk_per = devm_clk_get(&pdev->dev, "ptc_clk");
	if (IS_ERR(ptc->clk_per))
		return PTR_ERR(ptc->clk_per);

	ptc->clk_int_osc = devm_clk_get(&pdev->dev, "ptc_int_osc");
	if (IS_ERR(ptc->clk_int_osc))
		return PTR_ERR(ptc->clk_int_osc);

	ptc->clk_slow = devm_clk_get(&pdev->dev, "slow_clk");
	if (IS_ERR(ptc->clk_slow))
		return PTR_ERR(ptc->clk_slow);

	ret = clk_prepare_enable(ptc->clk_int_osc);
	if (ret)
		return ret;

	ret = clk_prepare_enable(ptc->clk_per);
	if (ret) {
		clk_disable_unprepare(ptc->clk_int_osc);
		return ret;
	}

	ret = clk_prepare_enable(ptc->clk_slow);
	if (ret) {
		clk_disable_unprepare(ptc->clk_per);
		clk_disable_unprepare(ptc->clk_int_osc);
		return ret;
	}

	ret = devm_add_action_or_reset(&pdev->dev,
				       atmel_ptc_clk_disable_unprepare,
				       ptc);
	if (ret)
		return ret;

	ret = devm_request_irq(&pdev->dev, ptc->irq, atmel_ptc_irq_handler, 0,
			       pdev->dev.driver->name, ptc);
	if (ret)
		return ret;

	init_completion(&ptc->ppp_ack);

	ret = atmel_ptc_fw_load(ptc);
	if (ret)
		return ret;

	ret = atmel_ptc_conf_load(ptc);
	if (ret)
		return ret;

	/*
	 * Expose a file to give an access to the QTM mailbox to a user space
	 * application in order to configure it or to send commands.
	 */
	if (debug_mode)
		ret = sysfs_create_group(&ptc->dev->kobj, &atmel_ptc_qtm_mb_attr_group);

	tasklet_init(&ptc->tasklet, atmel_ptc_tasklet, (unsigned long)ptc);

	return ret;
}

static void atmel_ptc_remove(struct platform_device *pdev)
{
	struct atmel_ptc *ptc = platform_get_drvdata(pdev);

	tasklet_kill(&ptc->tasklet);
	atmel_ptc_unregister_input_devices(ptc);
	atmel_ptc_free_pins(ptc);

	if (debug_mode)
		sysfs_remove_group(&ptc->dev->kobj, &atmel_ptc_qtm_mb_attr_group);
}

/*
 * x_lines and y_lines have to be described in the ascending order i.e.
 * PTC_X0 must be at index 0, PTC_X1 must be at index 1, etc.
 */
static struct atmel_ptc_pins atmel_ptc_pins_sama5d2 = {
	.x_lines = {
		{ .name = "PTC_X0", .id = 99  /* PD3 */  },
		{ .name = "PTC_X1", .id = 100 /* PD4 */  },
		{ .name = "PTC_X2", .id = 101 /* PD5 */  },
		{ .name = "PTC_X3", .id = 102 /* PD6 */  },
		{ .name = "PTC_X4", .id = 103 /* PD7 */  },
		{ .name = "PTC_X5", .id = 104 /* PD8 */  },
		{ .name = "PTC_X6", .id = 105 /* PD9 */  },
		{ .name = "PTC_X7", .id = 106 /* PD10 */ },
	},
	.y_lines = {
		{ .name = "PTC_Y0", .id = 107 /* PD11 */ },
		{ .name = "PTC_Y1", .id = 108 /* PD12 */ },
		{ .name = "PTC_Y2", .id = 109 /* PD13 */ },
		{ .name = "PTC_Y3", .id = 110 /* PD14 */ },
		{ .name = "PTC_Y4", .id = 111 /* PD15 */ },
		{ .name = "PTC_Y5", .id = 112 /* PD16 */ },
		{ .name = "PTC_Y6", .id = 113 /* PD17 */ },
		{ .name = "PTC_Y7", .id = 114 /* PD18 */ },
	},
};

static const struct of_device_id atmel_ptc_dt_match[] = {
	{
		.compatible = "atmel,sama5d2-ptc",
		.data = &atmel_ptc_pins_sama5d2,
	}, {
		/* sentinel */
	}
};
MODULE_DEVICE_TABLE(of, atmel_ptc_dt_match);

static struct platform_driver atmel_ptc_driver = {
	.probe = atmel_ptc_probe,
	.remove = atmel_ptc_remove,
	.driver = {
		.name = "atmel_ptc",
		.of_match_table = of_match_ptr(atmel_ptc_dt_match),
	},
};
module_platform_driver(atmel_ptc_driver)

module_param(firmware_file, charp, 0444);
MODULE_PARM_DESC(firmware_file, "Name of the firmware file");
module_param(configuration_file, charp, 0444);
MODULE_PARM_DESC(configuration_file, "Name of the configuration file");
module_param(debug_mode, bool, 0444);
MODULE_PARM_DESC(debug_mode, "The debug mode provides an interface to the mailbox through sysfs");
MODULE_AUTHOR("Ludovic Desroches <ludovic.desroches@microchip.com>");
MODULE_DESCRIPTION("Atmel PTC subsystem");
MODULE_LICENSE("GPL v2");
MODULE_FIRMWARE(ATMEL_PPP_FW_NAME);
MODULE_FIRMWARE(ATMEL_QTM_CONF_NAME);<|MERGE_RESOLUTION|>--- conflicted
+++ resolved
@@ -521,12 +521,8 @@
 			if (ptc->x_lines_requested[j])
 				continue;
 
-<<<<<<< HEAD
-			if (gpio_request_one(ptc->pins->x_lines[j].id, GPIOF_IN, ptc->pins->x_lines[j].name)) {
-=======
 			if (gpio_request_one(ptc->pins->x_lines[j].id, GPIOF_IN,
 						ptc->pins->x_lines[j].name)) {
->>>>>>> d93f686c
 				dev_err(ptc->dev, "Can't get %s\n", ptc->pins->x_lines[j].name);
 				return -ENXIO;
 			}
@@ -537,12 +533,8 @@
 			if (ptc->y_lines_requested[j])
 				continue;
 
-<<<<<<< HEAD
-			if (gpio_request_one(ptc->pins->y_lines[j].id, GPIOF_IN, ptc->pins->y_lines[j].name)) {
-=======
 			if (gpio_request_one(ptc->pins->y_lines[j].id, GPIOF_IN,
 						ptc->pins->y_lines[j].name)) {
->>>>>>> d93f686c
 				dev_err(ptc->dev, "Can't get %s\n", ptc->pins->y_lines[j].name);
 				return -ENXIO;
 			}
