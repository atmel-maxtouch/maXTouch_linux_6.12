--- conflicted
+++ resolved
@@ -213,11 +213,8 @@
 	u32 otp_board_id_register;
 
 	bool supports_sta_ps;
-<<<<<<< HEAD
-=======
 
 	const guid_t *acpi_guid;
->>>>>>> 0c383648
 };
 
 struct ath12k_hw_ops {
