--- conflicted
+++ resolved
@@ -574,10 +574,7 @@
 		sc->sc_ah->gpio_mask = pdata->gpio_mask;
 		sc->sc_ah->gpio_val = pdata->gpio_val;
 		sc->sc_ah->led_pin = pdata->led_pin;
-<<<<<<< HEAD
-=======
 		ah->is_clk_25mhz = pdata->is_clk_25mhz;
->>>>>>> eaef6a93
 	}
 
 	common = ath9k_hw_common(ah);
