--- conflicted
+++ resolved
@@ -517,18 +517,6 @@
 }
 
 /**
-<<<<<<< HEAD
- * mlx5_irq_release_vector - release one IRQ back to the system.
- * @irq: the irq to release.
- */
-void mlx5_irq_release_vector(struct mlx5_irq *irq)
-{
-	_mlx5_irq_release(irq);
-}
-
-/**
-=======
->>>>>>> 0c383648
  * mlx5_irq_request_vector - request one IRQ for mlx5 device.
  * @dev: mlx5 device that is requesting the IRQ.
  * @cpu: CPU to bind the IRQ to.
