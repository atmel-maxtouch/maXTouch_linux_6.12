// SPDX-License-Identifier: GPL-2.0+
// Copyright (c) 2016-2017 Hisilicon Limited.

#include <linux/acpi.h>
#include <linux/device.h>
#include <linux/etherdevice.h>
#include <linux/init.h>
#include <linux/interrupt.h>
#include <linux/kernel.h>
#include <linux/module.h>
#include <linux/netdevice.h>
#include <linux/pci.h>
#include <linux/platform_device.h>
#include <linux/if_vlan.h>
#include <linux/crash_dump.h>
#include <net/rtnetlink.h>
#include "hclge_cmd.h"
#include "hclge_dcb.h"
#include "hclge_main.h"
#include "hclge_mbx.h"
#include "hclge_mdio.h"
#include "hclge_tm.h"
#include "hclge_err.h"
#include "hnae3.h"

#define HCLGE_NAME			"hclge"
#define HCLGE_STATS_READ(p, offset) (*((u64 *)((u8 *)(p) + (offset))))
#define HCLGE_MAC_STATS_FIELD_OFF(f) (offsetof(struct hclge_mac_stats, f))

#define HCLGE_BUF_SIZE_UNIT	256

static int hclge_set_mac_mtu(struct hclge_dev *hdev, int new_mps);
static int hclge_init_vlan_config(struct hclge_dev *hdev);
static int hclge_reset_ae_dev(struct hnae3_ae_dev *ae_dev);
static bool hclge_get_hw_reset_stat(struct hnae3_handle *handle);
static int hclge_set_umv_space(struct hclge_dev *hdev, u16 space_size,
			       u16 *allocated_size, bool is_alloc);

static struct hnae3_ae_algo ae_algo;

static const struct pci_device_id ae_algo_pci_tbl[] = {
	{PCI_VDEVICE(HUAWEI, HNAE3_DEV_ID_GE), 0},
	{PCI_VDEVICE(HUAWEI, HNAE3_DEV_ID_25GE), 0},
	{PCI_VDEVICE(HUAWEI, HNAE3_DEV_ID_25GE_RDMA), 0},
	{PCI_VDEVICE(HUAWEI, HNAE3_DEV_ID_25GE_RDMA_MACSEC), 0},
	{PCI_VDEVICE(HUAWEI, HNAE3_DEV_ID_50GE_RDMA), 0},
	{PCI_VDEVICE(HUAWEI, HNAE3_DEV_ID_50GE_RDMA_MACSEC), 0},
	{PCI_VDEVICE(HUAWEI, HNAE3_DEV_ID_100G_RDMA_MACSEC), 0},
	/* required last entry */
	{0, }
};

MODULE_DEVICE_TABLE(pci, ae_algo_pci_tbl);

static const u32 cmdq_reg_addr_list[] = {HCLGE_CMDQ_TX_ADDR_L_REG,
					 HCLGE_CMDQ_TX_ADDR_H_REG,
					 HCLGE_CMDQ_TX_DEPTH_REG,
					 HCLGE_CMDQ_TX_TAIL_REG,
					 HCLGE_CMDQ_TX_HEAD_REG,
					 HCLGE_CMDQ_RX_ADDR_L_REG,
					 HCLGE_CMDQ_RX_ADDR_H_REG,
					 HCLGE_CMDQ_RX_DEPTH_REG,
					 HCLGE_CMDQ_RX_TAIL_REG,
					 HCLGE_CMDQ_RX_HEAD_REG,
					 HCLGE_VECTOR0_CMDQ_SRC_REG,
					 HCLGE_CMDQ_INTR_STS_REG,
					 HCLGE_CMDQ_INTR_EN_REG,
					 HCLGE_CMDQ_INTR_GEN_REG};

static const u32 common_reg_addr_list[] = {HCLGE_MISC_VECTOR_REG_BASE,
					   HCLGE_VECTOR0_OTER_EN_REG,
					   HCLGE_MISC_RESET_STS_REG,
					   HCLGE_MISC_VECTOR_INT_STS,
					   HCLGE_GLOBAL_RESET_REG,
					   HCLGE_FUN_RST_ING,
					   HCLGE_GRO_EN_REG};

static const u32 ring_reg_addr_list[] = {HCLGE_RING_RX_ADDR_L_REG,
					 HCLGE_RING_RX_ADDR_H_REG,
					 HCLGE_RING_RX_BD_NUM_REG,
					 HCLGE_RING_RX_BD_LENGTH_REG,
					 HCLGE_RING_RX_MERGE_EN_REG,
					 HCLGE_RING_RX_TAIL_REG,
					 HCLGE_RING_RX_HEAD_REG,
					 HCLGE_RING_RX_FBD_NUM_REG,
					 HCLGE_RING_RX_OFFSET_REG,
					 HCLGE_RING_RX_FBD_OFFSET_REG,
					 HCLGE_RING_RX_STASH_REG,
					 HCLGE_RING_RX_BD_ERR_REG,
					 HCLGE_RING_TX_ADDR_L_REG,
					 HCLGE_RING_TX_ADDR_H_REG,
					 HCLGE_RING_TX_BD_NUM_REG,
					 HCLGE_RING_TX_PRIORITY_REG,
					 HCLGE_RING_TX_TC_REG,
					 HCLGE_RING_TX_MERGE_EN_REG,
					 HCLGE_RING_TX_TAIL_REG,
					 HCLGE_RING_TX_HEAD_REG,
					 HCLGE_RING_TX_FBD_NUM_REG,
					 HCLGE_RING_TX_OFFSET_REG,
					 HCLGE_RING_TX_EBD_NUM_REG,
					 HCLGE_RING_TX_EBD_OFFSET_REG,
					 HCLGE_RING_TX_BD_ERR_REG,
					 HCLGE_RING_EN_REG};

static const u32 tqp_intr_reg_addr_list[] = {HCLGE_TQP_INTR_CTRL_REG,
					     HCLGE_TQP_INTR_GL0_REG,
					     HCLGE_TQP_INTR_GL1_REG,
					     HCLGE_TQP_INTR_GL2_REG,
					     HCLGE_TQP_INTR_RL_REG};

static const char hns3_nic_test_strs[][ETH_GSTRING_LEN] = {
	"App    Loopback test",
	"Serdes serial Loopback test",
	"Serdes parallel Loopback test",
	"Phy    Loopback test"
};

static const struct hclge_comm_stats_str g_mac_stats_string[] = {
	{"mac_tx_mac_pause_num",
		HCLGE_MAC_STATS_FIELD_OFF(mac_tx_mac_pause_num)},
	{"mac_rx_mac_pause_num",
		HCLGE_MAC_STATS_FIELD_OFF(mac_rx_mac_pause_num)},
	{"mac_tx_control_pkt_num",
		HCLGE_MAC_STATS_FIELD_OFF(mac_tx_ctrl_pkt_num)},
	{"mac_rx_control_pkt_num",
		HCLGE_MAC_STATS_FIELD_OFF(mac_rx_ctrl_pkt_num)},
	{"mac_tx_pfc_pkt_num",
		HCLGE_MAC_STATS_FIELD_OFF(mac_tx_pfc_pause_pkt_num)},
	{"mac_tx_pfc_pri0_pkt_num",
		HCLGE_MAC_STATS_FIELD_OFF(mac_tx_pfc_pri0_pkt_num)},
	{"mac_tx_pfc_pri1_pkt_num",
		HCLGE_MAC_STATS_FIELD_OFF(mac_tx_pfc_pri1_pkt_num)},
	{"mac_tx_pfc_pri2_pkt_num",
		HCLGE_MAC_STATS_FIELD_OFF(mac_tx_pfc_pri2_pkt_num)},
	{"mac_tx_pfc_pri3_pkt_num",
		HCLGE_MAC_STATS_FIELD_OFF(mac_tx_pfc_pri3_pkt_num)},
	{"mac_tx_pfc_pri4_pkt_num",
		HCLGE_MAC_STATS_FIELD_OFF(mac_tx_pfc_pri4_pkt_num)},
	{"mac_tx_pfc_pri5_pkt_num",
		HCLGE_MAC_STATS_FIELD_OFF(mac_tx_pfc_pri5_pkt_num)},
	{"mac_tx_pfc_pri6_pkt_num",
		HCLGE_MAC_STATS_FIELD_OFF(mac_tx_pfc_pri6_pkt_num)},
	{"mac_tx_pfc_pri7_pkt_num",
		HCLGE_MAC_STATS_FIELD_OFF(mac_tx_pfc_pri7_pkt_num)},
	{"mac_rx_pfc_pkt_num",
		HCLGE_MAC_STATS_FIELD_OFF(mac_rx_pfc_pause_pkt_num)},
	{"mac_rx_pfc_pri0_pkt_num",
		HCLGE_MAC_STATS_FIELD_OFF(mac_rx_pfc_pri0_pkt_num)},
	{"mac_rx_pfc_pri1_pkt_num",
		HCLGE_MAC_STATS_FIELD_OFF(mac_rx_pfc_pri1_pkt_num)},
	{"mac_rx_pfc_pri2_pkt_num",
		HCLGE_MAC_STATS_FIELD_OFF(mac_rx_pfc_pri2_pkt_num)},
	{"mac_rx_pfc_pri3_pkt_num",
		HCLGE_MAC_STATS_FIELD_OFF(mac_rx_pfc_pri3_pkt_num)},
	{"mac_rx_pfc_pri4_pkt_num",
		HCLGE_MAC_STATS_FIELD_OFF(mac_rx_pfc_pri4_pkt_num)},
	{"mac_rx_pfc_pri5_pkt_num",
		HCLGE_MAC_STATS_FIELD_OFF(mac_rx_pfc_pri5_pkt_num)},
	{"mac_rx_pfc_pri6_pkt_num",
		HCLGE_MAC_STATS_FIELD_OFF(mac_rx_pfc_pri6_pkt_num)},
	{"mac_rx_pfc_pri7_pkt_num",
		HCLGE_MAC_STATS_FIELD_OFF(mac_rx_pfc_pri7_pkt_num)},
	{"mac_tx_total_pkt_num",
		HCLGE_MAC_STATS_FIELD_OFF(mac_tx_total_pkt_num)},
	{"mac_tx_total_oct_num",
		HCLGE_MAC_STATS_FIELD_OFF(mac_tx_total_oct_num)},
	{"mac_tx_good_pkt_num",
		HCLGE_MAC_STATS_FIELD_OFF(mac_tx_good_pkt_num)},
	{"mac_tx_bad_pkt_num",
		HCLGE_MAC_STATS_FIELD_OFF(mac_tx_bad_pkt_num)},
	{"mac_tx_good_oct_num",
		HCLGE_MAC_STATS_FIELD_OFF(mac_tx_good_oct_num)},
	{"mac_tx_bad_oct_num",
		HCLGE_MAC_STATS_FIELD_OFF(mac_tx_bad_oct_num)},
	{"mac_tx_uni_pkt_num",
		HCLGE_MAC_STATS_FIELD_OFF(mac_tx_uni_pkt_num)},
	{"mac_tx_multi_pkt_num",
		HCLGE_MAC_STATS_FIELD_OFF(mac_tx_multi_pkt_num)},
	{"mac_tx_broad_pkt_num",
		HCLGE_MAC_STATS_FIELD_OFF(mac_tx_broad_pkt_num)},
	{"mac_tx_undersize_pkt_num",
		HCLGE_MAC_STATS_FIELD_OFF(mac_tx_undersize_pkt_num)},
	{"mac_tx_oversize_pkt_num",
		HCLGE_MAC_STATS_FIELD_OFF(mac_tx_oversize_pkt_num)},
	{"mac_tx_64_oct_pkt_num",
		HCLGE_MAC_STATS_FIELD_OFF(mac_tx_64_oct_pkt_num)},
	{"mac_tx_65_127_oct_pkt_num",
		HCLGE_MAC_STATS_FIELD_OFF(mac_tx_65_127_oct_pkt_num)},
	{"mac_tx_128_255_oct_pkt_num",
		HCLGE_MAC_STATS_FIELD_OFF(mac_tx_128_255_oct_pkt_num)},
	{"mac_tx_256_511_oct_pkt_num",
		HCLGE_MAC_STATS_FIELD_OFF(mac_tx_256_511_oct_pkt_num)},
	{"mac_tx_512_1023_oct_pkt_num",
		HCLGE_MAC_STATS_FIELD_OFF(mac_tx_512_1023_oct_pkt_num)},
	{"mac_tx_1024_1518_oct_pkt_num",
		HCLGE_MAC_STATS_FIELD_OFF(mac_tx_1024_1518_oct_pkt_num)},
	{"mac_tx_1519_2047_oct_pkt_num",
		HCLGE_MAC_STATS_FIELD_OFF(mac_tx_1519_2047_oct_pkt_num)},
	{"mac_tx_2048_4095_oct_pkt_num",
		HCLGE_MAC_STATS_FIELD_OFF(mac_tx_2048_4095_oct_pkt_num)},
	{"mac_tx_4096_8191_oct_pkt_num",
		HCLGE_MAC_STATS_FIELD_OFF(mac_tx_4096_8191_oct_pkt_num)},
	{"mac_tx_8192_9216_oct_pkt_num",
		HCLGE_MAC_STATS_FIELD_OFF(mac_tx_8192_9216_oct_pkt_num)},
	{"mac_tx_9217_12287_oct_pkt_num",
		HCLGE_MAC_STATS_FIELD_OFF(mac_tx_9217_12287_oct_pkt_num)},
	{"mac_tx_12288_16383_oct_pkt_num",
		HCLGE_MAC_STATS_FIELD_OFF(mac_tx_12288_16383_oct_pkt_num)},
	{"mac_tx_1519_max_good_pkt_num",
		HCLGE_MAC_STATS_FIELD_OFF(mac_tx_1519_max_good_oct_pkt_num)},
	{"mac_tx_1519_max_bad_pkt_num",
		HCLGE_MAC_STATS_FIELD_OFF(mac_tx_1519_max_bad_oct_pkt_num)},
	{"mac_rx_total_pkt_num",
		HCLGE_MAC_STATS_FIELD_OFF(mac_rx_total_pkt_num)},
	{"mac_rx_total_oct_num",
		HCLGE_MAC_STATS_FIELD_OFF(mac_rx_total_oct_num)},
	{"mac_rx_good_pkt_num",
		HCLGE_MAC_STATS_FIELD_OFF(mac_rx_good_pkt_num)},
	{"mac_rx_bad_pkt_num",
		HCLGE_MAC_STATS_FIELD_OFF(mac_rx_bad_pkt_num)},
	{"mac_rx_good_oct_num",
		HCLGE_MAC_STATS_FIELD_OFF(mac_rx_good_oct_num)},
	{"mac_rx_bad_oct_num",
		HCLGE_MAC_STATS_FIELD_OFF(mac_rx_bad_oct_num)},
	{"mac_rx_uni_pkt_num",
		HCLGE_MAC_STATS_FIELD_OFF(mac_rx_uni_pkt_num)},
	{"mac_rx_multi_pkt_num",
		HCLGE_MAC_STATS_FIELD_OFF(mac_rx_multi_pkt_num)},
	{"mac_rx_broad_pkt_num",
		HCLGE_MAC_STATS_FIELD_OFF(mac_rx_broad_pkt_num)},
	{"mac_rx_undersize_pkt_num",
		HCLGE_MAC_STATS_FIELD_OFF(mac_rx_undersize_pkt_num)},
	{"mac_rx_oversize_pkt_num",
		HCLGE_MAC_STATS_FIELD_OFF(mac_rx_oversize_pkt_num)},
	{"mac_rx_64_oct_pkt_num",
		HCLGE_MAC_STATS_FIELD_OFF(mac_rx_64_oct_pkt_num)},
	{"mac_rx_65_127_oct_pkt_num",
		HCLGE_MAC_STATS_FIELD_OFF(mac_rx_65_127_oct_pkt_num)},
	{"mac_rx_128_255_oct_pkt_num",
		HCLGE_MAC_STATS_FIELD_OFF(mac_rx_128_255_oct_pkt_num)},
	{"mac_rx_256_511_oct_pkt_num",
		HCLGE_MAC_STATS_FIELD_OFF(mac_rx_256_511_oct_pkt_num)},
	{"mac_rx_512_1023_oct_pkt_num",
		HCLGE_MAC_STATS_FIELD_OFF(mac_rx_512_1023_oct_pkt_num)},
	{"mac_rx_1024_1518_oct_pkt_num",
		HCLGE_MAC_STATS_FIELD_OFF(mac_rx_1024_1518_oct_pkt_num)},
	{"mac_rx_1519_2047_oct_pkt_num",
		HCLGE_MAC_STATS_FIELD_OFF(mac_rx_1519_2047_oct_pkt_num)},
	{"mac_rx_2048_4095_oct_pkt_num",
		HCLGE_MAC_STATS_FIELD_OFF(mac_rx_2048_4095_oct_pkt_num)},
	{"mac_rx_4096_8191_oct_pkt_num",
		HCLGE_MAC_STATS_FIELD_OFF(mac_rx_4096_8191_oct_pkt_num)},
	{"mac_rx_8192_9216_oct_pkt_num",
		HCLGE_MAC_STATS_FIELD_OFF(mac_rx_8192_9216_oct_pkt_num)},
	{"mac_rx_9217_12287_oct_pkt_num",
		HCLGE_MAC_STATS_FIELD_OFF(mac_rx_9217_12287_oct_pkt_num)},
	{"mac_rx_12288_16383_oct_pkt_num",
		HCLGE_MAC_STATS_FIELD_OFF(mac_rx_12288_16383_oct_pkt_num)},
	{"mac_rx_1519_max_good_pkt_num",
		HCLGE_MAC_STATS_FIELD_OFF(mac_rx_1519_max_good_oct_pkt_num)},
	{"mac_rx_1519_max_bad_pkt_num",
		HCLGE_MAC_STATS_FIELD_OFF(mac_rx_1519_max_bad_oct_pkt_num)},

	{"mac_tx_fragment_pkt_num",
		HCLGE_MAC_STATS_FIELD_OFF(mac_tx_fragment_pkt_num)},
	{"mac_tx_undermin_pkt_num",
		HCLGE_MAC_STATS_FIELD_OFF(mac_tx_undermin_pkt_num)},
	{"mac_tx_jabber_pkt_num",
		HCLGE_MAC_STATS_FIELD_OFF(mac_tx_jabber_pkt_num)},
	{"mac_tx_err_all_pkt_num",
		HCLGE_MAC_STATS_FIELD_OFF(mac_tx_err_all_pkt_num)},
	{"mac_tx_from_app_good_pkt_num",
		HCLGE_MAC_STATS_FIELD_OFF(mac_tx_from_app_good_pkt_num)},
	{"mac_tx_from_app_bad_pkt_num",
		HCLGE_MAC_STATS_FIELD_OFF(mac_tx_from_app_bad_pkt_num)},
	{"mac_rx_fragment_pkt_num",
		HCLGE_MAC_STATS_FIELD_OFF(mac_rx_fragment_pkt_num)},
	{"mac_rx_undermin_pkt_num",
		HCLGE_MAC_STATS_FIELD_OFF(mac_rx_undermin_pkt_num)},
	{"mac_rx_jabber_pkt_num",
		HCLGE_MAC_STATS_FIELD_OFF(mac_rx_jabber_pkt_num)},
	{"mac_rx_fcs_err_pkt_num",
		HCLGE_MAC_STATS_FIELD_OFF(mac_rx_fcs_err_pkt_num)},
	{"mac_rx_send_app_good_pkt_num",
		HCLGE_MAC_STATS_FIELD_OFF(mac_rx_send_app_good_pkt_num)},
	{"mac_rx_send_app_bad_pkt_num",
		HCLGE_MAC_STATS_FIELD_OFF(mac_rx_send_app_bad_pkt_num)}
};

static const struct hclge_mac_mgr_tbl_entry_cmd hclge_mgr_table[] = {
	{
		.flags = HCLGE_MAC_MGR_MASK_VLAN_B,
		.ethter_type = cpu_to_le16(HCLGE_MAC_ETHERTYPE_LLDP),
		.mac_addr_hi32 = cpu_to_le32(htonl(0x0180C200)),
		.mac_addr_lo16 = cpu_to_le16(htons(0x000E)),
		.i_port_bitmap = 0x1,
	},
};

static const u8 hclge_hash_key[] = {
	0x6D, 0x5A, 0x56, 0xDA, 0x25, 0x5B, 0x0E, 0xC2,
	0x41, 0x67, 0x25, 0x3D, 0x43, 0xA3, 0x8F, 0xB0,
	0xD0, 0xCA, 0x2B, 0xCB, 0xAE, 0x7B, 0x30, 0xB4,
	0x77, 0xCB, 0x2D, 0xA3, 0x80, 0x30, 0xF2, 0x0C,
	0x6A, 0x42, 0xB7, 0x3B, 0xBE, 0xAC, 0x01, 0xFA
};

static int hclge_mac_update_stats_defective(struct hclge_dev *hdev)
{
#define HCLGE_MAC_CMD_NUM 21

	u64 *data = (u64 *)(&hdev->hw_stats.mac_stats);
	struct hclge_desc desc[HCLGE_MAC_CMD_NUM];
	__le64 *desc_data;
	int i, k, n;
	int ret;

	hclge_cmd_setup_basic_desc(&desc[0], HCLGE_OPC_STATS_MAC, true);
	ret = hclge_cmd_send(&hdev->hw, desc, HCLGE_MAC_CMD_NUM);
	if (ret) {
		dev_err(&hdev->pdev->dev,
			"Get MAC pkt stats fail, status = %d.\n", ret);

		return ret;
	}

	for (i = 0; i < HCLGE_MAC_CMD_NUM; i++) {
		/* for special opcode 0032, only the first desc has the head */
		if (unlikely(i == 0)) {
			desc_data = (__le64 *)(&desc[i].data[0]);
			n = HCLGE_RD_FIRST_STATS_NUM;
		} else {
			desc_data = (__le64 *)(&desc[i]);
			n = HCLGE_RD_OTHER_STATS_NUM;
		}

		for (k = 0; k < n; k++) {
			*data += le64_to_cpu(*desc_data);
			data++;
			desc_data++;
		}
	}

	return 0;
}

static int hclge_mac_update_stats_complete(struct hclge_dev *hdev, u32 desc_num)
{
	u64 *data = (u64 *)(&hdev->hw_stats.mac_stats);
	struct hclge_desc *desc;
	__le64 *desc_data;
	u16 i, k, n;
	int ret;

	desc = kcalloc(desc_num, sizeof(struct hclge_desc), GFP_KERNEL);
	if (!desc)
		return -ENOMEM;
	hclge_cmd_setup_basic_desc(&desc[0], HCLGE_OPC_STATS_MAC_ALL, true);
	ret = hclge_cmd_send(&hdev->hw, desc, desc_num);
	if (ret) {
		kfree(desc);
		return ret;
	}

	for (i = 0; i < desc_num; i++) {
		/* for special opcode 0034, only the first desc has the head */
		if (i == 0) {
			desc_data = (__le64 *)(&desc[i].data[0]);
			n = HCLGE_RD_FIRST_STATS_NUM;
		} else {
			desc_data = (__le64 *)(&desc[i]);
			n = HCLGE_RD_OTHER_STATS_NUM;
		}

		for (k = 0; k < n; k++) {
			*data += le64_to_cpu(*desc_data);
			data++;
			desc_data++;
		}
	}

	kfree(desc);

	return 0;
}

static int hclge_mac_query_reg_num(struct hclge_dev *hdev, u32 *desc_num)
{
	struct hclge_desc desc;
	__le32 *desc_data;
	u32 reg_num;
	int ret;

	hclge_cmd_setup_basic_desc(&desc, HCLGE_OPC_QUERY_MAC_REG_NUM, true);
	ret = hclge_cmd_send(&hdev->hw, &desc, 1);
	if (ret)
		return ret;

	desc_data = (__le32 *)(&desc.data[0]);
	reg_num = le32_to_cpu(*desc_data);

	*desc_num = 1 + ((reg_num - 3) >> 2) +
		    (u32)(((reg_num - 3) & 0x3) ? 1 : 0);

	return 0;
}

static int hclge_mac_update_stats(struct hclge_dev *hdev)
{
	u32 desc_num;
	int ret;

	ret = hclge_mac_query_reg_num(hdev, &desc_num);

	/* The firmware supports the new statistics acquisition method */
	if (!ret)
		ret = hclge_mac_update_stats_complete(hdev, desc_num);
	else if (ret == -EOPNOTSUPP)
		ret = hclge_mac_update_stats_defective(hdev);
	else
		dev_err(&hdev->pdev->dev, "query mac reg num fail!\n");

	return ret;
}

static int hclge_tqps_update_stats(struct hnae3_handle *handle)
{
	struct hnae3_knic_private_info *kinfo = &handle->kinfo;
	struct hclge_vport *vport = hclge_get_vport(handle);
	struct hclge_dev *hdev = vport->back;
	struct hnae3_queue *queue;
	struct hclge_desc desc[1];
	struct hclge_tqp *tqp;
	int ret, i;

	for (i = 0; i < kinfo->num_tqps; i++) {
		queue = handle->kinfo.tqp[i];
		tqp = container_of(queue, struct hclge_tqp, q);
		/* command : HCLGE_OPC_QUERY_IGU_STAT */
		hclge_cmd_setup_basic_desc(&desc[0],
					   HCLGE_OPC_QUERY_RX_STATUS,
					   true);

		desc[0].data[0] = cpu_to_le32((tqp->index & 0x1ff));
		ret = hclge_cmd_send(&hdev->hw, desc, 1);
		if (ret) {
			dev_err(&hdev->pdev->dev,
				"Query tqp stat fail, status = %d,queue = %d\n",
				ret,	i);
			return ret;
		}
		tqp->tqp_stats.rcb_rx_ring_pktnum_rcd +=
			le32_to_cpu(desc[0].data[1]);
	}

	for (i = 0; i < kinfo->num_tqps; i++) {
		queue = handle->kinfo.tqp[i];
		tqp = container_of(queue, struct hclge_tqp, q);
		/* command : HCLGE_OPC_QUERY_IGU_STAT */
		hclge_cmd_setup_basic_desc(&desc[0],
					   HCLGE_OPC_QUERY_TX_STATUS,
					   true);

		desc[0].data[0] = cpu_to_le32((tqp->index & 0x1ff));
		ret = hclge_cmd_send(&hdev->hw, desc, 1);
		if (ret) {
			dev_err(&hdev->pdev->dev,
				"Query tqp stat fail, status = %d,queue = %d\n",
				ret, i);
			return ret;
		}
		tqp->tqp_stats.rcb_tx_ring_pktnum_rcd +=
			le32_to_cpu(desc[0].data[1]);
	}

	return 0;
}

static u64 *hclge_tqps_get_stats(struct hnae3_handle *handle, u64 *data)
{
	struct hnae3_knic_private_info *kinfo = &handle->kinfo;
	struct hclge_tqp *tqp;
	u64 *buff = data;
	int i;

	for (i = 0; i < kinfo->num_tqps; i++) {
		tqp = container_of(kinfo->tqp[i], struct hclge_tqp, q);
		*buff++ = tqp->tqp_stats.rcb_tx_ring_pktnum_rcd;
	}

	for (i = 0; i < kinfo->num_tqps; i++) {
		tqp = container_of(kinfo->tqp[i], struct hclge_tqp, q);
		*buff++ = tqp->tqp_stats.rcb_rx_ring_pktnum_rcd;
	}

	return buff;
}

static int hclge_tqps_get_sset_count(struct hnae3_handle *handle, int stringset)
{
	struct hnae3_knic_private_info *kinfo = &handle->kinfo;

	return kinfo->num_tqps * (2);
}

static u8 *hclge_tqps_get_strings(struct hnae3_handle *handle, u8 *data)
{
	struct hnae3_knic_private_info *kinfo = &handle->kinfo;
	u8 *buff = data;
	int i = 0;

	for (i = 0; i < kinfo->num_tqps; i++) {
		struct hclge_tqp *tqp = container_of(handle->kinfo.tqp[i],
			struct hclge_tqp, q);
		snprintf(buff, ETH_GSTRING_LEN, "txq%d_pktnum_rcd",
			 tqp->index);
		buff = buff + ETH_GSTRING_LEN;
	}

	for (i = 0; i < kinfo->num_tqps; i++) {
		struct hclge_tqp *tqp = container_of(kinfo->tqp[i],
			struct hclge_tqp, q);
		snprintf(buff, ETH_GSTRING_LEN, "rxq%d_pktnum_rcd",
			 tqp->index);
		buff = buff + ETH_GSTRING_LEN;
	}

	return buff;
}

static u64 *hclge_comm_get_stats(void *comm_stats,
				 const struct hclge_comm_stats_str strs[],
				 int size, u64 *data)
{
	u64 *buf = data;
	u32 i;

	for (i = 0; i < size; i++)
		buf[i] = HCLGE_STATS_READ(comm_stats, strs[i].offset);

	return buf + size;
}

static u8 *hclge_comm_get_strings(u32 stringset,
				  const struct hclge_comm_stats_str strs[],
				  int size, u8 *data)
{
	char *buff = (char *)data;
	u32 i;

	if (stringset != ETH_SS_STATS)
		return buff;

	for (i = 0; i < size; i++) {
		snprintf(buff, ETH_GSTRING_LEN,
			 strs[i].desc);
		buff = buff + ETH_GSTRING_LEN;
	}

	return (u8 *)buff;
}

static void hclge_update_stats_for_all(struct hclge_dev *hdev)
{
	struct hnae3_handle *handle;
	int status;

	handle = &hdev->vport[0].nic;
	if (handle->client) {
		status = hclge_tqps_update_stats(handle);
		if (status) {
			dev_err(&hdev->pdev->dev,
				"Update TQPS stats fail, status = %d.\n",
				status);
		}
	}

	status = hclge_mac_update_stats(hdev);
	if (status)
		dev_err(&hdev->pdev->dev,
			"Update MAC stats fail, status = %d.\n", status);
}

static void hclge_update_stats(struct hnae3_handle *handle,
			       struct net_device_stats *net_stats)
{
	struct hclge_vport *vport = hclge_get_vport(handle);
	struct hclge_dev *hdev = vport->back;
	int status;

	if (test_and_set_bit(HCLGE_STATE_STATISTICS_UPDATING, &hdev->state))
		return;

	status = hclge_mac_update_stats(hdev);
	if (status)
		dev_err(&hdev->pdev->dev,
			"Update MAC stats fail, status = %d.\n",
			status);

	status = hclge_tqps_update_stats(handle);
	if (status)
		dev_err(&hdev->pdev->dev,
			"Update TQPS stats fail, status = %d.\n",
			status);

	clear_bit(HCLGE_STATE_STATISTICS_UPDATING, &hdev->state);
}

static int hclge_get_sset_count(struct hnae3_handle *handle, int stringset)
{
#define HCLGE_LOOPBACK_TEST_FLAGS (HNAE3_SUPPORT_APP_LOOPBACK |\
		HNAE3_SUPPORT_PHY_LOOPBACK |\
		HNAE3_SUPPORT_SERDES_SERIAL_LOOPBACK |\
		HNAE3_SUPPORT_SERDES_PARALLEL_LOOPBACK)

	struct hclge_vport *vport = hclge_get_vport(handle);
	struct hclge_dev *hdev = vport->back;
	int count = 0;

	/* Loopback test support rules:
	 * mac: only GE mode support
	 * serdes: all mac mode will support include GE/XGE/LGE/CGE
	 * phy: only support when phy device exist on board
	 */
	if (stringset == ETH_SS_TEST) {
		/* clear loopback bit flags at first */
		handle->flags = (handle->flags & (~HCLGE_LOOPBACK_TEST_FLAGS));
		if (hdev->pdev->revision >= 0x21 ||
		    hdev->hw.mac.speed == HCLGE_MAC_SPEED_10M ||
		    hdev->hw.mac.speed == HCLGE_MAC_SPEED_100M ||
		    hdev->hw.mac.speed == HCLGE_MAC_SPEED_1G) {
			count += 1;
			handle->flags |= HNAE3_SUPPORT_APP_LOOPBACK;
		}

		count += 2;
		handle->flags |= HNAE3_SUPPORT_SERDES_SERIAL_LOOPBACK;
		handle->flags |= HNAE3_SUPPORT_SERDES_PARALLEL_LOOPBACK;
	} else if (stringset == ETH_SS_STATS) {
		count = ARRAY_SIZE(g_mac_stats_string) +
			hclge_tqps_get_sset_count(handle, stringset);
	}

	return count;
}

static void hclge_get_strings(struct hnae3_handle *handle,
			      u32 stringset,
			      u8 *data)
{
	u8 *p = (char *)data;
	int size;

	if (stringset == ETH_SS_STATS) {
		size = ARRAY_SIZE(g_mac_stats_string);
		p = hclge_comm_get_strings(stringset,
					   g_mac_stats_string,
					   size,
					   p);
		p = hclge_tqps_get_strings(handle, p);
	} else if (stringset == ETH_SS_TEST) {
		if (handle->flags & HNAE3_SUPPORT_APP_LOOPBACK) {
			memcpy(p,
			       hns3_nic_test_strs[HNAE3_LOOP_APP],
			       ETH_GSTRING_LEN);
			p += ETH_GSTRING_LEN;
		}
		if (handle->flags & HNAE3_SUPPORT_SERDES_SERIAL_LOOPBACK) {
			memcpy(p,
			       hns3_nic_test_strs[HNAE3_LOOP_SERIAL_SERDES],
			       ETH_GSTRING_LEN);
			p += ETH_GSTRING_LEN;
		}
		if (handle->flags & HNAE3_SUPPORT_SERDES_PARALLEL_LOOPBACK) {
			memcpy(p,
			       hns3_nic_test_strs[HNAE3_LOOP_PARALLEL_SERDES],
			       ETH_GSTRING_LEN);
			p += ETH_GSTRING_LEN;
		}
		if (handle->flags & HNAE3_SUPPORT_PHY_LOOPBACK) {
			memcpy(p,
			       hns3_nic_test_strs[HNAE3_LOOP_PHY],
			       ETH_GSTRING_LEN);
			p += ETH_GSTRING_LEN;
		}
	}
}

static void hclge_get_stats(struct hnae3_handle *handle, u64 *data)
{
	struct hclge_vport *vport = hclge_get_vport(handle);
	struct hclge_dev *hdev = vport->back;
	u64 *p;

	p = hclge_comm_get_stats(&hdev->hw_stats.mac_stats,
				 g_mac_stats_string,
				 ARRAY_SIZE(g_mac_stats_string),
				 data);
	p = hclge_tqps_get_stats(handle, p);
}

static void hclge_get_mac_pause_stat(struct hnae3_handle *handle, u64 *tx_cnt,
				     u64 *rx_cnt)
{
	struct hclge_vport *vport = hclge_get_vport(handle);
	struct hclge_dev *hdev = vport->back;

	*tx_cnt = hdev->hw_stats.mac_stats.mac_tx_mac_pause_num;
	*rx_cnt = hdev->hw_stats.mac_stats.mac_rx_mac_pause_num;
}

static int hclge_parse_func_status(struct hclge_dev *hdev,
				   struct hclge_func_status_cmd *status)
{
	if (!(status->pf_state & HCLGE_PF_STATE_DONE))
		return -EINVAL;

	/* Set the pf to main pf */
	if (status->pf_state & HCLGE_PF_STATE_MAIN)
		hdev->flag |= HCLGE_FLAG_MAIN;
	else
		hdev->flag &= ~HCLGE_FLAG_MAIN;

	return 0;
}

static int hclge_query_function_status(struct hclge_dev *hdev)
{
	struct hclge_func_status_cmd *req;
	struct hclge_desc desc;
	int timeout = 0;
	int ret;

	hclge_cmd_setup_basic_desc(&desc, HCLGE_OPC_QUERY_FUNC_STATUS, true);
	req = (struct hclge_func_status_cmd *)desc.data;

	do {
		ret = hclge_cmd_send(&hdev->hw, &desc, 1);
		if (ret) {
			dev_err(&hdev->pdev->dev,
				"query function status failed %d.\n",
				ret);

			return ret;
		}

		/* Check pf reset is done */
		if (req->pf_state)
			break;
		usleep_range(1000, 2000);
	} while (timeout++ < 5);

	ret = hclge_parse_func_status(hdev, req);

	return ret;
}

static int hclge_query_pf_resource(struct hclge_dev *hdev)
{
	struct hclge_pf_res_cmd *req;
	struct hclge_desc desc;
	int ret;

	hclge_cmd_setup_basic_desc(&desc, HCLGE_OPC_QUERY_PF_RSRC, true);
	ret = hclge_cmd_send(&hdev->hw, &desc, 1);
	if (ret) {
		dev_err(&hdev->pdev->dev,
			"query pf resource failed %d.\n", ret);
		return ret;
	}

	req = (struct hclge_pf_res_cmd *)desc.data;
	hdev->num_tqps = __le16_to_cpu(req->tqp_num);
	hdev->pkt_buf_size = __le16_to_cpu(req->buf_size) << HCLGE_BUF_UNIT_S;

	if (req->tx_buf_size)
		hdev->tx_buf_size =
			__le16_to_cpu(req->tx_buf_size) << HCLGE_BUF_UNIT_S;
	else
		hdev->tx_buf_size = HCLGE_DEFAULT_TX_BUF;

	hdev->tx_buf_size = roundup(hdev->tx_buf_size, HCLGE_BUF_SIZE_UNIT);

	if (req->dv_buf_size)
		hdev->dv_buf_size =
			__le16_to_cpu(req->dv_buf_size) << HCLGE_BUF_UNIT_S;
	else
		hdev->dv_buf_size = HCLGE_DEFAULT_DV;

	hdev->dv_buf_size = roundup(hdev->dv_buf_size, HCLGE_BUF_SIZE_UNIT);

	if (hnae3_dev_roce_supported(hdev)) {
		hdev->roce_base_msix_offset =
		hnae3_get_field(__le16_to_cpu(req->msixcap_localid_ba_rocee),
				HCLGE_MSIX_OFT_ROCEE_M, HCLGE_MSIX_OFT_ROCEE_S);
		hdev->num_roce_msi =
		hnae3_get_field(__le16_to_cpu(req->pf_intr_vector_number),
				HCLGE_PF_VEC_NUM_M, HCLGE_PF_VEC_NUM_S);

		/* PF should have NIC vectors and Roce vectors,
		 * NIC vectors are queued before Roce vectors.
		 */
		hdev->num_msi = hdev->num_roce_msi  +
				hdev->roce_base_msix_offset;
	} else {
		hdev->num_msi =
		hnae3_get_field(__le16_to_cpu(req->pf_intr_vector_number),
				HCLGE_PF_VEC_NUM_M, HCLGE_PF_VEC_NUM_S);
	}

	return 0;
}

static int hclge_parse_speed(int speed_cmd, int *speed)
{
	switch (speed_cmd) {
	case 6:
		*speed = HCLGE_MAC_SPEED_10M;
		break;
	case 7:
		*speed = HCLGE_MAC_SPEED_100M;
		break;
	case 0:
		*speed = HCLGE_MAC_SPEED_1G;
		break;
	case 1:
		*speed = HCLGE_MAC_SPEED_10G;
		break;
	case 2:
		*speed = HCLGE_MAC_SPEED_25G;
		break;
	case 3:
		*speed = HCLGE_MAC_SPEED_40G;
		break;
	case 4:
		*speed = HCLGE_MAC_SPEED_50G;
		break;
	case 5:
		*speed = HCLGE_MAC_SPEED_100G;
		break;
	default:
		return -EINVAL;
	}

	return 0;
}

static int hclge_check_port_speed(struct hnae3_handle *handle, u32 speed)
{
	struct hclge_vport *vport = hclge_get_vport(handle);
	struct hclge_dev *hdev = vport->back;
	u32 speed_ability = hdev->hw.mac.speed_ability;
	u32 speed_bit = 0;

<<<<<<< HEAD
	if (speed_ability & HCLGE_SUPPORT_1G_BIT)
		linkmode_set_bit(ETHTOOL_LINK_MODE_1000baseX_Full_BIT,
				 supported);
=======
	switch (speed) {
	case HCLGE_MAC_SPEED_10M:
		speed_bit = HCLGE_SUPPORT_10M_BIT;
		break;
	case HCLGE_MAC_SPEED_100M:
		speed_bit = HCLGE_SUPPORT_100M_BIT;
		break;
	case HCLGE_MAC_SPEED_1G:
		speed_bit = HCLGE_SUPPORT_1G_BIT;
		break;
	case HCLGE_MAC_SPEED_10G:
		speed_bit = HCLGE_SUPPORT_10G_BIT;
		break;
	case HCLGE_MAC_SPEED_25G:
		speed_bit = HCLGE_SUPPORT_25G_BIT;
		break;
	case HCLGE_MAC_SPEED_40G:
		speed_bit = HCLGE_SUPPORT_40G_BIT;
		break;
	case HCLGE_MAC_SPEED_50G:
		speed_bit = HCLGE_SUPPORT_50G_BIT;
		break;
	case HCLGE_MAC_SPEED_100G:
		speed_bit = HCLGE_SUPPORT_100G_BIT;
		break;
	default:
		return -EINVAL;
	}

	if (speed_bit & speed_ability)
		return 0;

	return -EINVAL;
}
>>>>>>> 0ecfebd2

static void hclge_convert_setting_sr(struct hclge_mac *mac, u8 speed_ability)
{
	if (speed_ability & HCLGE_SUPPORT_10G_BIT)
		linkmode_set_bit(ETHTOOL_LINK_MODE_10000baseSR_Full_BIT,
<<<<<<< HEAD
				 supported);
=======
				 mac->supported);
	if (speed_ability & HCLGE_SUPPORT_25G_BIT)
		linkmode_set_bit(ETHTOOL_LINK_MODE_25000baseSR_Full_BIT,
				 mac->supported);
	if (speed_ability & HCLGE_SUPPORT_40G_BIT)
		linkmode_set_bit(ETHTOOL_LINK_MODE_40000baseSR4_Full_BIT,
				 mac->supported);
	if (speed_ability & HCLGE_SUPPORT_50G_BIT)
		linkmode_set_bit(ETHTOOL_LINK_MODE_50000baseSR2_Full_BIT,
				 mac->supported);
	if (speed_ability & HCLGE_SUPPORT_100G_BIT)
		linkmode_set_bit(ETHTOOL_LINK_MODE_100000baseSR4_Full_BIT,
				 mac->supported);
}
>>>>>>> 0ecfebd2

static void hclge_convert_setting_lr(struct hclge_mac *mac, u8 speed_ability)
{
	if (speed_ability & HCLGE_SUPPORT_10G_BIT)
		linkmode_set_bit(ETHTOOL_LINK_MODE_10000baseLR_Full_BIT,
				 mac->supported);
	if (speed_ability & HCLGE_SUPPORT_25G_BIT)
		linkmode_set_bit(ETHTOOL_LINK_MODE_25000baseSR_Full_BIT,
<<<<<<< HEAD
				 supported);
=======
				 mac->supported);
	if (speed_ability & HCLGE_SUPPORT_50G_BIT)
		linkmode_set_bit(ETHTOOL_LINK_MODE_50000baseLR_ER_FR_Full_BIT,
				 mac->supported);
	if (speed_ability & HCLGE_SUPPORT_40G_BIT)
		linkmode_set_bit(ETHTOOL_LINK_MODE_40000baseLR4_Full_BIT,
				 mac->supported);
	if (speed_ability & HCLGE_SUPPORT_100G_BIT)
		linkmode_set_bit(ETHTOOL_LINK_MODE_100000baseLR4_ER4_Full_BIT,
				 mac->supported);
}
>>>>>>> 0ecfebd2

static void hclge_convert_setting_cr(struct hclge_mac *mac, u8 speed_ability)
{
	if (speed_ability & HCLGE_SUPPORT_10G_BIT)
		linkmode_set_bit(ETHTOOL_LINK_MODE_10000baseCR_Full_BIT,
				 mac->supported);
	if (speed_ability & HCLGE_SUPPORT_25G_BIT)
		linkmode_set_bit(ETHTOOL_LINK_MODE_25000baseCR_Full_BIT,
				 mac->supported);
	if (speed_ability & HCLGE_SUPPORT_40G_BIT)
		linkmode_set_bit(ETHTOOL_LINK_MODE_40000baseCR4_Full_BIT,
				 mac->supported);
	if (speed_ability & HCLGE_SUPPORT_50G_BIT)
<<<<<<< HEAD
		linkmode_set_bit(ETHTOOL_LINK_MODE_50000baseSR2_Full_BIT,
				 supported);
=======
		linkmode_set_bit(ETHTOOL_LINK_MODE_50000baseCR2_Full_BIT,
				 mac->supported);
	if (speed_ability & HCLGE_SUPPORT_100G_BIT)
		linkmode_set_bit(ETHTOOL_LINK_MODE_100000baseCR4_Full_BIT,
				 mac->supported);
}
>>>>>>> 0ecfebd2

static void hclge_convert_setting_kr(struct hclge_mac *mac, u8 speed_ability)
{
	if (speed_ability & HCLGE_SUPPORT_1G_BIT)
		linkmode_set_bit(ETHTOOL_LINK_MODE_1000baseKX_Full_BIT,
				 mac->supported);
	if (speed_ability & HCLGE_SUPPORT_10G_BIT)
		linkmode_set_bit(ETHTOOL_LINK_MODE_10000baseKR_Full_BIT,
				 mac->supported);
	if (speed_ability & HCLGE_SUPPORT_25G_BIT)
		linkmode_set_bit(ETHTOOL_LINK_MODE_25000baseKR_Full_BIT,
				 mac->supported);
	if (speed_ability & HCLGE_SUPPORT_40G_BIT)
		linkmode_set_bit(ETHTOOL_LINK_MODE_40000baseKR4_Full_BIT,
				 mac->supported);
	if (speed_ability & HCLGE_SUPPORT_50G_BIT)
		linkmode_set_bit(ETHTOOL_LINK_MODE_50000baseKR2_Full_BIT,
				 mac->supported);
	if (speed_ability & HCLGE_SUPPORT_100G_BIT)
<<<<<<< HEAD
		linkmode_set_bit(ETHTOOL_LINK_MODE_100000baseSR4_Full_BIT,
				 supported);

	linkmode_set_bit(ETHTOOL_LINK_MODE_FIBRE_BIT, supported);
	linkmode_set_bit(ETHTOOL_LINK_MODE_Pause_BIT, supported);
}

static void hclge_parse_copper_link_mode(struct hclge_dev *hdev,
					 u8 speed_ability)
{
	unsigned long *supported = hdev->hw.mac.supported;

	/* default to support all speed for GE port */
	if (!speed_ability)
		speed_ability = HCLGE_SUPPORT_GE;

	if (speed_ability & HCLGE_SUPPORT_1G_BIT)
		linkmode_set_bit(ETHTOOL_LINK_MODE_1000baseT_Full_BIT,
				 supported);

	if (speed_ability & HCLGE_SUPPORT_100M_BIT) {
		linkmode_set_bit(ETHTOOL_LINK_MODE_100baseT_Full_BIT,
				 supported);
		linkmode_set_bit(ETHTOOL_LINK_MODE_100baseT_Half_BIT,
				 supported);
	}

	if (speed_ability & HCLGE_SUPPORT_10M_BIT) {
		linkmode_set_bit(ETHTOOL_LINK_MODE_10baseT_Full_BIT, supported);
		linkmode_set_bit(ETHTOOL_LINK_MODE_10baseT_Half_BIT, supported);
	}

	linkmode_set_bit(ETHTOOL_LINK_MODE_Autoneg_BIT, supported);
	linkmode_set_bit(ETHTOOL_LINK_MODE_TP_BIT, supported);
	linkmode_set_bit(ETHTOOL_LINK_MODE_Pause_BIT, supported);
=======
		linkmode_set_bit(ETHTOOL_LINK_MODE_100000baseKR4_Full_BIT,
				 mac->supported);
}

static void hclge_convert_setting_fec(struct hclge_mac *mac)
{
	linkmode_clear_bit(ETHTOOL_LINK_MODE_FEC_BASER_BIT, mac->supported);
	linkmode_clear_bit(ETHTOOL_LINK_MODE_FEC_RS_BIT, mac->supported);

	switch (mac->speed) {
	case HCLGE_MAC_SPEED_10G:
	case HCLGE_MAC_SPEED_40G:
		linkmode_set_bit(ETHTOOL_LINK_MODE_FEC_BASER_BIT,
				 mac->supported);
		mac->fec_ability =
			BIT(HNAE3_FEC_BASER) | BIT(HNAE3_FEC_AUTO);
		break;
	case HCLGE_MAC_SPEED_25G:
	case HCLGE_MAC_SPEED_50G:
		linkmode_set_bit(ETHTOOL_LINK_MODE_FEC_RS_BIT,
				 mac->supported);
		mac->fec_ability =
			BIT(HNAE3_FEC_BASER) | BIT(HNAE3_FEC_RS) |
			BIT(HNAE3_FEC_AUTO);
		break;
	case HCLGE_MAC_SPEED_100G:
		linkmode_set_bit(ETHTOOL_LINK_MODE_FEC_RS_BIT, mac->supported);
		mac->fec_ability = BIT(HNAE3_FEC_RS) | BIT(HNAE3_FEC_AUTO);
		break;
	default:
		mac->fec_ability = 0;
		break;
	}
}

static void hclge_parse_fiber_link_mode(struct hclge_dev *hdev,
					u8 speed_ability)
{
	struct hclge_mac *mac = &hdev->hw.mac;

	if (speed_ability & HCLGE_SUPPORT_1G_BIT)
		linkmode_set_bit(ETHTOOL_LINK_MODE_1000baseX_Full_BIT,
				 mac->supported);

	hclge_convert_setting_sr(mac, speed_ability);
	hclge_convert_setting_lr(mac, speed_ability);
	hclge_convert_setting_cr(mac, speed_ability);
	if (hdev->pdev->revision >= 0x21)
		hclge_convert_setting_fec(mac);

	linkmode_set_bit(ETHTOOL_LINK_MODE_FIBRE_BIT, mac->supported);
	linkmode_set_bit(ETHTOOL_LINK_MODE_Pause_BIT, mac->supported);
	linkmode_set_bit(ETHTOOL_LINK_MODE_FEC_NONE_BIT, mac->supported);
>>>>>>> 0ecfebd2
}

static void hclge_parse_backplane_link_mode(struct hclge_dev *hdev,
					    u8 speed_ability)
{
	struct hclge_mac *mac = &hdev->hw.mac;

<<<<<<< HEAD
	if (media_type == HNAE3_MEDIA_TYPE_FIBER)
		hclge_parse_fiber_link_mode(hdev, speed_ability);
	else if (media_type == HNAE3_MEDIA_TYPE_COPPER)
		hclge_parse_copper_link_mode(hdev, speed_ability);
=======
	hclge_convert_setting_kr(mac, speed_ability);
	if (hdev->pdev->revision >= 0x21)
		hclge_convert_setting_fec(mac);
	linkmode_set_bit(ETHTOOL_LINK_MODE_Backplane_BIT, mac->supported);
	linkmode_set_bit(ETHTOOL_LINK_MODE_Pause_BIT, mac->supported);
	linkmode_set_bit(ETHTOOL_LINK_MODE_FEC_NONE_BIT, mac->supported);
}

static void hclge_parse_copper_link_mode(struct hclge_dev *hdev,
					 u8 speed_ability)
{
	unsigned long *supported = hdev->hw.mac.supported;

	/* default to support all speed for GE port */
	if (!speed_ability)
		speed_ability = HCLGE_SUPPORT_GE;

	if (speed_ability & HCLGE_SUPPORT_1G_BIT)
		linkmode_set_bit(ETHTOOL_LINK_MODE_1000baseT_Full_BIT,
				 supported);

	if (speed_ability & HCLGE_SUPPORT_100M_BIT) {
		linkmode_set_bit(ETHTOOL_LINK_MODE_100baseT_Full_BIT,
				 supported);
		linkmode_set_bit(ETHTOOL_LINK_MODE_100baseT_Half_BIT,
				 supported);
	}

	if (speed_ability & HCLGE_SUPPORT_10M_BIT) {
		linkmode_set_bit(ETHTOOL_LINK_MODE_10baseT_Full_BIT, supported);
		linkmode_set_bit(ETHTOOL_LINK_MODE_10baseT_Half_BIT, supported);
	}

	linkmode_set_bit(ETHTOOL_LINK_MODE_Autoneg_BIT, supported);
	linkmode_set_bit(ETHTOOL_LINK_MODE_TP_BIT, supported);
	linkmode_set_bit(ETHTOOL_LINK_MODE_Pause_BIT, supported);
>>>>>>> 0ecfebd2
}

static void hclge_parse_link_mode(struct hclge_dev *hdev, u8 speed_ability)
{
	u8 media_type = hdev->hw.mac.media_type;

	if (media_type == HNAE3_MEDIA_TYPE_FIBER)
		hclge_parse_fiber_link_mode(hdev, speed_ability);
	else if (media_type == HNAE3_MEDIA_TYPE_COPPER)
		hclge_parse_copper_link_mode(hdev, speed_ability);
	else if (media_type == HNAE3_MEDIA_TYPE_BACKPLANE)
		hclge_parse_backplane_link_mode(hdev, speed_ability);
}
static void hclge_parse_cfg(struct hclge_cfg *cfg, struct hclge_desc *desc)
{
	struct hclge_cfg_param_cmd *req;
	u64 mac_addr_tmp_high;
	u64 mac_addr_tmp;
	int i;

	req = (struct hclge_cfg_param_cmd *)desc[0].data;

	/* get the configuration */
	cfg->vmdq_vport_num = hnae3_get_field(__le32_to_cpu(req->param[0]),
					      HCLGE_CFG_VMDQ_M,
					      HCLGE_CFG_VMDQ_S);
	cfg->tc_num = hnae3_get_field(__le32_to_cpu(req->param[0]),
				      HCLGE_CFG_TC_NUM_M, HCLGE_CFG_TC_NUM_S);
	cfg->tqp_desc_num = hnae3_get_field(__le32_to_cpu(req->param[0]),
					    HCLGE_CFG_TQP_DESC_N_M,
					    HCLGE_CFG_TQP_DESC_N_S);

	cfg->phy_addr = hnae3_get_field(__le32_to_cpu(req->param[1]),
					HCLGE_CFG_PHY_ADDR_M,
					HCLGE_CFG_PHY_ADDR_S);
	cfg->media_type = hnae3_get_field(__le32_to_cpu(req->param[1]),
					  HCLGE_CFG_MEDIA_TP_M,
					  HCLGE_CFG_MEDIA_TP_S);
	cfg->rx_buf_len = hnae3_get_field(__le32_to_cpu(req->param[1]),
					  HCLGE_CFG_RX_BUF_LEN_M,
					  HCLGE_CFG_RX_BUF_LEN_S);
	/* get mac_address */
	mac_addr_tmp = __le32_to_cpu(req->param[2]);
	mac_addr_tmp_high = hnae3_get_field(__le32_to_cpu(req->param[3]),
					    HCLGE_CFG_MAC_ADDR_H_M,
					    HCLGE_CFG_MAC_ADDR_H_S);

	mac_addr_tmp |= (mac_addr_tmp_high << 31) << 1;

	cfg->default_speed = hnae3_get_field(__le32_to_cpu(req->param[3]),
					     HCLGE_CFG_DEFAULT_SPEED_M,
					     HCLGE_CFG_DEFAULT_SPEED_S);
	cfg->rss_size_max = hnae3_get_field(__le32_to_cpu(req->param[3]),
					    HCLGE_CFG_RSS_SIZE_M,
					    HCLGE_CFG_RSS_SIZE_S);

	for (i = 0; i < ETH_ALEN; i++)
		cfg->mac_addr[i] = (mac_addr_tmp >> (8 * i)) & 0xff;

	req = (struct hclge_cfg_param_cmd *)desc[1].data;
	cfg->numa_node_map = __le32_to_cpu(req->param[0]);

	cfg->speed_ability = hnae3_get_field(__le32_to_cpu(req->param[1]),
					     HCLGE_CFG_SPEED_ABILITY_M,
					     HCLGE_CFG_SPEED_ABILITY_S);
	cfg->umv_space = hnae3_get_field(__le32_to_cpu(req->param[1]),
					 HCLGE_CFG_UMV_TBL_SPACE_M,
					 HCLGE_CFG_UMV_TBL_SPACE_S);
	if (!cfg->umv_space)
		cfg->umv_space = HCLGE_DEFAULT_UMV_SPACE_PER_PF;
}

/* hclge_get_cfg: query the static parameter from flash
 * @hdev: pointer to struct hclge_dev
 * @hcfg: the config structure to be getted
 */
static int hclge_get_cfg(struct hclge_dev *hdev, struct hclge_cfg *hcfg)
{
	struct hclge_desc desc[HCLGE_PF_CFG_DESC_NUM];
	struct hclge_cfg_param_cmd *req;
	int i, ret;

	for (i = 0; i < HCLGE_PF_CFG_DESC_NUM; i++) {
		u32 offset = 0;

		req = (struct hclge_cfg_param_cmd *)desc[i].data;
		hclge_cmd_setup_basic_desc(&desc[i], HCLGE_OPC_GET_CFG_PARAM,
					   true);
		hnae3_set_field(offset, HCLGE_CFG_OFFSET_M,
				HCLGE_CFG_OFFSET_S, i * HCLGE_CFG_RD_LEN_BYTES);
		/* Len should be united by 4 bytes when send to hardware */
		hnae3_set_field(offset, HCLGE_CFG_RD_LEN_M, HCLGE_CFG_RD_LEN_S,
				HCLGE_CFG_RD_LEN_BYTES / HCLGE_CFG_RD_LEN_UNIT);
		req->offset = cpu_to_le32(offset);
	}

	ret = hclge_cmd_send(&hdev->hw, desc, HCLGE_PF_CFG_DESC_NUM);
	if (ret) {
		dev_err(&hdev->pdev->dev, "get config failed %d.\n", ret);
		return ret;
	}

	hclge_parse_cfg(hcfg, desc);

	return 0;
}

static int hclge_get_cap(struct hclge_dev *hdev)
{
	int ret;

	ret = hclge_query_function_status(hdev);
	if (ret) {
		dev_err(&hdev->pdev->dev,
			"query function status error %d.\n", ret);
		return ret;
	}

	/* get pf resource */
	ret = hclge_query_pf_resource(hdev);
	if (ret)
		dev_err(&hdev->pdev->dev, "query pf resource error %d.\n", ret);

	return ret;
}

static void hclge_init_kdump_kernel_config(struct hclge_dev *hdev)
{
#define HCLGE_MIN_TX_DESC	64
#define HCLGE_MIN_RX_DESC	64

	if (!is_kdump_kernel())
		return;

	dev_info(&hdev->pdev->dev,
		 "Running kdump kernel. Using minimal resources\n");

	/* minimal queue pairs equals to the number of vports */
	hdev->num_tqps = hdev->num_vmdq_vport + hdev->num_req_vfs + 1;
	hdev->num_tx_desc = HCLGE_MIN_TX_DESC;
	hdev->num_rx_desc = HCLGE_MIN_RX_DESC;
}

static int hclge_configure(struct hclge_dev *hdev)
{
	struct hclge_cfg cfg;
	int ret, i;

	ret = hclge_get_cfg(hdev, &cfg);
	if (ret) {
		dev_err(&hdev->pdev->dev, "get mac mode error %d.\n", ret);
		return ret;
	}

	hdev->num_vmdq_vport = cfg.vmdq_vport_num;
	hdev->base_tqp_pid = 0;
	hdev->rss_size_max = cfg.rss_size_max;
	hdev->rx_buf_len = cfg.rx_buf_len;
	ether_addr_copy(hdev->hw.mac.mac_addr, cfg.mac_addr);
	hdev->hw.mac.media_type = cfg.media_type;
	hdev->hw.mac.phy_addr = cfg.phy_addr;
	hdev->num_tx_desc = cfg.tqp_desc_num;
	hdev->num_rx_desc = cfg.tqp_desc_num;
	hdev->tm_info.num_pg = 1;
	hdev->tc_max = cfg.tc_num;
	hdev->tm_info.hw_pfc_map = 0;
	hdev->wanted_umv_size = cfg.umv_space;

	if (hnae3_dev_fd_supported(hdev))
		hdev->fd_en = true;

	ret = hclge_parse_speed(cfg.default_speed, &hdev->hw.mac.speed);
	if (ret) {
		dev_err(&hdev->pdev->dev, "Get wrong speed ret=%d.\n", ret);
		return ret;
	}

	hclge_parse_link_mode(hdev, cfg.speed_ability);

	if ((hdev->tc_max > HNAE3_MAX_TC) ||
	    (hdev->tc_max < 1)) {
		dev_warn(&hdev->pdev->dev, "TC num = %d.\n",
			 hdev->tc_max);
		hdev->tc_max = 1;
	}

	/* Dev does not support DCB */
	if (!hnae3_dev_dcb_supported(hdev)) {
		hdev->tc_max = 1;
		hdev->pfc_max = 0;
	} else {
		hdev->pfc_max = hdev->tc_max;
	}

	hdev->tm_info.num_tc = 1;

	/* Currently not support uncontiuous tc */
	for (i = 0; i < hdev->tm_info.num_tc; i++)
		hnae3_set_bit(hdev->hw_tc_map, i, 1);

	hdev->tx_sch_mode = HCLGE_FLAG_TC_BASE_SCH_MODE;

	hclge_init_kdump_kernel_config(hdev);

	return ret;
}

static int hclge_config_tso(struct hclge_dev *hdev, int tso_mss_min,
			    int tso_mss_max)
{
	struct hclge_cfg_tso_status_cmd *req;
	struct hclge_desc desc;
	u16 tso_mss;

	hclge_cmd_setup_basic_desc(&desc, HCLGE_OPC_TSO_GENERIC_CONFIG, false);

	req = (struct hclge_cfg_tso_status_cmd *)desc.data;

	tso_mss = 0;
	hnae3_set_field(tso_mss, HCLGE_TSO_MSS_MIN_M,
			HCLGE_TSO_MSS_MIN_S, tso_mss_min);
	req->tso_mss_min = cpu_to_le16(tso_mss);

	tso_mss = 0;
	hnae3_set_field(tso_mss, HCLGE_TSO_MSS_MIN_M,
			HCLGE_TSO_MSS_MIN_S, tso_mss_max);
	req->tso_mss_max = cpu_to_le16(tso_mss);

	return hclge_cmd_send(&hdev->hw, &desc, 1);
}

static int hclge_config_gro(struct hclge_dev *hdev, bool en)
{
	struct hclge_cfg_gro_status_cmd *req;
	struct hclge_desc desc;
	int ret;

	if (!hnae3_dev_gro_supported(hdev))
		return 0;

	hclge_cmd_setup_basic_desc(&desc, HCLGE_OPC_GRO_GENERIC_CONFIG, false);
	req = (struct hclge_cfg_gro_status_cmd *)desc.data;

	req->gro_en = cpu_to_le16(en ? 1 : 0);

	ret = hclge_cmd_send(&hdev->hw, &desc, 1);
	if (ret)
		dev_err(&hdev->pdev->dev,
			"GRO hardware config cmd failed, ret = %d\n", ret);

	return ret;
}

static int hclge_alloc_tqps(struct hclge_dev *hdev)
{
	struct hclge_tqp *tqp;
	int i;

	hdev->htqp = devm_kcalloc(&hdev->pdev->dev, hdev->num_tqps,
				  sizeof(struct hclge_tqp), GFP_KERNEL);
	if (!hdev->htqp)
		return -ENOMEM;

	tqp = hdev->htqp;

	for (i = 0; i < hdev->num_tqps; i++) {
		tqp->dev = &hdev->pdev->dev;
		tqp->index = i;

		tqp->q.ae_algo = &ae_algo;
		tqp->q.buf_size = hdev->rx_buf_len;
		tqp->q.tx_desc_num = hdev->num_tx_desc;
		tqp->q.rx_desc_num = hdev->num_rx_desc;
		tqp->q.io_base = hdev->hw.io_base + HCLGE_TQP_REG_OFFSET +
			i * HCLGE_TQP_REG_SIZE;

		tqp++;
	}

	return 0;
}

static int hclge_map_tqps_to_func(struct hclge_dev *hdev, u16 func_id,
				  u16 tqp_pid, u16 tqp_vid, bool is_pf)
{
	struct hclge_tqp_map_cmd *req;
	struct hclge_desc desc;
	int ret;

	hclge_cmd_setup_basic_desc(&desc, HCLGE_OPC_SET_TQP_MAP, false);

	req = (struct hclge_tqp_map_cmd *)desc.data;
	req->tqp_id = cpu_to_le16(tqp_pid);
	req->tqp_vf = func_id;
	req->tqp_flag = !is_pf << HCLGE_TQP_MAP_TYPE_B |
			1 << HCLGE_TQP_MAP_EN_B;
	req->tqp_vid = cpu_to_le16(tqp_vid);

	ret = hclge_cmd_send(&hdev->hw, &desc, 1);
	if (ret)
		dev_err(&hdev->pdev->dev, "TQP map failed %d.\n", ret);

	return ret;
}

static int  hclge_assign_tqp(struct hclge_vport *vport, u16 num_tqps)
{
	struct hnae3_knic_private_info *kinfo = &vport->nic.kinfo;
	struct hclge_dev *hdev = vport->back;
	int i, alloced;

	for (i = 0, alloced = 0; i < hdev->num_tqps &&
	     alloced < num_tqps; i++) {
		if (!hdev->htqp[i].alloced) {
			hdev->htqp[i].q.handle = &vport->nic;
			hdev->htqp[i].q.tqp_index = alloced;
			hdev->htqp[i].q.tx_desc_num = kinfo->num_tx_desc;
			hdev->htqp[i].q.rx_desc_num = kinfo->num_rx_desc;
			kinfo->tqp[alloced] = &hdev->htqp[i].q;
			hdev->htqp[i].alloced = true;
			alloced++;
		}
	}
	vport->alloc_tqps = alloced;
	kinfo->rss_size = min_t(u16, hdev->rss_size_max,
				vport->alloc_tqps / hdev->tm_info.num_tc);

	return 0;
}

static int hclge_knic_setup(struct hclge_vport *vport, u16 num_tqps,
			    u16 num_tx_desc, u16 num_rx_desc)

{
	struct hnae3_handle *nic = &vport->nic;
	struct hnae3_knic_private_info *kinfo = &nic->kinfo;
	struct hclge_dev *hdev = vport->back;
	int ret;

	kinfo->num_tx_desc = num_tx_desc;
	kinfo->num_rx_desc = num_rx_desc;

	kinfo->rx_buf_len = hdev->rx_buf_len;

	kinfo->tqp = devm_kcalloc(&hdev->pdev->dev, num_tqps,
				  sizeof(struct hnae3_queue *), GFP_KERNEL);
	if (!kinfo->tqp)
		return -ENOMEM;

	ret = hclge_assign_tqp(vport, num_tqps);
	if (ret)
		dev_err(&hdev->pdev->dev, "fail to assign TQPs %d.\n", ret);

	return ret;
}

static int hclge_map_tqp_to_vport(struct hclge_dev *hdev,
				  struct hclge_vport *vport)
{
	struct hnae3_handle *nic = &vport->nic;
	struct hnae3_knic_private_info *kinfo;
	u16 i;

	kinfo = &nic->kinfo;
	for (i = 0; i < vport->alloc_tqps; i++) {
		struct hclge_tqp *q =
			container_of(kinfo->tqp[i], struct hclge_tqp, q);
		bool is_pf;
		int ret;

		is_pf = !(vport->vport_id);
		ret = hclge_map_tqps_to_func(hdev, vport->vport_id, q->index,
					     i, is_pf);
		if (ret)
			return ret;
	}

	return 0;
}

static int hclge_map_tqp(struct hclge_dev *hdev)
{
	struct hclge_vport *vport = hdev->vport;
	u16 i, num_vport;

	num_vport = hdev->num_vmdq_vport + hdev->num_req_vfs + 1;
	for (i = 0; i < num_vport; i++)	{
		int ret;

		ret = hclge_map_tqp_to_vport(hdev, vport);
		if (ret)
			return ret;

		vport++;
	}

	return 0;
}

static void hclge_unic_setup(struct hclge_vport *vport, u16 num_tqps)
{
	/* this would be initialized later */
}

static int hclge_vport_setup(struct hclge_vport *vport, u16 num_tqps)
{
	struct hnae3_handle *nic = &vport->nic;
	struct hclge_dev *hdev = vport->back;
	int ret;

	nic->pdev = hdev->pdev;
	nic->ae_algo = &ae_algo;
	nic->numa_node_mask = hdev->numa_node_mask;

	if (hdev->ae_dev->dev_type == HNAE3_DEV_KNIC) {
		ret = hclge_knic_setup(vport, num_tqps,
				       hdev->num_tx_desc, hdev->num_rx_desc);

		if (ret) {
			dev_err(&hdev->pdev->dev, "knic setup failed %d\n",
				ret);
			return ret;
		}
	} else {
		hclge_unic_setup(vport, num_tqps);
	}

	return 0;
}

static int hclge_alloc_vport(struct hclge_dev *hdev)
{
	struct pci_dev *pdev = hdev->pdev;
	struct hclge_vport *vport;
	u32 tqp_main_vport;
	u32 tqp_per_vport;
	int num_vport, i;
	int ret;

	/* We need to alloc a vport for main NIC of PF */
	num_vport = hdev->num_vmdq_vport + hdev->num_req_vfs + 1;

	if (hdev->num_tqps < num_vport) {
		dev_err(&hdev->pdev->dev, "tqps(%d) is less than vports(%d)",
			hdev->num_tqps, num_vport);
		return -EINVAL;
	}

	/* Alloc the same number of TQPs for every vport */
	tqp_per_vport = hdev->num_tqps / num_vport;
	tqp_main_vport = tqp_per_vport + hdev->num_tqps % num_vport;

	vport = devm_kcalloc(&pdev->dev, num_vport, sizeof(struct hclge_vport),
			     GFP_KERNEL);
	if (!vport)
		return -ENOMEM;

	hdev->vport = vport;
	hdev->num_alloc_vport = num_vport;

	if (IS_ENABLED(CONFIG_PCI_IOV))
		hdev->num_alloc_vfs = hdev->num_req_vfs;

	for (i = 0; i < num_vport; i++) {
		vport->back = hdev;
		vport->vport_id = i;
		vport->mps = HCLGE_MAC_DEFAULT_FRAME;
<<<<<<< HEAD
=======
		vport->port_base_vlan_cfg.state = HNAE3_PORT_BASE_VLAN_DISABLE;
		vport->rxvlan_cfg.rx_vlan_offload_en = true;
>>>>>>> 0ecfebd2
		INIT_LIST_HEAD(&vport->vlan_list);
		INIT_LIST_HEAD(&vport->uc_mac_list);
		INIT_LIST_HEAD(&vport->mc_mac_list);

		if (i == 0)
			ret = hclge_vport_setup(vport, tqp_main_vport);
		else
			ret = hclge_vport_setup(vport, tqp_per_vport);
		if (ret) {
			dev_err(&pdev->dev,
				"vport setup failed for vport %d, %d\n",
				i, ret);
			return ret;
		}

		vport++;
	}

	return 0;
}

static int  hclge_cmd_alloc_tx_buff(struct hclge_dev *hdev,
				    struct hclge_pkt_buf_alloc *buf_alloc)
{
/* TX buffer size is unit by 128 byte */
#define HCLGE_BUF_SIZE_UNIT_SHIFT	7
#define HCLGE_BUF_SIZE_UPDATE_EN_MSK	BIT(15)
	struct hclge_tx_buff_alloc_cmd *req;
	struct hclge_desc desc;
	int ret;
	u8 i;

	req = (struct hclge_tx_buff_alloc_cmd *)desc.data;

	hclge_cmd_setup_basic_desc(&desc, HCLGE_OPC_TX_BUFF_ALLOC, 0);
	for (i = 0; i < HCLGE_MAX_TC_NUM; i++) {
		u32 buf_size = buf_alloc->priv_buf[i].tx_buf_size;

		req->tx_pkt_buff[i] =
			cpu_to_le16((buf_size >> HCLGE_BUF_SIZE_UNIT_SHIFT) |
				     HCLGE_BUF_SIZE_UPDATE_EN_MSK);
	}

	ret = hclge_cmd_send(&hdev->hw, &desc, 1);
	if (ret)
		dev_err(&hdev->pdev->dev, "tx buffer alloc cmd failed %d.\n",
			ret);

	return ret;
}

static int hclge_tx_buffer_alloc(struct hclge_dev *hdev,
				 struct hclge_pkt_buf_alloc *buf_alloc)
{
	int ret = hclge_cmd_alloc_tx_buff(hdev, buf_alloc);

	if (ret)
		dev_err(&hdev->pdev->dev, "tx buffer alloc failed %d\n", ret);

	return ret;
}

static u32 hclge_get_tc_num(struct hclge_dev *hdev)
{
	int i, cnt = 0;

	for (i = 0; i < HCLGE_MAX_TC_NUM; i++)
		if (hdev->hw_tc_map & BIT(i))
			cnt++;
	return cnt;
}

/* Get the number of pfc enabled TCs, which have private buffer */
static int hclge_get_pfc_priv_num(struct hclge_dev *hdev,
				  struct hclge_pkt_buf_alloc *buf_alloc)
{
	struct hclge_priv_buf *priv;
	int i, cnt = 0;

	for (i = 0; i < HCLGE_MAX_TC_NUM; i++) {
		priv = &buf_alloc->priv_buf[i];
		if ((hdev->tm_info.hw_pfc_map & BIT(i)) &&
		    priv->enable)
			cnt++;
	}

	return cnt;
}

/* Get the number of pfc disabled TCs, which have private buffer */
static int hclge_get_no_pfc_priv_num(struct hclge_dev *hdev,
				     struct hclge_pkt_buf_alloc *buf_alloc)
{
	struct hclge_priv_buf *priv;
	int i, cnt = 0;

	for (i = 0; i < HCLGE_MAX_TC_NUM; i++) {
		priv = &buf_alloc->priv_buf[i];
		if (hdev->hw_tc_map & BIT(i) &&
		    !(hdev->tm_info.hw_pfc_map & BIT(i)) &&
		    priv->enable)
			cnt++;
	}

	return cnt;
}

static u32 hclge_get_rx_priv_buff_alloced(struct hclge_pkt_buf_alloc *buf_alloc)
{
	struct hclge_priv_buf *priv;
	u32 rx_priv = 0;
	int i;

	for (i = 0; i < HCLGE_MAX_TC_NUM; i++) {
		priv = &buf_alloc->priv_buf[i];
		if (priv->enable)
			rx_priv += priv->buf_size;
	}
	return rx_priv;
}

static u32 hclge_get_tx_buff_alloced(struct hclge_pkt_buf_alloc *buf_alloc)
{
	u32 i, total_tx_size = 0;

	for (i = 0; i < HCLGE_MAX_TC_NUM; i++)
		total_tx_size += buf_alloc->priv_buf[i].tx_buf_size;

	return total_tx_size;
}

static bool  hclge_is_rx_buf_ok(struct hclge_dev *hdev,
				struct hclge_pkt_buf_alloc *buf_alloc,
				u32 rx_all)
{
<<<<<<< HEAD
	u32 shared_buf_min, shared_buf_tc, shared_std;
	int tc_num, pfc_enable_num;
=======
	u32 shared_buf_min, shared_buf_tc, shared_std, hi_thrd, lo_thrd;
	u32 tc_num = hclge_get_tc_num(hdev);
>>>>>>> 0ecfebd2
	u32 shared_buf, aligned_mps;
	u32 rx_priv;
	int i;

<<<<<<< HEAD
	tc_num = hclge_get_tc_num(hdev);
	pfc_enable_num = hclge_get_pfc_enalbe_num(hdev);
=======
>>>>>>> 0ecfebd2
	aligned_mps = roundup(hdev->mps, HCLGE_BUF_SIZE_UNIT);

	if (hnae3_dev_dcb_supported(hdev))
		shared_buf_min = 2 * aligned_mps + hdev->dv_buf_size;
	else
		shared_buf_min = aligned_mps + HCLGE_NON_DCB_ADDITIONAL_BUF
					+ hdev->dv_buf_size;

<<<<<<< HEAD
	shared_buf_tc = pfc_enable_num * aligned_mps +
			(tc_num - pfc_enable_num) * aligned_mps / 2 +
			aligned_mps;
=======
	shared_buf_tc = tc_num * aligned_mps + aligned_mps;
>>>>>>> 0ecfebd2
	shared_std = roundup(max_t(u32, shared_buf_min, shared_buf_tc),
			     HCLGE_BUF_SIZE_UNIT);

	rx_priv = hclge_get_rx_priv_buff_alloced(buf_alloc);
	if (rx_all < rx_priv + shared_std)
		return false;

	shared_buf = rounddown(rx_all - rx_priv, HCLGE_BUF_SIZE_UNIT);
	buf_alloc->s_buf.buf_size = shared_buf;
	if (hnae3_dev_dcb_supported(hdev)) {
		buf_alloc->s_buf.self.high = shared_buf - hdev->dv_buf_size;
		buf_alloc->s_buf.self.low = buf_alloc->s_buf.self.high
			- roundup(aligned_mps / 2, HCLGE_BUF_SIZE_UNIT);
	} else {
		buf_alloc->s_buf.self.high = aligned_mps +
						HCLGE_NON_DCB_ADDITIONAL_BUF;
<<<<<<< HEAD
		buf_alloc->s_buf.self.low =
			roundup(aligned_mps / 2, HCLGE_BUF_SIZE_UNIT);
	}

	for (i = 0; i < HCLGE_MAX_TC_NUM; i++) {
		if ((hdev->hw_tc_map & BIT(i)) &&
		    (hdev->tm_info.hw_pfc_map & BIT(i))) {
			buf_alloc->s_buf.tc_thrd[i].low = aligned_mps;
			buf_alloc->s_buf.tc_thrd[i].high = 2 * aligned_mps;
		} else {
			buf_alloc->s_buf.tc_thrd[i].low = 0;
			buf_alloc->s_buf.tc_thrd[i].high = aligned_mps;
		}
=======
		buf_alloc->s_buf.self.low = aligned_mps;
	}

	if (hnae3_dev_dcb_supported(hdev)) {
		if (tc_num)
			hi_thrd = (shared_buf - hdev->dv_buf_size) / tc_num;
		else
			hi_thrd = shared_buf - hdev->dv_buf_size;

		hi_thrd = max_t(u32, hi_thrd, 2 * aligned_mps);
		hi_thrd = rounddown(hi_thrd, HCLGE_BUF_SIZE_UNIT);
		lo_thrd = hi_thrd - aligned_mps / 2;
	} else {
		hi_thrd = aligned_mps + HCLGE_NON_DCB_ADDITIONAL_BUF;
		lo_thrd = aligned_mps;
	}

	for (i = 0; i < HCLGE_MAX_TC_NUM; i++) {
		buf_alloc->s_buf.tc_thrd[i].low = lo_thrd;
		buf_alloc->s_buf.tc_thrd[i].high = hi_thrd;
>>>>>>> 0ecfebd2
	}

	return true;
}

static int hclge_tx_buffer_calc(struct hclge_dev *hdev,
				struct hclge_pkt_buf_alloc *buf_alloc)
{
	u32 i, total_size;

	total_size = hdev->pkt_buf_size;

	/* alloc tx buffer for all enabled tc */
	for (i = 0; i < HCLGE_MAX_TC_NUM; i++) {
		struct hclge_priv_buf *priv = &buf_alloc->priv_buf[i];

		if (hdev->hw_tc_map & BIT(i)) {
			if (total_size < hdev->tx_buf_size)
				return -ENOMEM;

			priv->tx_buf_size = hdev->tx_buf_size;
		} else {
			priv->tx_buf_size = 0;
		}

		total_size -= priv->tx_buf_size;
	}

	return 0;
}

static bool hclge_rx_buf_calc_all(struct hclge_dev *hdev, bool max,
				  struct hclge_pkt_buf_alloc *buf_alloc)
{
	u32 rx_all = hdev->pkt_buf_size - hclge_get_tx_buff_alloced(buf_alloc);
	u32 aligned_mps = round_up(hdev->mps, HCLGE_BUF_SIZE_UNIT);
	int i;

	for (i = 0; i < HCLGE_MAX_TC_NUM; i++) {
		struct hclge_priv_buf *priv = &buf_alloc->priv_buf[i];

		priv->enable = 0;
		priv->wl.low = 0;
		priv->wl.high = 0;
		priv->buf_size = 0;

		if (!(hdev->hw_tc_map & BIT(i)))
			continue;

		priv->enable = 1;

		if (hdev->tm_info.hw_pfc_map & BIT(i)) {
			priv->wl.low = max ? aligned_mps : 256;
			priv->wl.high = roundup(priv->wl.low + aligned_mps,
						HCLGE_BUF_SIZE_UNIT);
		} else {
			priv->wl.low = 0;
			priv->wl.high = max ? (aligned_mps * 2) : aligned_mps;
		}

		priv->buf_size = priv->wl.high + hdev->dv_buf_size;
	}

	return hclge_is_rx_buf_ok(hdev, buf_alloc, rx_all);
}

static bool hclge_drop_nopfc_buf_till_fit(struct hclge_dev *hdev,
					  struct hclge_pkt_buf_alloc *buf_alloc)
{
	u32 rx_all = hdev->pkt_buf_size - hclge_get_tx_buff_alloced(buf_alloc);
	int no_pfc_priv_num = hclge_get_no_pfc_priv_num(hdev, buf_alloc);
	int i;

	/* let the last to be cleared first */
	for (i = HCLGE_MAX_TC_NUM - 1; i >= 0; i--) {
		struct hclge_priv_buf *priv = &buf_alloc->priv_buf[i];

		if (hdev->hw_tc_map & BIT(i) &&
		    !(hdev->tm_info.hw_pfc_map & BIT(i))) {
			/* Clear the no pfc TC private buffer */
			priv->wl.low = 0;
			priv->wl.high = 0;
			priv->buf_size = 0;
			priv->enable = 0;
			no_pfc_priv_num--;
		}

		if (hclge_is_rx_buf_ok(hdev, buf_alloc, rx_all) ||
		    no_pfc_priv_num == 0)
			break;
	}

	return hclge_is_rx_buf_ok(hdev, buf_alloc, rx_all);
}

static bool hclge_drop_pfc_buf_till_fit(struct hclge_dev *hdev,
					struct hclge_pkt_buf_alloc *buf_alloc)
{
	u32 rx_all = hdev->pkt_buf_size - hclge_get_tx_buff_alloced(buf_alloc);
	int pfc_priv_num = hclge_get_pfc_priv_num(hdev, buf_alloc);
	int i;

	/* let the last to be cleared first */
	for (i = HCLGE_MAX_TC_NUM - 1; i >= 0; i--) {
		struct hclge_priv_buf *priv = &buf_alloc->priv_buf[i];

		if (hdev->hw_tc_map & BIT(i) &&
		    hdev->tm_info.hw_pfc_map & BIT(i)) {
			/* Reduce the number of pfc TC with private buffer */
			priv->wl.low = 0;
			priv->enable = 0;
			priv->wl.high = 0;
			priv->buf_size = 0;
			pfc_priv_num--;
		}

		if (hclge_is_rx_buf_ok(hdev, buf_alloc, rx_all) ||
		    pfc_priv_num == 0)
			break;
	}

	return hclge_is_rx_buf_ok(hdev, buf_alloc, rx_all);
}

/* hclge_rx_buffer_calc: calculate the rx private buffer size for all TCs
 * @hdev: pointer to struct hclge_dev
 * @buf_alloc: pointer to buffer calculation data
 * @return: 0: calculate sucessful, negative: fail
 */
static int hclge_rx_buffer_calc(struct hclge_dev *hdev,
				struct hclge_pkt_buf_alloc *buf_alloc)
{
	/* When DCB is not supported, rx private buffer is not allocated. */
	if (!hnae3_dev_dcb_supported(hdev)) {
		u32 rx_all = hdev->pkt_buf_size;

		rx_all -= hclge_get_tx_buff_alloced(buf_alloc);
		if (!hclge_is_rx_buf_ok(hdev, buf_alloc, rx_all))
			return -ENOMEM;

		return 0;
	}

	if (hclge_rx_buf_calc_all(hdev, true, buf_alloc))
		return 0;

	/* try to decrease the buffer size */
	if (hclge_rx_buf_calc_all(hdev, false, buf_alloc))
		return 0;

	if (hclge_drop_nopfc_buf_till_fit(hdev, buf_alloc))
		return 0;

	if (hclge_drop_pfc_buf_till_fit(hdev, buf_alloc))
		return 0;

	return -ENOMEM;
}

static int hclge_rx_priv_buf_alloc(struct hclge_dev *hdev,
				   struct hclge_pkt_buf_alloc *buf_alloc)
{
	struct hclge_rx_priv_buff_cmd *req;
	struct hclge_desc desc;
	int ret;
	int i;

	hclge_cmd_setup_basic_desc(&desc, HCLGE_OPC_RX_PRIV_BUFF_ALLOC, false);
	req = (struct hclge_rx_priv_buff_cmd *)desc.data;

	/* Alloc private buffer TCs */
	for (i = 0; i < HCLGE_MAX_TC_NUM; i++) {
		struct hclge_priv_buf *priv = &buf_alloc->priv_buf[i];

		req->buf_num[i] =
			cpu_to_le16(priv->buf_size >> HCLGE_BUF_UNIT_S);
		req->buf_num[i] |=
			cpu_to_le16(1 << HCLGE_TC0_PRI_BUF_EN_B);
	}

	req->shared_buf =
		cpu_to_le16((buf_alloc->s_buf.buf_size >> HCLGE_BUF_UNIT_S) |
			    (1 << HCLGE_TC0_PRI_BUF_EN_B));

	ret = hclge_cmd_send(&hdev->hw, &desc, 1);
	if (ret)
		dev_err(&hdev->pdev->dev,
			"rx private buffer alloc cmd failed %d\n", ret);

	return ret;
}

static int hclge_rx_priv_wl_config(struct hclge_dev *hdev,
				   struct hclge_pkt_buf_alloc *buf_alloc)
{
	struct hclge_rx_priv_wl_buf *req;
	struct hclge_priv_buf *priv;
	struct hclge_desc desc[2];
	int i, j;
	int ret;

	for (i = 0; i < 2; i++) {
		hclge_cmd_setup_basic_desc(&desc[i], HCLGE_OPC_RX_PRIV_WL_ALLOC,
					   false);
		req = (struct hclge_rx_priv_wl_buf *)desc[i].data;

		/* The first descriptor set the NEXT bit to 1 */
		if (i == 0)
			desc[i].flag |= cpu_to_le16(HCLGE_CMD_FLAG_NEXT);
		else
			desc[i].flag &= ~cpu_to_le16(HCLGE_CMD_FLAG_NEXT);

		for (j = 0; j < HCLGE_TC_NUM_ONE_DESC; j++) {
			u32 idx = i * HCLGE_TC_NUM_ONE_DESC + j;

			priv = &buf_alloc->priv_buf[idx];
			req->tc_wl[j].high =
				cpu_to_le16(priv->wl.high >> HCLGE_BUF_UNIT_S);
			req->tc_wl[j].high |=
				cpu_to_le16(BIT(HCLGE_RX_PRIV_EN_B));
			req->tc_wl[j].low =
				cpu_to_le16(priv->wl.low >> HCLGE_BUF_UNIT_S);
			req->tc_wl[j].low |=
				 cpu_to_le16(BIT(HCLGE_RX_PRIV_EN_B));
		}
	}

	/* Send 2 descriptor at one time */
	ret = hclge_cmd_send(&hdev->hw, desc, 2);
	if (ret)
		dev_err(&hdev->pdev->dev,
			"rx private waterline config cmd failed %d\n",
			ret);
	return ret;
}

static int hclge_common_thrd_config(struct hclge_dev *hdev,
				    struct hclge_pkt_buf_alloc *buf_alloc)
{
	struct hclge_shared_buf *s_buf = &buf_alloc->s_buf;
	struct hclge_rx_com_thrd *req;
	struct hclge_desc desc[2];
	struct hclge_tc_thrd *tc;
	int i, j;
	int ret;

	for (i = 0; i < 2; i++) {
		hclge_cmd_setup_basic_desc(&desc[i],
					   HCLGE_OPC_RX_COM_THRD_ALLOC, false);
		req = (struct hclge_rx_com_thrd *)&desc[i].data;

		/* The first descriptor set the NEXT bit to 1 */
		if (i == 0)
			desc[i].flag |= cpu_to_le16(HCLGE_CMD_FLAG_NEXT);
		else
			desc[i].flag &= ~cpu_to_le16(HCLGE_CMD_FLAG_NEXT);

		for (j = 0; j < HCLGE_TC_NUM_ONE_DESC; j++) {
			tc = &s_buf->tc_thrd[i * HCLGE_TC_NUM_ONE_DESC + j];

			req->com_thrd[j].high =
				cpu_to_le16(tc->high >> HCLGE_BUF_UNIT_S);
			req->com_thrd[j].high |=
				 cpu_to_le16(BIT(HCLGE_RX_PRIV_EN_B));
			req->com_thrd[j].low =
				cpu_to_le16(tc->low >> HCLGE_BUF_UNIT_S);
			req->com_thrd[j].low |=
				 cpu_to_le16(BIT(HCLGE_RX_PRIV_EN_B));
		}
	}

	/* Send 2 descriptors at one time */
	ret = hclge_cmd_send(&hdev->hw, desc, 2);
	if (ret)
		dev_err(&hdev->pdev->dev,
			"common threshold config cmd failed %d\n", ret);
	return ret;
}

static int hclge_common_wl_config(struct hclge_dev *hdev,
				  struct hclge_pkt_buf_alloc *buf_alloc)
{
	struct hclge_shared_buf *buf = &buf_alloc->s_buf;
	struct hclge_rx_com_wl *req;
	struct hclge_desc desc;
	int ret;

	hclge_cmd_setup_basic_desc(&desc, HCLGE_OPC_RX_COM_WL_ALLOC, false);

	req = (struct hclge_rx_com_wl *)desc.data;
	req->com_wl.high = cpu_to_le16(buf->self.high >> HCLGE_BUF_UNIT_S);
	req->com_wl.high |=  cpu_to_le16(BIT(HCLGE_RX_PRIV_EN_B));

	req->com_wl.low = cpu_to_le16(buf->self.low >> HCLGE_BUF_UNIT_S);
	req->com_wl.low |=  cpu_to_le16(BIT(HCLGE_RX_PRIV_EN_B));

	ret = hclge_cmd_send(&hdev->hw, &desc, 1);
	if (ret)
		dev_err(&hdev->pdev->dev,
			"common waterline config cmd failed %d\n", ret);

	return ret;
}

int hclge_buffer_alloc(struct hclge_dev *hdev)
{
	struct hclge_pkt_buf_alloc *pkt_buf;
	int ret;

	pkt_buf = kzalloc(sizeof(*pkt_buf), GFP_KERNEL);
	if (!pkt_buf)
		return -ENOMEM;

	ret = hclge_tx_buffer_calc(hdev, pkt_buf);
	if (ret) {
		dev_err(&hdev->pdev->dev,
			"could not calc tx buffer size for all TCs %d\n", ret);
		goto out;
	}

	ret = hclge_tx_buffer_alloc(hdev, pkt_buf);
	if (ret) {
		dev_err(&hdev->pdev->dev,
			"could not alloc tx buffers %d\n", ret);
		goto out;
	}

	ret = hclge_rx_buffer_calc(hdev, pkt_buf);
	if (ret) {
		dev_err(&hdev->pdev->dev,
			"could not calc rx priv buffer size for all TCs %d\n",
			ret);
		goto out;
	}

	ret = hclge_rx_priv_buf_alloc(hdev, pkt_buf);
	if (ret) {
		dev_err(&hdev->pdev->dev, "could not alloc rx priv buffer %d\n",
			ret);
		goto out;
	}

	if (hnae3_dev_dcb_supported(hdev)) {
		ret = hclge_rx_priv_wl_config(hdev, pkt_buf);
		if (ret) {
			dev_err(&hdev->pdev->dev,
				"could not configure rx private waterline %d\n",
				ret);
			goto out;
		}

		ret = hclge_common_thrd_config(hdev, pkt_buf);
		if (ret) {
			dev_err(&hdev->pdev->dev,
				"could not configure common threshold %d\n",
				ret);
			goto out;
		}
	}

	ret = hclge_common_wl_config(hdev, pkt_buf);
	if (ret)
		dev_err(&hdev->pdev->dev,
			"could not configure common waterline %d\n", ret);

out:
	kfree(pkt_buf);
	return ret;
}

static int hclge_init_roce_base_info(struct hclge_vport *vport)
{
	struct hnae3_handle *roce = &vport->roce;
	struct hnae3_handle *nic = &vport->nic;

	roce->rinfo.num_vectors = vport->back->num_roce_msi;

	if (vport->back->num_msi_left < vport->roce.rinfo.num_vectors ||
	    vport->back->num_msi_left == 0)
		return -EINVAL;

	roce->rinfo.base_vector = vport->back->roce_base_vector;

	roce->rinfo.netdev = nic->kinfo.netdev;
	roce->rinfo.roce_io_base = vport->back->hw.io_base;

	roce->pdev = nic->pdev;
	roce->ae_algo = nic->ae_algo;
	roce->numa_node_mask = nic->numa_node_mask;

	return 0;
}

static int hclge_init_msi(struct hclge_dev *hdev)
{
	struct pci_dev *pdev = hdev->pdev;
	int vectors;
	int i;

	vectors = pci_alloc_irq_vectors(pdev, 1, hdev->num_msi,
					PCI_IRQ_MSI | PCI_IRQ_MSIX);
	if (vectors < 0) {
		dev_err(&pdev->dev,
			"failed(%d) to allocate MSI/MSI-X vectors\n",
			vectors);
		return vectors;
	}
	if (vectors < hdev->num_msi)
		dev_warn(&hdev->pdev->dev,
			 "requested %d MSI/MSI-X, but allocated %d MSI/MSI-X\n",
			 hdev->num_msi, vectors);

	hdev->num_msi = vectors;
	hdev->num_msi_left = vectors;
	hdev->base_msi_vector = pdev->irq;
	hdev->roce_base_vector = hdev->base_msi_vector +
				hdev->roce_base_msix_offset;

	hdev->vector_status = devm_kcalloc(&pdev->dev, hdev->num_msi,
					   sizeof(u16), GFP_KERNEL);
	if (!hdev->vector_status) {
		pci_free_irq_vectors(pdev);
		return -ENOMEM;
	}

	for (i = 0; i < hdev->num_msi; i++)
		hdev->vector_status[i] = HCLGE_INVALID_VPORT;

	hdev->vector_irq = devm_kcalloc(&pdev->dev, hdev->num_msi,
					sizeof(int), GFP_KERNEL);
	if (!hdev->vector_irq) {
		pci_free_irq_vectors(pdev);
		return -ENOMEM;
	}

	return 0;
}

static u8 hclge_check_speed_dup(u8 duplex, int speed)
{

	if (!(speed == HCLGE_MAC_SPEED_10M || speed == HCLGE_MAC_SPEED_100M))
		duplex = HCLGE_MAC_FULL;

	return duplex;
}

static int hclge_cfg_mac_speed_dup_hw(struct hclge_dev *hdev, int speed,
				      u8 duplex)
{
	struct hclge_config_mac_speed_dup_cmd *req;
	struct hclge_desc desc;
	int ret;

	req = (struct hclge_config_mac_speed_dup_cmd *)desc.data;

	hclge_cmd_setup_basic_desc(&desc, HCLGE_OPC_CONFIG_SPEED_DUP, false);

	hnae3_set_bit(req->speed_dup, HCLGE_CFG_DUPLEX_B, !!duplex);

	switch (speed) {
	case HCLGE_MAC_SPEED_10M:
		hnae3_set_field(req->speed_dup, HCLGE_CFG_SPEED_M,
				HCLGE_CFG_SPEED_S, 6);
		break;
	case HCLGE_MAC_SPEED_100M:
		hnae3_set_field(req->speed_dup, HCLGE_CFG_SPEED_M,
				HCLGE_CFG_SPEED_S, 7);
		break;
	case HCLGE_MAC_SPEED_1G:
		hnae3_set_field(req->speed_dup, HCLGE_CFG_SPEED_M,
				HCLGE_CFG_SPEED_S, 0);
		break;
	case HCLGE_MAC_SPEED_10G:
		hnae3_set_field(req->speed_dup, HCLGE_CFG_SPEED_M,
				HCLGE_CFG_SPEED_S, 1);
		break;
	case HCLGE_MAC_SPEED_25G:
		hnae3_set_field(req->speed_dup, HCLGE_CFG_SPEED_M,
				HCLGE_CFG_SPEED_S, 2);
		break;
	case HCLGE_MAC_SPEED_40G:
		hnae3_set_field(req->speed_dup, HCLGE_CFG_SPEED_M,
				HCLGE_CFG_SPEED_S, 3);
		break;
	case HCLGE_MAC_SPEED_50G:
		hnae3_set_field(req->speed_dup, HCLGE_CFG_SPEED_M,
				HCLGE_CFG_SPEED_S, 4);
		break;
	case HCLGE_MAC_SPEED_100G:
		hnae3_set_field(req->speed_dup, HCLGE_CFG_SPEED_M,
				HCLGE_CFG_SPEED_S, 5);
		break;
	default:
		dev_err(&hdev->pdev->dev, "invalid speed (%d)\n", speed);
		return -EINVAL;
	}

	hnae3_set_bit(req->mac_change_fec_en, HCLGE_CFG_MAC_SPEED_CHANGE_EN_B,
		      1);

	ret = hclge_cmd_send(&hdev->hw, &desc, 1);
	if (ret) {
		dev_err(&hdev->pdev->dev,
			"mac speed/duplex config cmd failed %d.\n", ret);
		return ret;
	}

	return 0;
}

int hclge_cfg_mac_speed_dup(struct hclge_dev *hdev, int speed, u8 duplex)
{
	int ret;

	duplex = hclge_check_speed_dup(duplex, speed);
	if (hdev->hw.mac.speed == speed && hdev->hw.mac.duplex == duplex)
		return 0;

	ret = hclge_cfg_mac_speed_dup_hw(hdev, speed, duplex);
	if (ret)
		return ret;

	hdev->hw.mac.speed = speed;
	hdev->hw.mac.duplex = duplex;

	return 0;
}

static int hclge_cfg_mac_speed_dup_h(struct hnae3_handle *handle, int speed,
				     u8 duplex)
{
	struct hclge_vport *vport = hclge_get_vport(handle);
	struct hclge_dev *hdev = vport->back;

	return hclge_cfg_mac_speed_dup(hdev, speed, duplex);
}

static int hclge_set_autoneg_en(struct hclge_dev *hdev, bool enable)
{
	struct hclge_config_auto_neg_cmd *req;
	struct hclge_desc desc;
	u32 flag = 0;
	int ret;

	hclge_cmd_setup_basic_desc(&desc, HCLGE_OPC_CONFIG_AN_MODE, false);

	req = (struct hclge_config_auto_neg_cmd *)desc.data;
	hnae3_set_bit(flag, HCLGE_MAC_CFG_AN_EN_B, !!enable);
	req->cfg_an_cmd_flag = cpu_to_le32(flag);

	ret = hclge_cmd_send(&hdev->hw, &desc, 1);
	if (ret)
		dev_err(&hdev->pdev->dev, "auto neg set cmd failed %d.\n",
			ret);

	return ret;
}

static int hclge_set_autoneg(struct hnae3_handle *handle, bool enable)
{
	struct hclge_vport *vport = hclge_get_vport(handle);
	struct hclge_dev *hdev = vport->back;

	if (!hdev->hw.mac.support_autoneg) {
		if (enable) {
			dev_err(&hdev->pdev->dev,
				"autoneg is not supported by current port\n");
			return -EOPNOTSUPP;
		} else {
			return 0;
		}
	}

	return hclge_set_autoneg_en(hdev, enable);
}

static int hclge_get_autoneg(struct hnae3_handle *handle)
{
	struct hclge_vport *vport = hclge_get_vport(handle);
	struct hclge_dev *hdev = vport->back;
	struct phy_device *phydev = hdev->hw.mac.phydev;

	if (phydev)
		return phydev->autoneg;

	return hdev->hw.mac.autoneg;
}

static int hclge_restart_autoneg(struct hnae3_handle *handle)
{
	struct hclge_vport *vport = hclge_get_vport(handle);
	struct hclge_dev *hdev = vport->back;
	int ret;

	dev_dbg(&hdev->pdev->dev, "restart autoneg\n");

	ret = hclge_notify_client(hdev, HNAE3_DOWN_CLIENT);
	if (ret)
		return ret;
	return hclge_notify_client(hdev, HNAE3_UP_CLIENT);
}

static int hclge_set_fec_hw(struct hclge_dev *hdev, u32 fec_mode)
{
	struct hclge_config_fec_cmd *req;
	struct hclge_desc desc;
	int ret;

	hclge_cmd_setup_basic_desc(&desc, HCLGE_OPC_CONFIG_FEC_MODE, false);

	req = (struct hclge_config_fec_cmd *)desc.data;
	if (fec_mode & BIT(HNAE3_FEC_AUTO))
		hnae3_set_bit(req->fec_mode, HCLGE_MAC_CFG_FEC_AUTO_EN_B, 1);
	if (fec_mode & BIT(HNAE3_FEC_RS))
		hnae3_set_field(req->fec_mode, HCLGE_MAC_CFG_FEC_MODE_M,
				HCLGE_MAC_CFG_FEC_MODE_S, HCLGE_MAC_FEC_RS);
	if (fec_mode & BIT(HNAE3_FEC_BASER))
		hnae3_set_field(req->fec_mode, HCLGE_MAC_CFG_FEC_MODE_M,
				HCLGE_MAC_CFG_FEC_MODE_S, HCLGE_MAC_FEC_BASER);

	ret = hclge_cmd_send(&hdev->hw, &desc, 1);
	if (ret)
		dev_err(&hdev->pdev->dev, "set fec mode failed %d.\n", ret);

	return ret;
}

static int hclge_set_fec(struct hnae3_handle *handle, u32 fec_mode)
{
	struct hclge_vport *vport = hclge_get_vport(handle);
	struct hclge_dev *hdev = vport->back;
	struct hclge_mac *mac = &hdev->hw.mac;
	int ret;

	if (fec_mode && !(mac->fec_ability & fec_mode)) {
		dev_err(&hdev->pdev->dev, "unsupported fec mode\n");
		return -EINVAL;
	}

	ret = hclge_set_fec_hw(hdev, fec_mode);
	if (ret)
		return ret;

	mac->user_fec_mode = fec_mode | BIT(HNAE3_FEC_USER_DEF);
	return 0;
}

static void hclge_get_fec(struct hnae3_handle *handle, u8 *fec_ability,
			  u8 *fec_mode)
{
	struct hclge_vport *vport = hclge_get_vport(handle);
	struct hclge_dev *hdev = vport->back;
	struct hclge_mac *mac = &hdev->hw.mac;

	if (fec_ability)
		*fec_ability = mac->fec_ability;
	if (fec_mode)
		*fec_mode = mac->fec_mode;
}

static int hclge_mac_init(struct hclge_dev *hdev)
{
	struct hclge_mac *mac = &hdev->hw.mac;
	int ret;

	hdev->support_sfp_query = true;
	hdev->hw.mac.duplex = HCLGE_MAC_FULL;
	ret = hclge_cfg_mac_speed_dup_hw(hdev, hdev->hw.mac.speed,
					 hdev->hw.mac.duplex);
	if (ret) {
		dev_err(&hdev->pdev->dev,
			"Config mac speed dup fail ret=%d\n", ret);
		return ret;
	}

	mac->link = 0;

<<<<<<< HEAD
=======
	if (mac->user_fec_mode & BIT(HNAE3_FEC_USER_DEF)) {
		ret = hclge_set_fec_hw(hdev, mac->user_fec_mode);
		if (ret) {
			dev_err(&hdev->pdev->dev,
				"Fec mode init fail, ret = %d\n", ret);
			return ret;
		}
	}

>>>>>>> 0ecfebd2
	ret = hclge_set_mac_mtu(hdev, hdev->mps);
	if (ret) {
		dev_err(&hdev->pdev->dev, "set mtu failed ret=%d\n", ret);
		return ret;
	}

	ret = hclge_buffer_alloc(hdev);
	if (ret)
		dev_err(&hdev->pdev->dev,
			"allocate buffer fail, ret=%d\n", ret);

	return ret;
}

static void hclge_mbx_task_schedule(struct hclge_dev *hdev)
{
	if (!test_bit(HCLGE_STATE_CMD_DISABLE, &hdev->state) &&
	    !test_and_set_bit(HCLGE_STATE_MBX_SERVICE_SCHED, &hdev->state))
		schedule_work(&hdev->mbx_service_task);
}

static void hclge_reset_task_schedule(struct hclge_dev *hdev)
{
	if (!test_and_set_bit(HCLGE_STATE_RST_SERVICE_SCHED, &hdev->state))
		schedule_work(&hdev->rst_service_task);
}

static void hclge_task_schedule(struct hclge_dev *hdev)
{
	if (!test_bit(HCLGE_STATE_DOWN, &hdev->state) &&
	    !test_bit(HCLGE_STATE_REMOVING, &hdev->state) &&
	    !test_and_set_bit(HCLGE_STATE_SERVICE_SCHED, &hdev->state))
		(void)schedule_work(&hdev->service_task);
}

static int hclge_get_mac_link_status(struct hclge_dev *hdev)
{
	struct hclge_link_status_cmd *req;
	struct hclge_desc desc;
	int link_status;
	int ret;

	hclge_cmd_setup_basic_desc(&desc, HCLGE_OPC_QUERY_LINK_STATUS, true);
	ret = hclge_cmd_send(&hdev->hw, &desc, 1);
	if (ret) {
		dev_err(&hdev->pdev->dev, "get link status cmd failed %d\n",
			ret);
		return ret;
	}

	req = (struct hclge_link_status_cmd *)desc.data;
	link_status = req->status & HCLGE_LINK_STATUS_UP_M;

	return !!link_status;
}

static int hclge_get_mac_phy_link(struct hclge_dev *hdev)
{
	int mac_state;
	int link_stat;

	if (test_bit(HCLGE_STATE_DOWN, &hdev->state))
		return 0;

	mac_state = hclge_get_mac_link_status(hdev);

	if (hdev->hw.mac.phydev) {
		if (hdev->hw.mac.phydev->state == PHY_RUNNING)
			link_stat = mac_state &
				hdev->hw.mac.phydev->link;
		else
			link_stat = 0;

	} else {
		link_stat = mac_state;
	}

	return !!link_stat;
}

static void hclge_update_link_status(struct hclge_dev *hdev)
{
	struct hnae3_client *rclient = hdev->roce_client;
	struct hnae3_client *client = hdev->nic_client;
	struct hnae3_handle *rhandle;
	struct hnae3_handle *handle;
	int state;
	int i;

	if (!client)
		return;
	state = hclge_get_mac_phy_link(hdev);
	if (state != hdev->hw.mac.link) {
		for (i = 0; i < hdev->num_vmdq_vport + 1; i++) {
			handle = &hdev->vport[i].nic;
			client->ops->link_status_change(handle, state);
<<<<<<< HEAD
=======
			hclge_config_mac_tnl_int(hdev, state);
>>>>>>> 0ecfebd2
			rhandle = &hdev->vport[i].roce;
			if (rclient && rclient->ops->link_status_change)
				rclient->ops->link_status_change(rhandle,
								 state);
		}
		hdev->hw.mac.link = state;
	}
}

<<<<<<< HEAD
static int hclge_get_sfp_speed(struct hclge_dev *hdev, u32 *speed)
{
	struct hclge_sfp_speed_cmd *resp = NULL;
	struct hclge_desc desc;
	int ret;

	hclge_cmd_setup_basic_desc(&desc, HCLGE_OPC_SFP_GET_SPEED, true);
	resp = (struct hclge_sfp_speed_cmd *)desc.data;
	ret = hclge_cmd_send(&hdev->hw, &desc, 1);
	if (ret == -EOPNOTSUPP) {
		dev_warn(&hdev->pdev->dev,
			 "IMP do not support get SFP speed %d\n", ret);
		return ret;
	} else if (ret) {
		dev_err(&hdev->pdev->dev, "get sfp speed failed %d\n", ret);
		return ret;
	}

	*speed = resp->sfp_speed;

	return 0;
}

static int hclge_update_speed_duplex(struct hclge_dev *hdev)
{
	struct hclge_mac mac = hdev->hw.mac;
	int speed;
	int ret;

	/* get the speed from SFP cmd when phy
	 * doesn't exit.
	 */
	if (mac.phydev)
		return 0;

	/* if IMP does not support get SFP/qSFP speed, return directly */
	if (!hdev->support_sfp_query)
		return 0;

	ret = hclge_get_sfp_speed(hdev, &speed);
	if (ret == -EOPNOTSUPP) {
		hdev->support_sfp_query = false;
		return ret;
	} else if (ret) {
		return ret;
	}

	if (speed == HCLGE_MAC_SPEED_UNKNOWN)
		return 0; /* do nothing if no SFP */

	/* must config full duplex for SFP */
	return hclge_cfg_mac_speed_dup(hdev, speed, HCLGE_MAC_FULL);
=======
static void hclge_update_port_capability(struct hclge_mac *mac)
{
	/* firmware can not identify back plane type, the media type
	 * read from configuration can help deal it
	 */
	if (mac->media_type == HNAE3_MEDIA_TYPE_BACKPLANE &&
	    mac->module_type == HNAE3_MODULE_TYPE_UNKNOWN)
		mac->module_type = HNAE3_MODULE_TYPE_KR;
	else if (mac->media_type == HNAE3_MEDIA_TYPE_COPPER)
		mac->module_type = HNAE3_MODULE_TYPE_TP;

	if (mac->support_autoneg == true) {
		linkmode_set_bit(ETHTOOL_LINK_MODE_Autoneg_BIT, mac->supported);
		linkmode_copy(mac->advertising, mac->supported);
	} else {
		linkmode_clear_bit(ETHTOOL_LINK_MODE_Autoneg_BIT,
				   mac->supported);
		linkmode_zero(mac->advertising);
	}
}

static int hclge_get_sfp_speed(struct hclge_dev *hdev, u32 *speed)
{
	struct hclge_sfp_info_cmd *resp = NULL;
	struct hclge_desc desc;
	int ret;

	hclge_cmd_setup_basic_desc(&desc, HCLGE_OPC_GET_SFP_INFO, true);
	resp = (struct hclge_sfp_info_cmd *)desc.data;
	ret = hclge_cmd_send(&hdev->hw, &desc, 1);
	if (ret == -EOPNOTSUPP) {
		dev_warn(&hdev->pdev->dev,
			 "IMP do not support get SFP speed %d\n", ret);
		return ret;
	} else if (ret) {
		dev_err(&hdev->pdev->dev, "get sfp speed failed %d\n", ret);
		return ret;
	}

	*speed = le32_to_cpu(resp->speed);

	return 0;
}

static int hclge_get_sfp_info(struct hclge_dev *hdev, struct hclge_mac *mac)
{
	struct hclge_sfp_info_cmd *resp;
	struct hclge_desc desc;
	int ret;

	hclge_cmd_setup_basic_desc(&desc, HCLGE_OPC_GET_SFP_INFO, true);
	resp = (struct hclge_sfp_info_cmd *)desc.data;

	resp->query_type = QUERY_ACTIVE_SPEED;

	ret = hclge_cmd_send(&hdev->hw, &desc, 1);
	if (ret == -EOPNOTSUPP) {
		dev_warn(&hdev->pdev->dev,
			 "IMP does not support get SFP info %d\n", ret);
		return ret;
	} else if (ret) {
		dev_err(&hdev->pdev->dev, "get sfp info failed %d\n", ret);
		return ret;
	}

	mac->speed = le32_to_cpu(resp->speed);
	/* if resp->speed_ability is 0, it means it's an old version
	 * firmware, do not update these params
	 */
	if (resp->speed_ability) {
		mac->module_type = le32_to_cpu(resp->module_type);
		mac->speed_ability = le32_to_cpu(resp->speed_ability);
		mac->autoneg = resp->autoneg;
		mac->support_autoneg = resp->autoneg_ability;
	} else {
		mac->speed_type = QUERY_SFP_SPEED;
	}

	return 0;
>>>>>>> 0ecfebd2
}

static int hclge_update_port_info(struct hclge_dev *hdev)
{
	struct hclge_mac *mac = &hdev->hw.mac;
	int speed = HCLGE_MAC_SPEED_UNKNOWN;
	int ret;

	/* get the port info from SFP cmd if not copper port */
	if (mac->media_type == HNAE3_MEDIA_TYPE_COPPER)
		return 0;

	/* if IMP does not support get SFP/qSFP info, return directly */
	if (!hdev->support_sfp_query)
		return 0;

	if (hdev->pdev->revision >= 0x21)
		ret = hclge_get_sfp_info(hdev, mac);
	else
		ret = hclge_get_sfp_speed(hdev, &speed);

	if (ret == -EOPNOTSUPP) {
		hdev->support_sfp_query = false;
		return ret;
	} else if (ret) {
		return ret;
	}

	if (hdev->pdev->revision >= 0x21) {
		if (mac->speed_type == QUERY_ACTIVE_SPEED) {
			hclge_update_port_capability(mac);
			return 0;
		}
		return hclge_cfg_mac_speed_dup(hdev, mac->speed,
					       HCLGE_MAC_FULL);
	} else {
		if (speed == HCLGE_MAC_SPEED_UNKNOWN)
			return 0; /* do nothing if no SFP */

		/* must config full duplex for SFP */
		return hclge_cfg_mac_speed_dup(hdev, speed, HCLGE_MAC_FULL);
	}
}

static int hclge_get_status(struct hnae3_handle *handle)
{
	struct hclge_vport *vport = hclge_get_vport(handle);
	struct hclge_dev *hdev = vport->back;

	hclge_update_link_status(hdev);

	return hdev->hw.mac.link;
}

static void hclge_service_timer(struct timer_list *t)
{
	struct hclge_dev *hdev = from_timer(hdev, t, service_timer);

	mod_timer(&hdev->service_timer, jiffies + HZ);
	hdev->hw_stats.stats_timer++;
	hclge_task_schedule(hdev);
}

static void hclge_service_complete(struct hclge_dev *hdev)
{
	WARN_ON(!test_bit(HCLGE_STATE_SERVICE_SCHED, &hdev->state));

	/* Flush memory before next watchdog */
	smp_mb__before_atomic();
	clear_bit(HCLGE_STATE_SERVICE_SCHED, &hdev->state);
}

static u32 hclge_check_event_cause(struct hclge_dev *hdev, u32 *clearval)
{
	u32 rst_src_reg, cmdq_src_reg, msix_src_reg;

	/* fetch the events from their corresponding regs */
	rst_src_reg = hclge_read_dev(&hdev->hw, HCLGE_MISC_VECTOR_INT_STS);
	cmdq_src_reg = hclge_read_dev(&hdev->hw, HCLGE_VECTOR0_CMDQ_SRC_REG);
	msix_src_reg = hclge_read_dev(&hdev->hw,
				      HCLGE_VECTOR0_PF_OTHER_INT_STS_REG);

	/* Assumption: If by any chance reset and mailbox events are reported
	 * together then we will only process reset event in this go and will
	 * defer the processing of the mailbox events. Since, we would have not
	 * cleared RX CMDQ event this time we would receive again another
	 * interrupt from H/W just for the mailbox.
	 */

	/* check for vector0 reset event sources */
	if (BIT(HCLGE_VECTOR0_IMPRESET_INT_B) & rst_src_reg) {
		dev_info(&hdev->pdev->dev, "IMP reset interrupt\n");
		set_bit(HNAE3_IMP_RESET, &hdev->reset_pending);
		set_bit(HCLGE_STATE_CMD_DISABLE, &hdev->state);
		*clearval = BIT(HCLGE_VECTOR0_IMPRESET_INT_B);
<<<<<<< HEAD
=======
		hdev->rst_stats.imp_rst_cnt++;
>>>>>>> 0ecfebd2
		return HCLGE_VECTOR0_EVENT_RST;
	}

	if (BIT(HCLGE_VECTOR0_GLOBALRESET_INT_B) & rst_src_reg) {
		dev_info(&hdev->pdev->dev, "global reset interrupt\n");
		set_bit(HCLGE_STATE_CMD_DISABLE, &hdev->state);
		set_bit(HNAE3_GLOBAL_RESET, &hdev->reset_pending);
		*clearval = BIT(HCLGE_VECTOR0_GLOBALRESET_INT_B);
		hdev->rst_stats.global_rst_cnt++;
		return HCLGE_VECTOR0_EVENT_RST;
	}

	if (BIT(HCLGE_VECTOR0_CORERESET_INT_B) & rst_src_reg) {
		dev_info(&hdev->pdev->dev, "core reset interrupt\n");
		set_bit(HCLGE_STATE_CMD_DISABLE, &hdev->state);
		set_bit(HNAE3_CORE_RESET, &hdev->reset_pending);
		*clearval = BIT(HCLGE_VECTOR0_CORERESET_INT_B);
		hdev->rst_stats.core_rst_cnt++;
		return HCLGE_VECTOR0_EVENT_RST;
	}

	/* check for vector0 msix event source */
<<<<<<< HEAD
	if (msix_src_reg & HCLGE_VECTOR0_REG_MSIX_MASK)
		return HCLGE_VECTOR0_EVENT_ERR;
=======
	if (msix_src_reg & HCLGE_VECTOR0_REG_MSIX_MASK) {
		dev_dbg(&hdev->pdev->dev, "received event 0x%x\n",
			msix_src_reg);
		return HCLGE_VECTOR0_EVENT_ERR;
	}
>>>>>>> 0ecfebd2

	/* check for vector0 mailbox(=CMDQ RX) event source */
	if (BIT(HCLGE_VECTOR0_RX_CMDQ_INT_B) & cmdq_src_reg) {
		cmdq_src_reg &= ~BIT(HCLGE_VECTOR0_RX_CMDQ_INT_B);
		*clearval = cmdq_src_reg;
		return HCLGE_VECTOR0_EVENT_MBX;
	}

	/* print other vector0 event source */
	dev_dbg(&hdev->pdev->dev, "cmdq_src_reg:0x%x, msix_src_reg:0x%x\n",
		cmdq_src_reg, msix_src_reg);
	return HCLGE_VECTOR0_EVENT_OTHER;
}

static void hclge_clear_event_cause(struct hclge_dev *hdev, u32 event_type,
				    u32 regclr)
{
	switch (event_type) {
	case HCLGE_VECTOR0_EVENT_RST:
		hclge_write_dev(&hdev->hw, HCLGE_MISC_RESET_STS_REG, regclr);
		break;
	case HCLGE_VECTOR0_EVENT_MBX:
		hclge_write_dev(&hdev->hw, HCLGE_VECTOR0_CMDQ_SRC_REG, regclr);
		break;
	default:
		break;
	}
}

static void hclge_clear_all_event_cause(struct hclge_dev *hdev)
{
	hclge_clear_event_cause(hdev, HCLGE_VECTOR0_EVENT_RST,
				BIT(HCLGE_VECTOR0_GLOBALRESET_INT_B) |
				BIT(HCLGE_VECTOR0_CORERESET_INT_B) |
				BIT(HCLGE_VECTOR0_IMPRESET_INT_B));
	hclge_clear_event_cause(hdev, HCLGE_VECTOR0_EVENT_MBX, 0);
}

static void hclge_enable_vector(struct hclge_misc_vector *vector, bool enable)
{
	writel(enable ? 1 : 0, vector->addr);
}

static irqreturn_t hclge_misc_irq_handle(int irq, void *data)
{
	struct hclge_dev *hdev = data;
	u32 event_cause;
	u32 clearval;

	hclge_enable_vector(&hdev->misc_vector, false);
	event_cause = hclge_check_event_cause(hdev, &clearval);

	/* vector 0 interrupt is shared with reset and mailbox source events.*/
	switch (event_cause) {
	case HCLGE_VECTOR0_EVENT_ERR:
		/* we do not know what type of reset is required now. This could
		 * only be decided after we fetch the type of errors which
		 * caused this event. Therefore, we will do below for now:
		 * 1. Assert HNAE3_UNKNOWN_RESET type of reset. This means we
		 *    have defered type of reset to be used.
		 * 2. Schedule the reset serivce task.
		 * 3. When service task receives  HNAE3_UNKNOWN_RESET type it
		 *    will fetch the correct type of reset.  This would be done
		 *    by first decoding the types of errors.
		 */
		set_bit(HNAE3_UNKNOWN_RESET, &hdev->reset_request);
		/* fall through */
	case HCLGE_VECTOR0_EVENT_RST:
		hclge_reset_task_schedule(hdev);
		break;
	case HCLGE_VECTOR0_EVENT_MBX:
		/* If we are here then,
		 * 1. Either we are not handling any mbx task and we are not
		 *    scheduled as well
		 *                        OR
		 * 2. We could be handling a mbx task but nothing more is
		 *    scheduled.
		 * In both cases, we should schedule mbx task as there are more
		 * mbx messages reported by this interrupt.
		 */
		hclge_mbx_task_schedule(hdev);
		break;
	default:
		dev_warn(&hdev->pdev->dev,
			 "received unknown or unhandled event of vector0\n");
		break;
	}

	/* clear the source of interrupt if it is not cause by reset */
	if (event_cause == HCLGE_VECTOR0_EVENT_MBX) {
		hclge_clear_event_cause(hdev, event_cause, clearval);
		hclge_enable_vector(&hdev->misc_vector, true);
	}

	return IRQ_HANDLED;
}

static void hclge_free_vector(struct hclge_dev *hdev, int vector_id)
{
	if (hdev->vector_status[vector_id] == HCLGE_INVALID_VPORT) {
		dev_warn(&hdev->pdev->dev,
			 "vector(vector_id %d) has been freed.\n", vector_id);
		return;
	}

	hdev->vector_status[vector_id] = HCLGE_INVALID_VPORT;
	hdev->num_msi_left += 1;
	hdev->num_msi_used -= 1;
}

static void hclge_get_misc_vector(struct hclge_dev *hdev)
{
	struct hclge_misc_vector *vector = &hdev->misc_vector;

	vector->vector_irq = pci_irq_vector(hdev->pdev, 0);

	vector->addr = hdev->hw.io_base + HCLGE_MISC_VECTOR_REG_BASE;
	hdev->vector_status[0] = 0;

	hdev->num_msi_left -= 1;
	hdev->num_msi_used += 1;
}

static int hclge_misc_irq_init(struct hclge_dev *hdev)
{
	int ret;

	hclge_get_misc_vector(hdev);

	/* this would be explicitly freed in the end */
	ret = request_irq(hdev->misc_vector.vector_irq, hclge_misc_irq_handle,
			  0, "hclge_misc", hdev);
	if (ret) {
		hclge_free_vector(hdev, 0);
		dev_err(&hdev->pdev->dev, "request misc irq(%d) fail\n",
			hdev->misc_vector.vector_irq);
	}

	return ret;
}

static void hclge_misc_irq_uninit(struct hclge_dev *hdev)
{
	free_irq(hdev->misc_vector.vector_irq, hdev);
	hclge_free_vector(hdev, 0);
}

int hclge_notify_client(struct hclge_dev *hdev,
			enum hnae3_reset_notify_type type)
{
	struct hnae3_client *client = hdev->nic_client;
	u16 i;

	if (!client->ops->reset_notify)
		return -EOPNOTSUPP;

	for (i = 0; i < hdev->num_vmdq_vport + 1; i++) {
		struct hnae3_handle *handle = &hdev->vport[i].nic;
		int ret;

		ret = client->ops->reset_notify(handle, type);
		if (ret) {
			dev_err(&hdev->pdev->dev,
				"notify nic client failed %d(%d)\n", type, ret);
			return ret;
		}
	}

	return 0;
}

<<<<<<< HEAD
static int hclge_notify_roce_client(struct hclge_dev *hdev,
				    enum hnae3_reset_notify_type type)
=======
int hclge_notify_client(struct hclge_dev *hdev,
			enum hnae3_reset_notify_type type)
>>>>>>> 0ecfebd2
{
	struct hnae3_client *client = hdev->roce_client;
	int ret = 0;
	u16 i;

	if (!client)
		return 0;

	if (!client->ops->reset_notify)
		return -EOPNOTSUPP;

	for (i = 0; i < hdev->num_vmdq_vport + 1; i++) {
		struct hnae3_handle *handle = &hdev->vport[i].roce;

		ret = client->ops->reset_notify(handle, type);
		if (ret) {
			dev_err(&hdev->pdev->dev,
<<<<<<< HEAD
				"notify roce client failed %d(%d)",
				type, ret);
=======
				"notify nic client failed %d(%d)\n", type, ret);
>>>>>>> 0ecfebd2
			return ret;
		}
	}

	return ret;
}

static int hclge_notify_roce_client(struct hclge_dev *hdev,
				    enum hnae3_reset_notify_type type)
{
	struct hnae3_client *client = hdev->roce_client;
	int ret = 0;
	u16 i;

	if (!client)
		return 0;

	if (!client->ops->reset_notify)
		return -EOPNOTSUPP;

	for (i = 0; i < hdev->num_vmdq_vport + 1; i++) {
		struct hnae3_handle *handle = &hdev->vport[i].roce;

		ret = client->ops->reset_notify(handle, type);
		if (ret) {
			dev_err(&hdev->pdev->dev,
				"notify roce client failed %d(%d)",
				type, ret);
			return ret;
		}
	}

	return ret;
}

static int hclge_reset_wait(struct hclge_dev *hdev)
{
#define HCLGE_RESET_WATI_MS	100
#define HCLGE_RESET_WAIT_CNT	200
	u32 val, reg, reg_bit;
	u32 cnt = 0;

	switch (hdev->reset_type) {
	case HNAE3_IMP_RESET:
		reg = HCLGE_GLOBAL_RESET_REG;
		reg_bit = HCLGE_IMP_RESET_BIT;
		break;
	case HNAE3_GLOBAL_RESET:
		reg = HCLGE_GLOBAL_RESET_REG;
		reg_bit = HCLGE_GLOBAL_RESET_BIT;
		break;
	case HNAE3_CORE_RESET:
		reg = HCLGE_GLOBAL_RESET_REG;
		reg_bit = HCLGE_CORE_RESET_BIT;
		break;
	case HNAE3_FUNC_RESET:
		reg = HCLGE_FUN_RST_ING;
		reg_bit = HCLGE_FUN_RST_ING_B;
		break;
	case HNAE3_FLR_RESET:
		break;
	default:
		dev_err(&hdev->pdev->dev,
			"Wait for unsupported reset type: %d\n",
			hdev->reset_type);
		return -EINVAL;
	}

	if (hdev->reset_type == HNAE3_FLR_RESET) {
		while (!test_bit(HNAE3_FLR_DONE, &hdev->flr_state) &&
		       cnt++ < HCLGE_RESET_WAIT_CNT)
			msleep(HCLGE_RESET_WATI_MS);

		if (!test_bit(HNAE3_FLR_DONE, &hdev->flr_state)) {
			dev_err(&hdev->pdev->dev,
				"flr wait timeout: %d\n", cnt);
			return -EBUSY;
		}

		return 0;
	}

	val = hclge_read_dev(&hdev->hw, reg);
	while (hnae3_get_bit(val, reg_bit) && cnt < HCLGE_RESET_WAIT_CNT) {
		msleep(HCLGE_RESET_WATI_MS);
		val = hclge_read_dev(&hdev->hw, reg);
		cnt++;
	}

	if (cnt >= HCLGE_RESET_WAIT_CNT) {
		dev_warn(&hdev->pdev->dev,
			 "Wait for reset timeout: %d\n", hdev->reset_type);
		return -EBUSY;
	}

	return 0;
}

static int hclge_set_vf_rst(struct hclge_dev *hdev, int func_id, bool reset)
{
	struct hclge_vf_rst_cmd *req;
	struct hclge_desc desc;

	req = (struct hclge_vf_rst_cmd *)desc.data;
	hclge_cmd_setup_basic_desc(&desc, HCLGE_OPC_GBL_RST_STATUS, false);
	req->dest_vfid = func_id;

	if (reset)
		req->vf_rst = 0x1;

	return hclge_cmd_send(&hdev->hw, &desc, 1);
}

static int hclge_set_all_vf_rst(struct hclge_dev *hdev, bool reset)
{
	int i;

	for (i = hdev->num_vmdq_vport + 1; i < hdev->num_alloc_vport; i++) {
		struct hclge_vport *vport = &hdev->vport[i];
		int ret;

		/* Send cmd to set/clear VF's FUNC_RST_ING */
		ret = hclge_set_vf_rst(hdev, vport->vport_id, reset);
		if (ret) {
			dev_err(&hdev->pdev->dev,
				"set vf(%d) rst failed %d!\n",
				vport->vport_id, ret);
			return ret;
		}

<<<<<<< HEAD
		if (!reset)
=======
		if (!reset || !test_bit(HCLGE_VPORT_STATE_ALIVE, &vport->state))
>>>>>>> 0ecfebd2
			continue;

		/* Inform VF to process the reset.
		 * hclge_inform_reset_assert_to_vf may fail if VF
		 * driver is not loaded.
		 */
		ret = hclge_inform_reset_assert_to_vf(vport);
		if (ret)
			dev_warn(&hdev->pdev->dev,
				 "inform reset to vf(%d) failed %d!\n",
				 vport->vport_id, ret);
	}

	return 0;
}

int hclge_func_reset_cmd(struct hclge_dev *hdev, int func_id)
{
	struct hclge_desc desc;
	struct hclge_reset_cmd *req = (struct hclge_reset_cmd *)desc.data;
	int ret;

	hclge_cmd_setup_basic_desc(&desc, HCLGE_OPC_CFG_RST_TRIGGER, false);
	hnae3_set_bit(req->mac_func_reset, HCLGE_CFG_RESET_FUNC_B, 1);
	req->fun_reset_vfid = func_id;

	ret = hclge_cmd_send(&hdev->hw, &desc, 1);
	if (ret)
		dev_err(&hdev->pdev->dev,
			"send function reset cmd fail, status =%d\n", ret);

	return ret;
}

static void hclge_do_reset(struct hclge_dev *hdev)
{
	struct hnae3_handle *handle = &hdev->vport[0].nic;
	struct pci_dev *pdev = hdev->pdev;
	u32 val;

	if (hclge_get_hw_reset_stat(handle)) {
		dev_info(&pdev->dev, "Hardware reset not finish\n");
		dev_info(&pdev->dev, "func_rst_reg:0x%x, global_rst_reg:0x%x\n",
			 hclge_read_dev(&hdev->hw, HCLGE_FUN_RST_ING),
			 hclge_read_dev(&hdev->hw, HCLGE_GLOBAL_RESET_REG));
		return;
	}

	switch (hdev->reset_type) {
	case HNAE3_GLOBAL_RESET:
		val = hclge_read_dev(&hdev->hw, HCLGE_GLOBAL_RESET_REG);
		hnae3_set_bit(val, HCLGE_GLOBAL_RESET_BIT, 1);
		hclge_write_dev(&hdev->hw, HCLGE_GLOBAL_RESET_REG, val);
		dev_info(&pdev->dev, "Global Reset requested\n");
		break;
	case HNAE3_CORE_RESET:
		val = hclge_read_dev(&hdev->hw, HCLGE_GLOBAL_RESET_REG);
		hnae3_set_bit(val, HCLGE_CORE_RESET_BIT, 1);
		hclge_write_dev(&hdev->hw, HCLGE_GLOBAL_RESET_REG, val);
		dev_info(&pdev->dev, "Core Reset requested\n");
		break;
	case HNAE3_FUNC_RESET:
		dev_info(&pdev->dev, "PF Reset requested\n");
		/* schedule again to check later */
		set_bit(HNAE3_FUNC_RESET, &hdev->reset_pending);
		hclge_reset_task_schedule(hdev);
		break;
	case HNAE3_FLR_RESET:
		dev_info(&pdev->dev, "FLR requested\n");
		/* schedule again to check later */
		set_bit(HNAE3_FLR_RESET, &hdev->reset_pending);
		hclge_reset_task_schedule(hdev);
		break;
	default:
		dev_warn(&pdev->dev,
			 "Unsupported reset type: %d\n", hdev->reset_type);
		break;
	}
}

static enum hnae3_reset_type hclge_get_reset_level(struct hclge_dev *hdev,
						   unsigned long *addr)
{
	enum hnae3_reset_type rst_level = HNAE3_NONE_RESET;

	/* first, resolve any unknown reset type to the known type(s) */
	if (test_bit(HNAE3_UNKNOWN_RESET, addr)) {
		/* we will intentionally ignore any errors from this function
		 *  as we will end up in *some* reset request in any case
		 */
		hclge_handle_hw_msix_error(hdev, addr);
		clear_bit(HNAE3_UNKNOWN_RESET, addr);
		/* We defered the clearing of the error event which caused
		 * interrupt since it was not posssible to do that in
		 * interrupt context (and this is the reason we introduced
		 * new UNKNOWN reset type). Now, the errors have been
		 * handled and cleared in hardware we can safely enable
		 * interrupts. This is an exception to the norm.
		 */
		hclge_enable_vector(&hdev->misc_vector, true);
	}

	/* return the highest priority reset level amongst all */
	if (test_bit(HNAE3_IMP_RESET, addr)) {
		rst_level = HNAE3_IMP_RESET;
		clear_bit(HNAE3_IMP_RESET, addr);
		clear_bit(HNAE3_GLOBAL_RESET, addr);
		clear_bit(HNAE3_CORE_RESET, addr);
		clear_bit(HNAE3_FUNC_RESET, addr);
	} else if (test_bit(HNAE3_GLOBAL_RESET, addr)) {
		rst_level = HNAE3_GLOBAL_RESET;
		clear_bit(HNAE3_GLOBAL_RESET, addr);
		clear_bit(HNAE3_CORE_RESET, addr);
		clear_bit(HNAE3_FUNC_RESET, addr);
	} else if (test_bit(HNAE3_CORE_RESET, addr)) {
		rst_level = HNAE3_CORE_RESET;
		clear_bit(HNAE3_CORE_RESET, addr);
		clear_bit(HNAE3_FUNC_RESET, addr);
	} else if (test_bit(HNAE3_FUNC_RESET, addr)) {
		rst_level = HNAE3_FUNC_RESET;
		clear_bit(HNAE3_FUNC_RESET, addr);
	} else if (test_bit(HNAE3_FLR_RESET, addr)) {
		rst_level = HNAE3_FLR_RESET;
		clear_bit(HNAE3_FLR_RESET, addr);
	}
<<<<<<< HEAD
=======

	if (hdev->reset_type != HNAE3_NONE_RESET &&
	    rst_level < hdev->reset_type)
		return HNAE3_NONE_RESET;
>>>>>>> 0ecfebd2

	return rst_level;
}

static void hclge_clear_reset_cause(struct hclge_dev *hdev)
{
	u32 clearval = 0;

	switch (hdev->reset_type) {
	case HNAE3_IMP_RESET:
		clearval = BIT(HCLGE_VECTOR0_IMPRESET_INT_B);
		break;
	case HNAE3_GLOBAL_RESET:
		clearval = BIT(HCLGE_VECTOR0_GLOBALRESET_INT_B);
		break;
	case HNAE3_CORE_RESET:
		clearval = BIT(HCLGE_VECTOR0_CORERESET_INT_B);
		break;
	default:
		break;
	}

	if (!clearval)
		return;

	hclge_write_dev(&hdev->hw, HCLGE_MISC_RESET_STS_REG, clearval);
	hclge_enable_vector(&hdev->misc_vector, true);
}

static int hclge_reset_prepare_down(struct hclge_dev *hdev)
{
	int ret = 0;

	switch (hdev->reset_type) {
	case HNAE3_FUNC_RESET:
		/* fall through */
	case HNAE3_FLR_RESET:
		ret = hclge_set_all_vf_rst(hdev, true);
		break;
	default:
		break;
	}

	return ret;
}

static int hclge_reset_prepare_wait(struct hclge_dev *hdev)
{
	u32 reg_val;
	int ret = 0;

	switch (hdev->reset_type) {
	case HNAE3_FUNC_RESET:
		/* There is no mechanism for PF to know if VF has stopped IO
		 * for now, just wait 100 ms for VF to stop IO
		 */
		msleep(100);
		ret = hclge_func_reset_cmd(hdev, 0);
		if (ret) {
			dev_err(&hdev->pdev->dev,
				"asserting function reset fail %d!\n", ret);
			return ret;
		}

		/* After performaning pf reset, it is not necessary to do the
		 * mailbox handling or send any command to firmware, because
		 * any mailbox handling or command to firmware is only valid
		 * after hclge_cmd_init is called.
		 */
		set_bit(HCLGE_STATE_CMD_DISABLE, &hdev->state);
<<<<<<< HEAD
=======
		hdev->rst_stats.pf_rst_cnt++;
>>>>>>> 0ecfebd2
		break;
	case HNAE3_FLR_RESET:
		/* There is no mechanism for PF to know if VF has stopped IO
		 * for now, just wait 100 ms for VF to stop IO
		 */
		msleep(100);
		set_bit(HCLGE_STATE_CMD_DISABLE, &hdev->state);
		set_bit(HNAE3_FLR_DOWN, &hdev->flr_state);
<<<<<<< HEAD
=======
		hdev->rst_stats.flr_rst_cnt++;
>>>>>>> 0ecfebd2
		break;
	case HNAE3_IMP_RESET:
		reg_val = hclge_read_dev(&hdev->hw, HCLGE_PF_OTHER_INT_REG);
		hclge_write_dev(&hdev->hw, HCLGE_PF_OTHER_INT_REG,
				BIT(HCLGE_VECTOR0_IMP_RESET_INT_B) | reg_val);
		break;
	default:
		break;
	}

	dev_info(&hdev->pdev->dev, "prepare wait ok\n");

	return ret;
}

static bool hclge_reset_err_handle(struct hclge_dev *hdev, bool is_timeout)
{
#define MAX_RESET_FAIL_CNT 5
#define RESET_UPGRADE_DELAY_SEC 10

	if (hdev->reset_pending) {
		dev_info(&hdev->pdev->dev, "Reset pending %lu\n",
			 hdev->reset_pending);
		return true;
	} else if ((hdev->reset_type != HNAE3_IMP_RESET) &&
		   (hclge_read_dev(&hdev->hw, HCLGE_GLOBAL_RESET_REG) &
		    BIT(HCLGE_IMP_RESET_BIT))) {
		dev_info(&hdev->pdev->dev,
			 "reset failed because IMP Reset is pending\n");
		hclge_clear_reset_cause(hdev);
		return false;
	} else if (hdev->reset_fail_cnt < MAX_RESET_FAIL_CNT) {
		hdev->reset_fail_cnt++;
		if (is_timeout) {
			set_bit(hdev->reset_type, &hdev->reset_pending);
			dev_info(&hdev->pdev->dev,
				 "re-schedule to wait for hw reset done\n");
			return true;
		}

		dev_info(&hdev->pdev->dev, "Upgrade reset level\n");
		hclge_clear_reset_cause(hdev);
		mod_timer(&hdev->reset_timer,
			  jiffies + RESET_UPGRADE_DELAY_SEC * HZ);

		return false;
	}

	hclge_clear_reset_cause(hdev);
	dev_err(&hdev->pdev->dev, "Reset fail!\n");
	return false;
}

static int hclge_reset_prepare_up(struct hclge_dev *hdev)
{
	int ret = 0;

	switch (hdev->reset_type) {
	case HNAE3_FUNC_RESET:
		/* fall through */
	case HNAE3_FLR_RESET:
		ret = hclge_set_all_vf_rst(hdev, false);
		break;
	default:
		break;
	}

	return ret;
}

static void hclge_reset(struct hclge_dev *hdev)
{
	struct hnae3_ae_dev *ae_dev = pci_get_drvdata(hdev->pdev);
	bool is_timeout = false;
	int ret;

	/* Initialize ae_dev reset status as well, in case enet layer wants to
	 * know if device is undergoing reset
	 */
	ae_dev->reset_type = hdev->reset_type;
<<<<<<< HEAD
	hdev->reset_count++;
=======
	hdev->rst_stats.reset_cnt++;
>>>>>>> 0ecfebd2
	/* perform reset of the stack & ae device for a client */
	ret = hclge_notify_roce_client(hdev, HNAE3_DOWN_CLIENT);
	if (ret)
		goto err_reset;

	ret = hclge_reset_prepare_down(hdev);
	if (ret)
		goto err_reset;

	rtnl_lock();
	ret = hclge_notify_client(hdev, HNAE3_DOWN_CLIENT);
	if (ret)
		goto err_reset_lock;

	rtnl_unlock();

	ret = hclge_reset_prepare_wait(hdev);
	if (ret)
		goto err_reset;

	if (hclge_reset_wait(hdev)) {
		is_timeout = true;
		goto err_reset;
	}

<<<<<<< HEAD
=======
	hdev->rst_stats.hw_reset_done_cnt++;

>>>>>>> 0ecfebd2
	ret = hclge_notify_roce_client(hdev, HNAE3_UNINIT_CLIENT);
	if (ret)
		goto err_reset;

	rtnl_lock();
	ret = hclge_notify_client(hdev, HNAE3_UNINIT_CLIENT);
	if (ret)
		goto err_reset_lock;

	ret = hclge_reset_ae_dev(hdev->ae_dev);
	if (ret)
		goto err_reset_lock;

	ret = hclge_notify_client(hdev, HNAE3_INIT_CLIENT);
	if (ret)
		goto err_reset_lock;

	ret = hclge_notify_client(hdev, HNAE3_RESTORE_CLIENT);
	if (ret)
		goto err_reset_lock;

	hclge_clear_reset_cause(hdev);

	ret = hclge_reset_prepare_up(hdev);
	if (ret)
		goto err_reset_lock;

	ret = hclge_notify_client(hdev, HNAE3_UP_CLIENT);
	if (ret)
		goto err_reset_lock;

	rtnl_unlock();

	ret = hclge_notify_roce_client(hdev, HNAE3_INIT_CLIENT);
	if (ret)
		goto err_reset;

	ret = hclge_notify_roce_client(hdev, HNAE3_UP_CLIENT);
	if (ret)
		goto err_reset;

	hdev->last_reset_time = jiffies;
	hdev->reset_fail_cnt = 0;
<<<<<<< HEAD
	ae_dev->reset_type = HNAE3_NONE_RESET;
=======
	hdev->rst_stats.reset_done_cnt++;
	ae_dev->reset_type = HNAE3_NONE_RESET;
	del_timer(&hdev->reset_timer);
>>>>>>> 0ecfebd2

	return;

err_reset_lock:
	rtnl_unlock();
err_reset:
	if (hclge_reset_err_handle(hdev, is_timeout))
		hclge_reset_task_schedule(hdev);
}

static void hclge_reset_event(struct pci_dev *pdev, struct hnae3_handle *handle)
{
	struct hnae3_ae_dev *ae_dev = pci_get_drvdata(pdev);
	struct hclge_dev *hdev = ae_dev->priv;

	/* We might end up getting called broadly because of 2 below cases:
	 * 1. Recoverable error was conveyed through APEI and only way to bring
	 *    normalcy is to reset.
	 * 2. A new reset request from the stack due to timeout
	 *
	 * For the first case,error event might not have ae handle available.
	 * check if this is a new reset request and we are not here just because
	 * last reset attempt did not succeed and watchdog hit us again. We will
	 * know this if last reset request did not occur very recently (watchdog
	 * timer = 5*HZ, let us check after sufficiently large time, say 4*5*Hz)
	 * In case of new request we reset the "reset level" to PF reset.
	 * And if it is a repeat reset request of the most recent one then we
	 * want to make sure we throttle the reset request. Therefore, we will
	 * not allow it again before 3*HZ times.
	 */
	if (!handle)
		handle = &hdev->vport[0].nic;

	if (time_before(jiffies, (hdev->last_reset_time + 3 * HZ)))
		return;
	else if (hdev->default_reset_request)
		hdev->reset_level =
			hclge_get_reset_level(hdev,
					      &hdev->default_reset_request);
	else if (time_after(jiffies, (hdev->last_reset_time + 4 * 5 * HZ)))
		hdev->reset_level = HNAE3_FUNC_RESET;

	dev_info(&hdev->pdev->dev, "received reset event , reset type is %d",
		 hdev->reset_level);

	/* request reset & schedule reset task */
	set_bit(hdev->reset_level, &hdev->reset_request);
	hclge_reset_task_schedule(hdev);

	if (hdev->reset_level < HNAE3_GLOBAL_RESET)
		hdev->reset_level++;
}

static void hclge_set_def_reset_request(struct hnae3_ae_dev *ae_dev,
					enum hnae3_reset_type rst_type)
{
	struct hclge_dev *hdev = ae_dev->priv;

	set_bit(rst_type, &hdev->default_reset_request);
}

static void hclge_reset_timer(struct timer_list *t)
{
	struct hclge_dev *hdev = from_timer(hdev, t, reset_timer);

	dev_info(&hdev->pdev->dev,
		 "triggering global reset in reset timer\n");
	set_bit(HNAE3_GLOBAL_RESET, &hdev->default_reset_request);
	hclge_reset_event(hdev->pdev, NULL);
}

static void hclge_reset_subtask(struct hclge_dev *hdev)
{
	/* check if there is any ongoing reset in the hardware. This status can
	 * be checked from reset_pending. If there is then, we need to wait for
	 * hardware to complete reset.
	 *    a. If we are able to figure out in reasonable time that hardware
	 *       has fully resetted then, we can proceed with driver, client
	 *       reset.
	 *    b. else, we can come back later to check this status so re-sched
	 *       now.
	 */
	hdev->last_reset_time = jiffies;
	hdev->reset_type = hclge_get_reset_level(hdev, &hdev->reset_pending);
	if (hdev->reset_type != HNAE3_NONE_RESET)
		hclge_reset(hdev);

	/* check if we got any *new* reset requests to be honored */
	hdev->reset_type = hclge_get_reset_level(hdev, &hdev->reset_request);
	if (hdev->reset_type != HNAE3_NONE_RESET)
		hclge_do_reset(hdev);

	hdev->reset_type = HNAE3_NONE_RESET;
}

static void hclge_reset_service_task(struct work_struct *work)
{
	struct hclge_dev *hdev =
		container_of(work, struct hclge_dev, rst_service_task);

	if (test_and_set_bit(HCLGE_STATE_RST_HANDLING, &hdev->state))
		return;

	clear_bit(HCLGE_STATE_RST_SERVICE_SCHED, &hdev->state);

	hclge_reset_subtask(hdev);

	clear_bit(HCLGE_STATE_RST_HANDLING, &hdev->state);
}

static void hclge_mailbox_service_task(struct work_struct *work)
{
	struct hclge_dev *hdev =
		container_of(work, struct hclge_dev, mbx_service_task);

	if (test_and_set_bit(HCLGE_STATE_MBX_HANDLING, &hdev->state))
		return;

	clear_bit(HCLGE_STATE_MBX_SERVICE_SCHED, &hdev->state);

	hclge_mbx_handler(hdev);

	clear_bit(HCLGE_STATE_MBX_HANDLING, &hdev->state);
}

static void hclge_update_vport_alive(struct hclge_dev *hdev)
{
	int i;

	/* start from vport 1 for PF is always alive */
	for (i = 1; i < hdev->num_alloc_vport; i++) {
		struct hclge_vport *vport = &hdev->vport[i];

		if (time_after(jiffies, vport->last_active_jiffies + 8 * HZ))
			clear_bit(HCLGE_VPORT_STATE_ALIVE, &vport->state);

		/* If vf is not alive, set to default value */
		if (!test_bit(HCLGE_VPORT_STATE_ALIVE, &vport->state))
			vport->mps = HCLGE_MAC_DEFAULT_FRAME;
	}
}

static void hclge_service_task(struct work_struct *work)
{
	struct hclge_dev *hdev =
		container_of(work, struct hclge_dev, service_task);

	if (hdev->hw_stats.stats_timer >= HCLGE_STATS_TIMER_INTERVAL) {
		hclge_update_stats_for_all(hdev);
		hdev->hw_stats.stats_timer = 0;
	}

	hclge_update_port_info(hdev);
	hclge_update_link_status(hdev);
	hclge_update_vport_alive(hdev);
	hclge_service_complete(hdev);
}

struct hclge_vport *hclge_get_vport(struct hnae3_handle *handle)
{
	/* VF handle has no client */
	if (!handle->client)
		return container_of(handle, struct hclge_vport, nic);
	else if (handle->client->type == HNAE3_CLIENT_ROCE)
		return container_of(handle, struct hclge_vport, roce);
	else
		return container_of(handle, struct hclge_vport, nic);
}

static int hclge_get_vector(struct hnae3_handle *handle, u16 vector_num,
			    struct hnae3_vector_info *vector_info)
{
	struct hclge_vport *vport = hclge_get_vport(handle);
	struct hnae3_vector_info *vector = vector_info;
	struct hclge_dev *hdev = vport->back;
	int alloc = 0;
	int i, j;

	vector_num = min(hdev->num_msi_left, vector_num);

	for (j = 0; j < vector_num; j++) {
		for (i = 1; i < hdev->num_msi; i++) {
			if (hdev->vector_status[i] == HCLGE_INVALID_VPORT) {
				vector->vector = pci_irq_vector(hdev->pdev, i);
				vector->io_addr = hdev->hw.io_base +
					HCLGE_VECTOR_REG_BASE +
					(i - 1) * HCLGE_VECTOR_REG_OFFSET +
					vport->vport_id *
					HCLGE_VECTOR_VF_OFFSET;
				hdev->vector_status[i] = vport->vport_id;
				hdev->vector_irq[i] = vector->vector;

				vector++;
				alloc++;

				break;
			}
		}
	}
	hdev->num_msi_left -= alloc;
	hdev->num_msi_used += alloc;

	return alloc;
}

static int hclge_get_vector_index(struct hclge_dev *hdev, int vector)
{
	int i;

	for (i = 0; i < hdev->num_msi; i++)
		if (vector == hdev->vector_irq[i])
			return i;

	return -EINVAL;
}

static int hclge_put_vector(struct hnae3_handle *handle, int vector)
{
	struct hclge_vport *vport = hclge_get_vport(handle);
	struct hclge_dev *hdev = vport->back;
	int vector_id;

	vector_id = hclge_get_vector_index(hdev, vector);
	if (vector_id < 0) {
		dev_err(&hdev->pdev->dev,
			"Get vector index fail. vector_id =%d\n", vector_id);
		return vector_id;
	}

	hclge_free_vector(hdev, vector_id);

	return 0;
}

static u32 hclge_get_rss_key_size(struct hnae3_handle *handle)
{
	return HCLGE_RSS_KEY_SIZE;
}

static u32 hclge_get_rss_indir_size(struct hnae3_handle *handle)
{
	return HCLGE_RSS_IND_TBL_SIZE;
}

static int hclge_set_rss_algo_key(struct hclge_dev *hdev,
				  const u8 hfunc, const u8 *key)
{
	struct hclge_rss_config_cmd *req;
	struct hclge_desc desc;
	int key_offset;
	int key_size;
	int ret;

	req = (struct hclge_rss_config_cmd *)desc.data;

	for (key_offset = 0; key_offset < 3; key_offset++) {
		hclge_cmd_setup_basic_desc(&desc, HCLGE_OPC_RSS_GENERIC_CONFIG,
					   false);

		req->hash_config |= (hfunc & HCLGE_RSS_HASH_ALGO_MASK);
		req->hash_config |= (key_offset << HCLGE_RSS_HASH_KEY_OFFSET_B);

		if (key_offset == 2)
			key_size =
			HCLGE_RSS_KEY_SIZE - HCLGE_RSS_HASH_KEY_NUM * 2;
		else
			key_size = HCLGE_RSS_HASH_KEY_NUM;

		memcpy(req->hash_key,
		       key + key_offset * HCLGE_RSS_HASH_KEY_NUM, key_size);

		ret = hclge_cmd_send(&hdev->hw, &desc, 1);
		if (ret) {
			dev_err(&hdev->pdev->dev,
				"Configure RSS config fail, status = %d\n",
				ret);
			return ret;
		}
	}
	return 0;
}

static int hclge_set_rss_indir_table(struct hclge_dev *hdev, const u8 *indir)
{
	struct hclge_rss_indirection_table_cmd *req;
	struct hclge_desc desc;
	int i, j;
	int ret;

	req = (struct hclge_rss_indirection_table_cmd *)desc.data;

	for (i = 0; i < HCLGE_RSS_CFG_TBL_NUM; i++) {
		hclge_cmd_setup_basic_desc
			(&desc, HCLGE_OPC_RSS_INDIR_TABLE, false);

		req->start_table_index =
			cpu_to_le16(i * HCLGE_RSS_CFG_TBL_SIZE);
		req->rss_set_bitmap = cpu_to_le16(HCLGE_RSS_SET_BITMAP_MSK);

		for (j = 0; j < HCLGE_RSS_CFG_TBL_SIZE; j++)
			req->rss_result[j] =
				indir[i * HCLGE_RSS_CFG_TBL_SIZE + j];

		ret = hclge_cmd_send(&hdev->hw, &desc, 1);
		if (ret) {
			dev_err(&hdev->pdev->dev,
				"Configure rss indir table fail,status = %d\n",
				ret);
			return ret;
		}
	}
	return 0;
}

static int hclge_set_rss_tc_mode(struct hclge_dev *hdev, u16 *tc_valid,
				 u16 *tc_size, u16 *tc_offset)
{
	struct hclge_rss_tc_mode_cmd *req;
	struct hclge_desc desc;
	int ret;
	int i;

	hclge_cmd_setup_basic_desc(&desc, HCLGE_OPC_RSS_TC_MODE, false);
	req = (struct hclge_rss_tc_mode_cmd *)desc.data;

	for (i = 0; i < HCLGE_MAX_TC_NUM; i++) {
		u16 mode = 0;

		hnae3_set_bit(mode, HCLGE_RSS_TC_VALID_B, (tc_valid[i] & 0x1));
		hnae3_set_field(mode, HCLGE_RSS_TC_SIZE_M,
				HCLGE_RSS_TC_SIZE_S, tc_size[i]);
		hnae3_set_field(mode, HCLGE_RSS_TC_OFFSET_M,
				HCLGE_RSS_TC_OFFSET_S, tc_offset[i]);

		req->rss_tc_mode[i] = cpu_to_le16(mode);
	}

	ret = hclge_cmd_send(&hdev->hw, &desc, 1);
	if (ret)
		dev_err(&hdev->pdev->dev,
			"Configure rss tc mode fail, status = %d\n", ret);

	return ret;
}

static void hclge_get_rss_type(struct hclge_vport *vport)
{
	if (vport->rss_tuple_sets.ipv4_tcp_en ||
	    vport->rss_tuple_sets.ipv4_udp_en ||
	    vport->rss_tuple_sets.ipv4_sctp_en ||
	    vport->rss_tuple_sets.ipv6_tcp_en ||
	    vport->rss_tuple_sets.ipv6_udp_en ||
	    vport->rss_tuple_sets.ipv6_sctp_en)
		vport->nic.kinfo.rss_type = PKT_HASH_TYPE_L4;
	else if (vport->rss_tuple_sets.ipv4_fragment_en ||
		 vport->rss_tuple_sets.ipv6_fragment_en)
		vport->nic.kinfo.rss_type = PKT_HASH_TYPE_L3;
	else
		vport->nic.kinfo.rss_type = PKT_HASH_TYPE_NONE;
}

static int hclge_set_rss_input_tuple(struct hclge_dev *hdev)
{
	struct hclge_rss_input_tuple_cmd *req;
	struct hclge_desc desc;
	int ret;

	hclge_cmd_setup_basic_desc(&desc, HCLGE_OPC_RSS_INPUT_TUPLE, false);

	req = (struct hclge_rss_input_tuple_cmd *)desc.data;

	/* Get the tuple cfg from pf */
	req->ipv4_tcp_en = hdev->vport[0].rss_tuple_sets.ipv4_tcp_en;
	req->ipv4_udp_en = hdev->vport[0].rss_tuple_sets.ipv4_udp_en;
	req->ipv4_sctp_en = hdev->vport[0].rss_tuple_sets.ipv4_sctp_en;
	req->ipv4_fragment_en = hdev->vport[0].rss_tuple_sets.ipv4_fragment_en;
	req->ipv6_tcp_en = hdev->vport[0].rss_tuple_sets.ipv6_tcp_en;
	req->ipv6_udp_en = hdev->vport[0].rss_tuple_sets.ipv6_udp_en;
	req->ipv6_sctp_en = hdev->vport[0].rss_tuple_sets.ipv6_sctp_en;
	req->ipv6_fragment_en = hdev->vport[0].rss_tuple_sets.ipv6_fragment_en;
	hclge_get_rss_type(&hdev->vport[0]);
	ret = hclge_cmd_send(&hdev->hw, &desc, 1);
	if (ret)
		dev_err(&hdev->pdev->dev,
			"Configure rss input fail, status = %d\n", ret);
	return ret;
}

static int hclge_get_rss(struct hnae3_handle *handle, u32 *indir,
			 u8 *key, u8 *hfunc)
{
	struct hclge_vport *vport = hclge_get_vport(handle);
	int i;

	/* Get hash algorithm */
	if (hfunc) {
		switch (vport->rss_algo) {
		case HCLGE_RSS_HASH_ALGO_TOEPLITZ:
			*hfunc = ETH_RSS_HASH_TOP;
			break;
		case HCLGE_RSS_HASH_ALGO_SIMPLE:
			*hfunc = ETH_RSS_HASH_XOR;
			break;
		default:
			*hfunc = ETH_RSS_HASH_UNKNOWN;
			break;
		}
	}

	/* Get the RSS Key required by the user */
	if (key)
		memcpy(key, vport->rss_hash_key, HCLGE_RSS_KEY_SIZE);

	/* Get indirect table */
	if (indir)
		for (i = 0; i < HCLGE_RSS_IND_TBL_SIZE; i++)
			indir[i] =  vport->rss_indirection_tbl[i];

	return 0;
}

static int hclge_set_rss(struct hnae3_handle *handle, const u32 *indir,
			 const  u8 *key, const  u8 hfunc)
{
	struct hclge_vport *vport = hclge_get_vport(handle);
	struct hclge_dev *hdev = vport->back;
	u8 hash_algo;
	int ret, i;

	/* Set the RSS Hash Key if specififed by the user */
	if (key) {
		switch (hfunc) {
		case ETH_RSS_HASH_TOP:
			hash_algo = HCLGE_RSS_HASH_ALGO_TOEPLITZ;
			break;
		case ETH_RSS_HASH_XOR:
			hash_algo = HCLGE_RSS_HASH_ALGO_SIMPLE;
			break;
		case ETH_RSS_HASH_NO_CHANGE:
			hash_algo = vport->rss_algo;
			break;
		default:
			return -EINVAL;
		}

		ret = hclge_set_rss_algo_key(hdev, hash_algo, key);
		if (ret)
			return ret;

		/* Update the shadow RSS key with user specified qids */
		memcpy(vport->rss_hash_key, key, HCLGE_RSS_KEY_SIZE);
		vport->rss_algo = hash_algo;
	}

	/* Update the shadow RSS table with user specified qids */
	for (i = 0; i < HCLGE_RSS_IND_TBL_SIZE; i++)
		vport->rss_indirection_tbl[i] = indir[i];

	/* Update the hardware */
	return hclge_set_rss_indir_table(hdev, vport->rss_indirection_tbl);
}

static u8 hclge_get_rss_hash_bits(struct ethtool_rxnfc *nfc)
{
	u8 hash_sets = nfc->data & RXH_L4_B_0_1 ? HCLGE_S_PORT_BIT : 0;

	if (nfc->data & RXH_L4_B_2_3)
		hash_sets |= HCLGE_D_PORT_BIT;
	else
		hash_sets &= ~HCLGE_D_PORT_BIT;

	if (nfc->data & RXH_IP_SRC)
		hash_sets |= HCLGE_S_IP_BIT;
	else
		hash_sets &= ~HCLGE_S_IP_BIT;

	if (nfc->data & RXH_IP_DST)
		hash_sets |= HCLGE_D_IP_BIT;
	else
		hash_sets &= ~HCLGE_D_IP_BIT;

	if (nfc->flow_type == SCTP_V4_FLOW || nfc->flow_type == SCTP_V6_FLOW)
		hash_sets |= HCLGE_V_TAG_BIT;

	return hash_sets;
}

static int hclge_set_rss_tuple(struct hnae3_handle *handle,
			       struct ethtool_rxnfc *nfc)
{
	struct hclge_vport *vport = hclge_get_vport(handle);
	struct hclge_dev *hdev = vport->back;
	struct hclge_rss_input_tuple_cmd *req;
	struct hclge_desc desc;
	u8 tuple_sets;
	int ret;

	if (nfc->data & ~(RXH_IP_SRC | RXH_IP_DST |
			  RXH_L4_B_0_1 | RXH_L4_B_2_3))
		return -EINVAL;

	req = (struct hclge_rss_input_tuple_cmd *)desc.data;
	hclge_cmd_setup_basic_desc(&desc, HCLGE_OPC_RSS_INPUT_TUPLE, false);

	req->ipv4_tcp_en = vport->rss_tuple_sets.ipv4_tcp_en;
	req->ipv4_udp_en = vport->rss_tuple_sets.ipv4_udp_en;
	req->ipv4_sctp_en = vport->rss_tuple_sets.ipv4_sctp_en;
	req->ipv4_fragment_en = vport->rss_tuple_sets.ipv4_fragment_en;
	req->ipv6_tcp_en = vport->rss_tuple_sets.ipv6_tcp_en;
	req->ipv6_udp_en = vport->rss_tuple_sets.ipv6_udp_en;
	req->ipv6_sctp_en = vport->rss_tuple_sets.ipv6_sctp_en;
	req->ipv6_fragment_en = vport->rss_tuple_sets.ipv6_fragment_en;

	tuple_sets = hclge_get_rss_hash_bits(nfc);
	switch (nfc->flow_type) {
	case TCP_V4_FLOW:
		req->ipv4_tcp_en = tuple_sets;
		break;
	case TCP_V6_FLOW:
		req->ipv6_tcp_en = tuple_sets;
		break;
	case UDP_V4_FLOW:
		req->ipv4_udp_en = tuple_sets;
		break;
	case UDP_V6_FLOW:
		req->ipv6_udp_en = tuple_sets;
		break;
	case SCTP_V4_FLOW:
		req->ipv4_sctp_en = tuple_sets;
		break;
	case SCTP_V6_FLOW:
		if ((nfc->data & RXH_L4_B_0_1) ||
		    (nfc->data & RXH_L4_B_2_3))
			return -EINVAL;

		req->ipv6_sctp_en = tuple_sets;
		break;
	case IPV4_FLOW:
		req->ipv4_fragment_en = HCLGE_RSS_INPUT_TUPLE_OTHER;
		break;
	case IPV6_FLOW:
		req->ipv6_fragment_en = HCLGE_RSS_INPUT_TUPLE_OTHER;
		break;
	default:
		return -EINVAL;
	}

	ret = hclge_cmd_send(&hdev->hw, &desc, 1);
	if (ret) {
		dev_err(&hdev->pdev->dev,
			"Set rss tuple fail, status = %d\n", ret);
		return ret;
	}

	vport->rss_tuple_sets.ipv4_tcp_en = req->ipv4_tcp_en;
	vport->rss_tuple_sets.ipv4_udp_en = req->ipv4_udp_en;
	vport->rss_tuple_sets.ipv4_sctp_en = req->ipv4_sctp_en;
	vport->rss_tuple_sets.ipv4_fragment_en = req->ipv4_fragment_en;
	vport->rss_tuple_sets.ipv6_tcp_en = req->ipv6_tcp_en;
	vport->rss_tuple_sets.ipv6_udp_en = req->ipv6_udp_en;
	vport->rss_tuple_sets.ipv6_sctp_en = req->ipv6_sctp_en;
	vport->rss_tuple_sets.ipv6_fragment_en = req->ipv6_fragment_en;
	hclge_get_rss_type(vport);
	return 0;
}

static int hclge_get_rss_tuple(struct hnae3_handle *handle,
			       struct ethtool_rxnfc *nfc)
{
	struct hclge_vport *vport = hclge_get_vport(handle);
	u8 tuple_sets;

	nfc->data = 0;

	switch (nfc->flow_type) {
	case TCP_V4_FLOW:
		tuple_sets = vport->rss_tuple_sets.ipv4_tcp_en;
		break;
	case UDP_V4_FLOW:
		tuple_sets = vport->rss_tuple_sets.ipv4_udp_en;
		break;
	case TCP_V6_FLOW:
		tuple_sets = vport->rss_tuple_sets.ipv6_tcp_en;
		break;
	case UDP_V6_FLOW:
		tuple_sets = vport->rss_tuple_sets.ipv6_udp_en;
		break;
	case SCTP_V4_FLOW:
		tuple_sets = vport->rss_tuple_sets.ipv4_sctp_en;
		break;
	case SCTP_V6_FLOW:
		tuple_sets = vport->rss_tuple_sets.ipv6_sctp_en;
		break;
	case IPV4_FLOW:
	case IPV6_FLOW:
		tuple_sets = HCLGE_S_IP_BIT | HCLGE_D_IP_BIT;
		break;
	default:
		return -EINVAL;
	}

	if (!tuple_sets)
		return 0;

	if (tuple_sets & HCLGE_D_PORT_BIT)
		nfc->data |= RXH_L4_B_2_3;
	if (tuple_sets & HCLGE_S_PORT_BIT)
		nfc->data |= RXH_L4_B_0_1;
	if (tuple_sets & HCLGE_D_IP_BIT)
		nfc->data |= RXH_IP_DST;
	if (tuple_sets & HCLGE_S_IP_BIT)
		nfc->data |= RXH_IP_SRC;

	return 0;
}

static int hclge_get_tc_size(struct hnae3_handle *handle)
{
	struct hclge_vport *vport = hclge_get_vport(handle);
	struct hclge_dev *hdev = vport->back;

	return hdev->rss_size_max;
}

int hclge_rss_init_hw(struct hclge_dev *hdev)
{
	struct hclge_vport *vport = hdev->vport;
	u8 *rss_indir = vport[0].rss_indirection_tbl;
	u16 rss_size = vport[0].alloc_rss_size;
	u8 *key = vport[0].rss_hash_key;
	u8 hfunc = vport[0].rss_algo;
	u16 tc_offset[HCLGE_MAX_TC_NUM];
	u16 tc_valid[HCLGE_MAX_TC_NUM];
	u16 tc_size[HCLGE_MAX_TC_NUM];
	u16 roundup_size;
	int i, ret;

	ret = hclge_set_rss_indir_table(hdev, rss_indir);
	if (ret)
		return ret;

	ret = hclge_set_rss_algo_key(hdev, hfunc, key);
	if (ret)
		return ret;

	ret = hclge_set_rss_input_tuple(hdev);
	if (ret)
		return ret;

	/* Each TC have the same queue size, and tc_size set to hardware is
	 * the log2 of roundup power of two of rss_size, the acutal queue
	 * size is limited by indirection table.
	 */
	if (rss_size > HCLGE_RSS_TC_SIZE_7 || rss_size == 0) {
		dev_err(&hdev->pdev->dev,
			"Configure rss tc size failed, invalid TC_SIZE = %d\n",
			rss_size);
		return -EINVAL;
	}

	roundup_size = roundup_pow_of_two(rss_size);
	roundup_size = ilog2(roundup_size);

	for (i = 0; i < HCLGE_MAX_TC_NUM; i++) {
		tc_valid[i] = 0;

		if (!(hdev->hw_tc_map & BIT(i)))
			continue;

		tc_valid[i] = 1;
		tc_size[i] = roundup_size;
		tc_offset[i] = rss_size * i;
	}

	return hclge_set_rss_tc_mode(hdev, tc_valid, tc_size, tc_offset);
}

void hclge_rss_indir_init_cfg(struct hclge_dev *hdev)
{
	struct hclge_vport *vport = hdev->vport;
	int i, j;

	for (j = 0; j < hdev->num_vmdq_vport + 1; j++) {
		for (i = 0; i < HCLGE_RSS_IND_TBL_SIZE; i++)
			vport[j].rss_indirection_tbl[i] =
				i % vport[j].alloc_rss_size;
	}
}

static void hclge_rss_init_cfg(struct hclge_dev *hdev)
{
	int i, rss_algo = HCLGE_RSS_HASH_ALGO_TOEPLITZ;
	struct hclge_vport *vport = hdev->vport;

	if (hdev->pdev->revision >= 0x21)
		rss_algo = HCLGE_RSS_HASH_ALGO_SIMPLE;

	for (i = 0; i < hdev->num_vmdq_vport + 1; i++) {
		vport[i].rss_tuple_sets.ipv4_tcp_en =
			HCLGE_RSS_INPUT_TUPLE_OTHER;
		vport[i].rss_tuple_sets.ipv4_udp_en =
			HCLGE_RSS_INPUT_TUPLE_OTHER;
		vport[i].rss_tuple_sets.ipv4_sctp_en =
			HCLGE_RSS_INPUT_TUPLE_SCTP;
		vport[i].rss_tuple_sets.ipv4_fragment_en =
			HCLGE_RSS_INPUT_TUPLE_OTHER;
		vport[i].rss_tuple_sets.ipv6_tcp_en =
			HCLGE_RSS_INPUT_TUPLE_OTHER;
		vport[i].rss_tuple_sets.ipv6_udp_en =
			HCLGE_RSS_INPUT_TUPLE_OTHER;
		vport[i].rss_tuple_sets.ipv6_sctp_en =
			HCLGE_RSS_INPUT_TUPLE_SCTP;
		vport[i].rss_tuple_sets.ipv6_fragment_en =
			HCLGE_RSS_INPUT_TUPLE_OTHER;

		vport[i].rss_algo = rss_algo;

		memcpy(vport[i].rss_hash_key, hclge_hash_key,
		       HCLGE_RSS_KEY_SIZE);
	}

	hclge_rss_indir_init_cfg(hdev);
}

int hclge_bind_ring_with_vector(struct hclge_vport *vport,
				int vector_id, bool en,
				struct hnae3_ring_chain_node *ring_chain)
{
	struct hclge_dev *hdev = vport->back;
	struct hnae3_ring_chain_node *node;
	struct hclge_desc desc;
	struct hclge_ctrl_vector_chain_cmd *req
		= (struct hclge_ctrl_vector_chain_cmd *)desc.data;
	enum hclge_cmd_status status;
	enum hclge_opcode_type op;
	u16 tqp_type_and_id;
	int i;

	op = en ? HCLGE_OPC_ADD_RING_TO_VECTOR : HCLGE_OPC_DEL_RING_TO_VECTOR;
	hclge_cmd_setup_basic_desc(&desc, op, false);
	req->int_vector_id = vector_id;

	i = 0;
	for (node = ring_chain; node; node = node->next) {
		tqp_type_and_id = le16_to_cpu(req->tqp_type_and_id[i]);
		hnae3_set_field(tqp_type_and_id,  HCLGE_INT_TYPE_M,
				HCLGE_INT_TYPE_S,
				hnae3_get_bit(node->flag, HNAE3_RING_TYPE_B));
		hnae3_set_field(tqp_type_and_id, HCLGE_TQP_ID_M,
				HCLGE_TQP_ID_S, node->tqp_index);
		hnae3_set_field(tqp_type_and_id, HCLGE_INT_GL_IDX_M,
				HCLGE_INT_GL_IDX_S,
				hnae3_get_field(node->int_gl_idx,
						HNAE3_RING_GL_IDX_M,
						HNAE3_RING_GL_IDX_S));
		req->tqp_type_and_id[i] = cpu_to_le16(tqp_type_and_id);
		if (++i >= HCLGE_VECTOR_ELEMENTS_PER_CMD) {
			req->int_cause_num = HCLGE_VECTOR_ELEMENTS_PER_CMD;
			req->vfid = vport->vport_id;

			status = hclge_cmd_send(&hdev->hw, &desc, 1);
			if (status) {
				dev_err(&hdev->pdev->dev,
					"Map TQP fail, status is %d.\n",
					status);
				return -EIO;
			}
			i = 0;

			hclge_cmd_setup_basic_desc(&desc,
						   op,
						   false);
			req->int_vector_id = vector_id;
		}
	}

	if (i > 0) {
		req->int_cause_num = i;
		req->vfid = vport->vport_id;
		status = hclge_cmd_send(&hdev->hw, &desc, 1);
		if (status) {
			dev_err(&hdev->pdev->dev,
				"Map TQP fail, status is %d.\n", status);
			return -EIO;
		}
	}

	return 0;
}

static int hclge_map_ring_to_vector(struct hnae3_handle *handle,
				    int vector,
				    struct hnae3_ring_chain_node *ring_chain)
{
	struct hclge_vport *vport = hclge_get_vport(handle);
	struct hclge_dev *hdev = vport->back;
	int vector_id;

	vector_id = hclge_get_vector_index(hdev, vector);
	if (vector_id < 0) {
		dev_err(&hdev->pdev->dev,
			"Get vector index fail. vector_id =%d\n", vector_id);
		return vector_id;
	}

	return hclge_bind_ring_with_vector(vport, vector_id, true, ring_chain);
}

static int hclge_unmap_ring_frm_vector(struct hnae3_handle *handle,
				       int vector,
				       struct hnae3_ring_chain_node *ring_chain)
{
	struct hclge_vport *vport = hclge_get_vport(handle);
	struct hclge_dev *hdev = vport->back;
	int vector_id, ret;

	if (test_bit(HCLGE_STATE_RST_HANDLING, &hdev->state))
		return 0;

	vector_id = hclge_get_vector_index(hdev, vector);
	if (vector_id < 0) {
		dev_err(&handle->pdev->dev,
			"Get vector index fail. ret =%d\n", vector_id);
		return vector_id;
	}

	ret = hclge_bind_ring_with_vector(vport, vector_id, false, ring_chain);
	if (ret)
		dev_err(&handle->pdev->dev,
			"Unmap ring from vector fail. vectorid=%d, ret =%d\n",
			vector_id,
			ret);

	return ret;
}

int hclge_cmd_set_promisc_mode(struct hclge_dev *hdev,
			       struct hclge_promisc_param *param)
{
	struct hclge_promisc_cfg_cmd *req;
	struct hclge_desc desc;
	int ret;

	hclge_cmd_setup_basic_desc(&desc, HCLGE_OPC_CFG_PROMISC_MODE, false);

	req = (struct hclge_promisc_cfg_cmd *)desc.data;
	req->vf_id = param->vf_id;

	/* HCLGE_PROMISC_TX_EN_B and HCLGE_PROMISC_RX_EN_B are not supported on
	 * pdev revision(0x20), new revision support them. The
	 * value of this two fields will not return error when driver
	 * send command to fireware in revision(0x20).
	 */
	req->flag = (param->enable << HCLGE_PROMISC_EN_B) |
		HCLGE_PROMISC_TX_EN_B | HCLGE_PROMISC_RX_EN_B;

	ret = hclge_cmd_send(&hdev->hw, &desc, 1);
	if (ret)
		dev_err(&hdev->pdev->dev,
			"Set promisc mode fail, status is %d.\n", ret);

	return ret;
}

void hclge_promisc_param_init(struct hclge_promisc_param *param, bool en_uc,
			      bool en_mc, bool en_bc, int vport_id)
{
	if (!param)
		return;

	memset(param, 0, sizeof(struct hclge_promisc_param));
	if (en_uc)
		param->enable = HCLGE_PROMISC_EN_UC;
	if (en_mc)
		param->enable |= HCLGE_PROMISC_EN_MC;
	if (en_bc)
		param->enable |= HCLGE_PROMISC_EN_BC;
	param->vf_id = vport_id;
}

static int hclge_set_promisc_mode(struct hnae3_handle *handle, bool en_uc_pmc,
				  bool en_mc_pmc)
{
	struct hclge_vport *vport = hclge_get_vport(handle);
	struct hclge_dev *hdev = vport->back;
	struct hclge_promisc_param param;
	bool en_bc_pmc = true;
<<<<<<< HEAD

	/* For revision 0x20, if broadcast promisc enabled, vlan filter is
	 * always bypassed. So broadcast promisc should be disabled until
	 * user enable promisc mode
	 */
	if (handle->pdev->revision == 0x20)
		en_bc_pmc = handle->netdev_flags & HNAE3_BPE ? true : false;

=======

	/* For revision 0x20, if broadcast promisc enabled, vlan filter is
	 * always bypassed. So broadcast promisc should be disabled until
	 * user enable promisc mode
	 */
	if (handle->pdev->revision == 0x20)
		en_bc_pmc = handle->netdev_flags & HNAE3_BPE ? true : false;

>>>>>>> 0ecfebd2
	hclge_promisc_param_init(&param, en_uc_pmc, en_mc_pmc, en_bc_pmc,
				 vport->vport_id);
	return hclge_cmd_set_promisc_mode(hdev, &param);
}

static int hclge_get_fd_mode(struct hclge_dev *hdev, u8 *fd_mode)
{
	struct hclge_get_fd_mode_cmd *req;
	struct hclge_desc desc;
	int ret;

	hclge_cmd_setup_basic_desc(&desc, HCLGE_OPC_FD_MODE_CTRL, true);

	req = (struct hclge_get_fd_mode_cmd *)desc.data;

	ret = hclge_cmd_send(&hdev->hw, &desc, 1);
	if (ret) {
		dev_err(&hdev->pdev->dev, "get fd mode fail, ret=%d\n", ret);
		return ret;
	}

	*fd_mode = req->mode;

	return ret;
}

static int hclge_get_fd_allocation(struct hclge_dev *hdev,
				   u32 *stage1_entry_num,
				   u32 *stage2_entry_num,
				   u16 *stage1_counter_num,
				   u16 *stage2_counter_num)
{
	struct hclge_get_fd_allocation_cmd *req;
	struct hclge_desc desc;
	int ret;

	hclge_cmd_setup_basic_desc(&desc, HCLGE_OPC_FD_GET_ALLOCATION, true);

	req = (struct hclge_get_fd_allocation_cmd *)desc.data;

	ret = hclge_cmd_send(&hdev->hw, &desc, 1);
	if (ret) {
		dev_err(&hdev->pdev->dev, "query fd allocation fail, ret=%d\n",
			ret);
		return ret;
	}

	*stage1_entry_num = le32_to_cpu(req->stage1_entry_num);
	*stage2_entry_num = le32_to_cpu(req->stage2_entry_num);
	*stage1_counter_num = le16_to_cpu(req->stage1_counter_num);
	*stage2_counter_num = le16_to_cpu(req->stage2_counter_num);

	return ret;
}

static int hclge_set_fd_key_config(struct hclge_dev *hdev, int stage_num)
{
	struct hclge_set_fd_key_config_cmd *req;
	struct hclge_fd_key_cfg *stage;
	struct hclge_desc desc;
	int ret;

	hclge_cmd_setup_basic_desc(&desc, HCLGE_OPC_FD_KEY_CONFIG, false);

	req = (struct hclge_set_fd_key_config_cmd *)desc.data;
	stage = &hdev->fd_cfg.key_cfg[stage_num];
	req->stage = stage_num;
	req->key_select = stage->key_sel;
	req->inner_sipv6_word_en = stage->inner_sipv6_word_en;
	req->inner_dipv6_word_en = stage->inner_dipv6_word_en;
	req->outer_sipv6_word_en = stage->outer_sipv6_word_en;
	req->outer_dipv6_word_en = stage->outer_dipv6_word_en;
	req->tuple_mask = cpu_to_le32(~stage->tuple_active);
	req->meta_data_mask = cpu_to_le32(~stage->meta_data_active);

	ret = hclge_cmd_send(&hdev->hw, &desc, 1);
	if (ret)
		dev_err(&hdev->pdev->dev, "set fd key fail, ret=%d\n", ret);

	return ret;
}

static int hclge_init_fd_config(struct hclge_dev *hdev)
{
#define LOW_2_WORDS		0x03
	struct hclge_fd_key_cfg *key_cfg;
	int ret;

	if (!hnae3_dev_fd_supported(hdev))
		return 0;

	ret = hclge_get_fd_mode(hdev, &hdev->fd_cfg.fd_mode);
	if (ret)
		return ret;

	switch (hdev->fd_cfg.fd_mode) {
	case HCLGE_FD_MODE_DEPTH_2K_WIDTH_400B_STAGE_1:
		hdev->fd_cfg.max_key_length = MAX_KEY_LENGTH;
		break;
	case HCLGE_FD_MODE_DEPTH_4K_WIDTH_200B_STAGE_1:
		hdev->fd_cfg.max_key_length = MAX_KEY_LENGTH / 2;
		break;
	default:
		dev_err(&hdev->pdev->dev,
			"Unsupported flow director mode %d\n",
			hdev->fd_cfg.fd_mode);
		return -EOPNOTSUPP;
	}

	hdev->fd_cfg.proto_support =
		TCP_V4_FLOW | UDP_V4_FLOW | SCTP_V4_FLOW | TCP_V6_FLOW |
		UDP_V6_FLOW | SCTP_V6_FLOW | IPV4_USER_FLOW | IPV6_USER_FLOW;
	key_cfg = &hdev->fd_cfg.key_cfg[HCLGE_FD_STAGE_1];
	key_cfg->key_sel = HCLGE_FD_KEY_BASE_ON_TUPLE,
	key_cfg->inner_sipv6_word_en = LOW_2_WORDS;
	key_cfg->inner_dipv6_word_en = LOW_2_WORDS;
	key_cfg->outer_sipv6_word_en = 0;
	key_cfg->outer_dipv6_word_en = 0;

	key_cfg->tuple_active = BIT(INNER_VLAN_TAG_FST) | BIT(INNER_ETH_TYPE) |
				BIT(INNER_IP_PROTO) | BIT(INNER_IP_TOS) |
				BIT(INNER_SRC_IP) | BIT(INNER_DST_IP) |
				BIT(INNER_SRC_PORT) | BIT(INNER_DST_PORT);

	/* If use max 400bit key, we can support tuples for ether type */
	if (hdev->fd_cfg.max_key_length == MAX_KEY_LENGTH) {
		hdev->fd_cfg.proto_support |= ETHER_FLOW;
		key_cfg->tuple_active |=
				BIT(INNER_DST_MAC) | BIT(INNER_SRC_MAC);
	}

	/* roce_type is used to filter roce frames
	 * dst_vport is used to specify the rule
	 */
	key_cfg->meta_data_active = BIT(ROCE_TYPE) | BIT(DST_VPORT);

	ret = hclge_get_fd_allocation(hdev,
				      &hdev->fd_cfg.rule_num[HCLGE_FD_STAGE_1],
				      &hdev->fd_cfg.rule_num[HCLGE_FD_STAGE_2],
				      &hdev->fd_cfg.cnt_num[HCLGE_FD_STAGE_1],
				      &hdev->fd_cfg.cnt_num[HCLGE_FD_STAGE_2]);
	if (ret)
		return ret;

	return hclge_set_fd_key_config(hdev, HCLGE_FD_STAGE_1);
}

static int hclge_fd_tcam_config(struct hclge_dev *hdev, u8 stage, bool sel_x,
				int loc, u8 *key, bool is_add)
{
	struct hclge_fd_tcam_config_1_cmd *req1;
	struct hclge_fd_tcam_config_2_cmd *req2;
	struct hclge_fd_tcam_config_3_cmd *req3;
	struct hclge_desc desc[3];
	int ret;

	hclge_cmd_setup_basic_desc(&desc[0], HCLGE_OPC_FD_TCAM_OP, false);
	desc[0].flag |= cpu_to_le16(HCLGE_CMD_FLAG_NEXT);
	hclge_cmd_setup_basic_desc(&desc[1], HCLGE_OPC_FD_TCAM_OP, false);
	desc[1].flag |= cpu_to_le16(HCLGE_CMD_FLAG_NEXT);
	hclge_cmd_setup_basic_desc(&desc[2], HCLGE_OPC_FD_TCAM_OP, false);

	req1 = (struct hclge_fd_tcam_config_1_cmd *)desc[0].data;
	req2 = (struct hclge_fd_tcam_config_2_cmd *)desc[1].data;
	req3 = (struct hclge_fd_tcam_config_3_cmd *)desc[2].data;

	req1->stage = stage;
	req1->xy_sel = sel_x ? 1 : 0;
	hnae3_set_bit(req1->port_info, HCLGE_FD_EPORT_SW_EN_B, 0);
	req1->index = cpu_to_le32(loc);
	req1->entry_vld = sel_x ? is_add : 0;

	if (key) {
		memcpy(req1->tcam_data, &key[0], sizeof(req1->tcam_data));
		memcpy(req2->tcam_data, &key[sizeof(req1->tcam_data)],
		       sizeof(req2->tcam_data));
		memcpy(req3->tcam_data, &key[sizeof(req1->tcam_data) +
		       sizeof(req2->tcam_data)], sizeof(req3->tcam_data));
	}

	ret = hclge_cmd_send(&hdev->hw, desc, 3);
	if (ret)
		dev_err(&hdev->pdev->dev,
			"config tcam key fail, ret=%d\n",
			ret);

	return ret;
}

static int hclge_fd_ad_config(struct hclge_dev *hdev, u8 stage, int loc,
			      struct hclge_fd_ad_data *action)
{
	struct hclge_fd_ad_config_cmd *req;
	struct hclge_desc desc;
	u64 ad_data = 0;
	int ret;

	hclge_cmd_setup_basic_desc(&desc, HCLGE_OPC_FD_AD_OP, false);

	req = (struct hclge_fd_ad_config_cmd *)desc.data;
	req->index = cpu_to_le32(loc);
	req->stage = stage;

	hnae3_set_bit(ad_data, HCLGE_FD_AD_WR_RULE_ID_B,
		      action->write_rule_id_to_bd);
	hnae3_set_field(ad_data, HCLGE_FD_AD_RULE_ID_M, HCLGE_FD_AD_RULE_ID_S,
			action->rule_id);
	ad_data <<= 32;
	hnae3_set_bit(ad_data, HCLGE_FD_AD_DROP_B, action->drop_packet);
	hnae3_set_bit(ad_data, HCLGE_FD_AD_DIRECT_QID_B,
		      action->forward_to_direct_queue);
	hnae3_set_field(ad_data, HCLGE_FD_AD_QID_M, HCLGE_FD_AD_QID_S,
			action->queue_id);
	hnae3_set_bit(ad_data, HCLGE_FD_AD_USE_COUNTER_B, action->use_counter);
	hnae3_set_field(ad_data, HCLGE_FD_AD_COUNTER_NUM_M,
			HCLGE_FD_AD_COUNTER_NUM_S, action->counter_id);
	hnae3_set_bit(ad_data, HCLGE_FD_AD_NXT_STEP_B, action->use_next_stage);
	hnae3_set_field(ad_data, HCLGE_FD_AD_NXT_KEY_M, HCLGE_FD_AD_NXT_KEY_S,
			action->counter_id);

	req->ad_data = cpu_to_le64(ad_data);
	ret = hclge_cmd_send(&hdev->hw, &desc, 1);
	if (ret)
		dev_err(&hdev->pdev->dev, "fd ad config fail, ret=%d\n", ret);

	return ret;
}

static bool hclge_fd_convert_tuple(u32 tuple_bit, u8 *key_x, u8 *key_y,
				   struct hclge_fd_rule *rule)
{
	u16 tmp_x_s, tmp_y_s;
	u32 tmp_x_l, tmp_y_l;
	int i;

	if (rule->unused_tuple & tuple_bit)
		return true;

	switch (tuple_bit) {
	case 0:
		return false;
	case BIT(INNER_DST_MAC):
		for (i = 0; i < 6; i++) {
			calc_x(key_x[5 - i], rule->tuples.dst_mac[i],
			       rule->tuples_mask.dst_mac[i]);
			calc_y(key_y[5 - i], rule->tuples.dst_mac[i],
			       rule->tuples_mask.dst_mac[i]);
		}

		return true;
	case BIT(INNER_SRC_MAC):
		for (i = 0; i < 6; i++) {
			calc_x(key_x[5 - i], rule->tuples.src_mac[i],
			       rule->tuples.src_mac[i]);
			calc_y(key_y[5 - i], rule->tuples.src_mac[i],
			       rule->tuples.src_mac[i]);
		}

		return true;
	case BIT(INNER_VLAN_TAG_FST):
		calc_x(tmp_x_s, rule->tuples.vlan_tag1,
		       rule->tuples_mask.vlan_tag1);
		calc_y(tmp_y_s, rule->tuples.vlan_tag1,
		       rule->tuples_mask.vlan_tag1);
		*(__le16 *)key_x = cpu_to_le16(tmp_x_s);
		*(__le16 *)key_y = cpu_to_le16(tmp_y_s);

		return true;
	case BIT(INNER_ETH_TYPE):
		calc_x(tmp_x_s, rule->tuples.ether_proto,
		       rule->tuples_mask.ether_proto);
		calc_y(tmp_y_s, rule->tuples.ether_proto,
		       rule->tuples_mask.ether_proto);
		*(__le16 *)key_x = cpu_to_le16(tmp_x_s);
		*(__le16 *)key_y = cpu_to_le16(tmp_y_s);

		return true;
	case BIT(INNER_IP_TOS):
		calc_x(*key_x, rule->tuples.ip_tos, rule->tuples_mask.ip_tos);
		calc_y(*key_y, rule->tuples.ip_tos, rule->tuples_mask.ip_tos);

		return true;
	case BIT(INNER_IP_PROTO):
		calc_x(*key_x, rule->tuples.ip_proto,
		       rule->tuples_mask.ip_proto);
		calc_y(*key_y, rule->tuples.ip_proto,
		       rule->tuples_mask.ip_proto);

		return true;
	case BIT(INNER_SRC_IP):
		calc_x(tmp_x_l, rule->tuples.src_ip[3],
		       rule->tuples_mask.src_ip[3]);
		calc_y(tmp_y_l, rule->tuples.src_ip[3],
		       rule->tuples_mask.src_ip[3]);
		*(__le32 *)key_x = cpu_to_le32(tmp_x_l);
		*(__le32 *)key_y = cpu_to_le32(tmp_y_l);

		return true;
	case BIT(INNER_DST_IP):
		calc_x(tmp_x_l, rule->tuples.dst_ip[3],
		       rule->tuples_mask.dst_ip[3]);
		calc_y(tmp_y_l, rule->tuples.dst_ip[3],
		       rule->tuples_mask.dst_ip[3]);
		*(__le32 *)key_x = cpu_to_le32(tmp_x_l);
		*(__le32 *)key_y = cpu_to_le32(tmp_y_l);

		return true;
	case BIT(INNER_SRC_PORT):
		calc_x(tmp_x_s, rule->tuples.src_port,
		       rule->tuples_mask.src_port);
		calc_y(tmp_y_s, rule->tuples.src_port,
		       rule->tuples_mask.src_port);
		*(__le16 *)key_x = cpu_to_le16(tmp_x_s);
		*(__le16 *)key_y = cpu_to_le16(tmp_y_s);

		return true;
	case BIT(INNER_DST_PORT):
		calc_x(tmp_x_s, rule->tuples.dst_port,
		       rule->tuples_mask.dst_port);
		calc_y(tmp_y_s, rule->tuples.dst_port,
		       rule->tuples_mask.dst_port);
		*(__le16 *)key_x = cpu_to_le16(tmp_x_s);
		*(__le16 *)key_y = cpu_to_le16(tmp_y_s);

		return true;
	default:
		return false;
	}
}

static u32 hclge_get_port_number(enum HLCGE_PORT_TYPE port_type, u8 pf_id,
				 u8 vf_id, u8 network_port_id)
{
	u32 port_number = 0;

	if (port_type == HOST_PORT) {
		hnae3_set_field(port_number, HCLGE_PF_ID_M, HCLGE_PF_ID_S,
				pf_id);
		hnae3_set_field(port_number, HCLGE_VF_ID_M, HCLGE_VF_ID_S,
				vf_id);
		hnae3_set_bit(port_number, HCLGE_PORT_TYPE_B, HOST_PORT);
	} else {
		hnae3_set_field(port_number, HCLGE_NETWORK_PORT_ID_M,
				HCLGE_NETWORK_PORT_ID_S, network_port_id);
		hnae3_set_bit(port_number, HCLGE_PORT_TYPE_B, NETWORK_PORT);
	}

	return port_number;
}

static void hclge_fd_convert_meta_data(struct hclge_fd_key_cfg *key_cfg,
				       __le32 *key_x, __le32 *key_y,
				       struct hclge_fd_rule *rule)
{
	u32 tuple_bit, meta_data = 0, tmp_x, tmp_y, port_number;
	u8 cur_pos = 0, tuple_size, shift_bits;
	int i;

	for (i = 0; i < MAX_META_DATA; i++) {
		tuple_size = meta_data_key_info[i].key_length;
		tuple_bit = key_cfg->meta_data_active & BIT(i);

		switch (tuple_bit) {
		case BIT(ROCE_TYPE):
			hnae3_set_bit(meta_data, cur_pos, NIC_PACKET);
			cur_pos += tuple_size;
			break;
		case BIT(DST_VPORT):
			port_number = hclge_get_port_number(HOST_PORT, 0,
							    rule->vf_id, 0);
			hnae3_set_field(meta_data,
					GENMASK(cur_pos + tuple_size, cur_pos),
					cur_pos, port_number);
			cur_pos += tuple_size;
			break;
		default:
			break;
		}
	}

	calc_x(tmp_x, meta_data, 0xFFFFFFFF);
	calc_y(tmp_y, meta_data, 0xFFFFFFFF);
	shift_bits = sizeof(meta_data) * 8 - cur_pos;

	*key_x = cpu_to_le32(tmp_x << shift_bits);
	*key_y = cpu_to_le32(tmp_y << shift_bits);
}

/* A complete key is combined with meta data key and tuple key.
 * Meta data key is stored at the MSB region, and tuple key is stored at
 * the LSB region, unused bits will be filled 0.
 */
static int hclge_config_key(struct hclge_dev *hdev, u8 stage,
			    struct hclge_fd_rule *rule)
{
	struct hclge_fd_key_cfg *key_cfg = &hdev->fd_cfg.key_cfg[stage];
	u8 key_x[MAX_KEY_BYTES], key_y[MAX_KEY_BYTES];
	u8 *cur_key_x, *cur_key_y;
	int i, ret, tuple_size;
	u8 meta_data_region;

	memset(key_x, 0, sizeof(key_x));
	memset(key_y, 0, sizeof(key_y));
	cur_key_x = key_x;
	cur_key_y = key_y;

	for (i = 0 ; i < MAX_TUPLE; i++) {
		bool tuple_valid;
		u32 check_tuple;

		tuple_size = tuple_key_info[i].key_length / 8;
		check_tuple = key_cfg->tuple_active & BIT(i);

		tuple_valid = hclge_fd_convert_tuple(check_tuple, cur_key_x,
						     cur_key_y, rule);
		if (tuple_valid) {
			cur_key_x += tuple_size;
			cur_key_y += tuple_size;
		}
	}

	meta_data_region = hdev->fd_cfg.max_key_length / 8 -
			MAX_META_DATA_LENGTH / 8;

	hclge_fd_convert_meta_data(key_cfg,
				   (__le32 *)(key_x + meta_data_region),
				   (__le32 *)(key_y + meta_data_region),
				   rule);

	ret = hclge_fd_tcam_config(hdev, stage, false, rule->location, key_y,
				   true);
	if (ret) {
		dev_err(&hdev->pdev->dev,
			"fd key_y config fail, loc=%d, ret=%d\n",
			rule->queue_id, ret);
		return ret;
	}

	ret = hclge_fd_tcam_config(hdev, stage, true, rule->location, key_x,
				   true);
	if (ret)
		dev_err(&hdev->pdev->dev,
			"fd key_x config fail, loc=%d, ret=%d\n",
			rule->queue_id, ret);
	return ret;
}

static int hclge_config_action(struct hclge_dev *hdev, u8 stage,
			       struct hclge_fd_rule *rule)
{
	struct hclge_fd_ad_data ad_data;

	ad_data.ad_id = rule->location;

	if (rule->action == HCLGE_FD_ACTION_DROP_PACKET) {
		ad_data.drop_packet = true;
		ad_data.forward_to_direct_queue = false;
		ad_data.queue_id = 0;
	} else {
		ad_data.drop_packet = false;
		ad_data.forward_to_direct_queue = true;
		ad_data.queue_id = rule->queue_id;
	}

	ad_data.use_counter = false;
	ad_data.counter_id = 0;

	ad_data.use_next_stage = false;
	ad_data.next_input_key = 0;

	ad_data.write_rule_id_to_bd = true;
	ad_data.rule_id = rule->location;

	return hclge_fd_ad_config(hdev, stage, ad_data.ad_id, &ad_data);
}

static int hclge_fd_check_spec(struct hclge_dev *hdev,
			       struct ethtool_rx_flow_spec *fs, u32 *unused)
{
	struct ethtool_tcpip4_spec *tcp_ip4_spec;
	struct ethtool_usrip4_spec *usr_ip4_spec;
	struct ethtool_tcpip6_spec *tcp_ip6_spec;
	struct ethtool_usrip6_spec *usr_ip6_spec;
	struct ethhdr *ether_spec;

	if (fs->location >= hdev->fd_cfg.rule_num[HCLGE_FD_STAGE_1])
		return -EINVAL;

	if (!(fs->flow_type & hdev->fd_cfg.proto_support))
		return -EOPNOTSUPP;

	if ((fs->flow_type & FLOW_EXT) &&
	    (fs->h_ext.data[0] != 0 || fs->h_ext.data[1] != 0)) {
		dev_err(&hdev->pdev->dev, "user-def bytes are not supported\n");
		return -EOPNOTSUPP;
	}

	switch (fs->flow_type & ~(FLOW_EXT | FLOW_MAC_EXT)) {
	case SCTP_V4_FLOW:
	case TCP_V4_FLOW:
	case UDP_V4_FLOW:
		tcp_ip4_spec = &fs->h_u.tcp_ip4_spec;
		*unused |= BIT(INNER_SRC_MAC) | BIT(INNER_DST_MAC);

		if (!tcp_ip4_spec->ip4src)
			*unused |= BIT(INNER_SRC_IP);

		if (!tcp_ip4_spec->ip4dst)
			*unused |= BIT(INNER_DST_IP);

		if (!tcp_ip4_spec->psrc)
			*unused |= BIT(INNER_SRC_PORT);

		if (!tcp_ip4_spec->pdst)
			*unused |= BIT(INNER_DST_PORT);

		if (!tcp_ip4_spec->tos)
			*unused |= BIT(INNER_IP_TOS);

		break;
	case IP_USER_FLOW:
		usr_ip4_spec = &fs->h_u.usr_ip4_spec;
		*unused |= BIT(INNER_SRC_MAC) | BIT(INNER_DST_MAC) |
			BIT(INNER_SRC_PORT) | BIT(INNER_DST_PORT);

		if (!usr_ip4_spec->ip4src)
			*unused |= BIT(INNER_SRC_IP);

		if (!usr_ip4_spec->ip4dst)
			*unused |= BIT(INNER_DST_IP);

		if (!usr_ip4_spec->tos)
			*unused |= BIT(INNER_IP_TOS);

		if (!usr_ip4_spec->proto)
			*unused |= BIT(INNER_IP_PROTO);

		if (usr_ip4_spec->l4_4_bytes)
			return -EOPNOTSUPP;

		if (usr_ip4_spec->ip_ver != ETH_RX_NFC_IP4)
			return -EOPNOTSUPP;

		break;
	case SCTP_V6_FLOW:
	case TCP_V6_FLOW:
	case UDP_V6_FLOW:
		tcp_ip6_spec = &fs->h_u.tcp_ip6_spec;
		*unused |= BIT(INNER_SRC_MAC) | BIT(INNER_DST_MAC) |
			BIT(INNER_IP_TOS);

		if (!tcp_ip6_spec->ip6src[0] && !tcp_ip6_spec->ip6src[1] &&
		    !tcp_ip6_spec->ip6src[2] && !tcp_ip6_spec->ip6src[3])
			*unused |= BIT(INNER_SRC_IP);

		if (!tcp_ip6_spec->ip6dst[0] && !tcp_ip6_spec->ip6dst[1] &&
		    !tcp_ip6_spec->ip6dst[2] && !tcp_ip6_spec->ip6dst[3])
			*unused |= BIT(INNER_DST_IP);

		if (!tcp_ip6_spec->psrc)
			*unused |= BIT(INNER_SRC_PORT);

		if (!tcp_ip6_spec->pdst)
			*unused |= BIT(INNER_DST_PORT);

		if (tcp_ip6_spec->tclass)
			return -EOPNOTSUPP;

		break;
	case IPV6_USER_FLOW:
		usr_ip6_spec = &fs->h_u.usr_ip6_spec;
		*unused |= BIT(INNER_SRC_MAC) | BIT(INNER_DST_MAC) |
			BIT(INNER_IP_TOS) | BIT(INNER_SRC_PORT) |
			BIT(INNER_DST_PORT);

		if (!usr_ip6_spec->ip6src[0] && !usr_ip6_spec->ip6src[1] &&
		    !usr_ip6_spec->ip6src[2] && !usr_ip6_spec->ip6src[3])
			*unused |= BIT(INNER_SRC_IP);

		if (!usr_ip6_spec->ip6dst[0] && !usr_ip6_spec->ip6dst[1] &&
		    !usr_ip6_spec->ip6dst[2] && !usr_ip6_spec->ip6dst[3])
			*unused |= BIT(INNER_DST_IP);

		if (!usr_ip6_spec->l4_proto)
			*unused |= BIT(INNER_IP_PROTO);

		if (usr_ip6_spec->tclass)
			return -EOPNOTSUPP;

		if (usr_ip6_spec->l4_4_bytes)
			return -EOPNOTSUPP;

		break;
	case ETHER_FLOW:
		ether_spec = &fs->h_u.ether_spec;
		*unused |= BIT(INNER_SRC_IP) | BIT(INNER_DST_IP) |
			BIT(INNER_SRC_PORT) | BIT(INNER_DST_PORT) |
			BIT(INNER_IP_TOS) | BIT(INNER_IP_PROTO);

		if (is_zero_ether_addr(ether_spec->h_source))
			*unused |= BIT(INNER_SRC_MAC);

		if (is_zero_ether_addr(ether_spec->h_dest))
			*unused |= BIT(INNER_DST_MAC);

		if (!ether_spec->h_proto)
			*unused |= BIT(INNER_ETH_TYPE);

		break;
	default:
		return -EOPNOTSUPP;
	}

	if ((fs->flow_type & FLOW_EXT)) {
		if (fs->h_ext.vlan_etype)
			return -EOPNOTSUPP;
		if (!fs->h_ext.vlan_tci)
			*unused |= BIT(INNER_VLAN_TAG_FST);

		if (fs->m_ext.vlan_tci) {
			if (be16_to_cpu(fs->h_ext.vlan_tci) >= VLAN_N_VID)
				return -EINVAL;
		}
	} else {
		*unused |= BIT(INNER_VLAN_TAG_FST);
	}

	if (fs->flow_type & FLOW_MAC_EXT) {
		if (!(hdev->fd_cfg.proto_support & ETHER_FLOW))
			return -EOPNOTSUPP;

		if (is_zero_ether_addr(fs->h_ext.h_dest))
			*unused |= BIT(INNER_DST_MAC);
		else
			*unused &= ~(BIT(INNER_DST_MAC));
	}

	return 0;
}

static bool hclge_fd_rule_exist(struct hclge_dev *hdev, u16 location)
{
	struct hclge_fd_rule *rule = NULL;
	struct hlist_node *node2;

	hlist_for_each_entry_safe(rule, node2, &hdev->fd_rule_list, rule_node) {
		if (rule->location >= location)
			break;
	}

	return  rule && rule->location == location;
}

static int hclge_fd_update_rule_list(struct hclge_dev *hdev,
				     struct hclge_fd_rule *new_rule,
				     u16 location,
				     bool is_add)
{
	struct hclge_fd_rule *rule = NULL, *parent = NULL;
	struct hlist_node *node2;

	if (is_add && !new_rule)
		return -EINVAL;

	hlist_for_each_entry_safe(rule, node2,
				  &hdev->fd_rule_list, rule_node) {
		if (rule->location >= location)
			break;
		parent = rule;
	}

	if (rule && rule->location == location) {
		hlist_del(&rule->rule_node);
		kfree(rule);
		hdev->hclge_fd_rule_num--;

		if (!is_add)
			return 0;

	} else if (!is_add) {
		dev_err(&hdev->pdev->dev,
			"delete fail, rule %d is inexistent\n",
			location);
		return -EINVAL;
	}

	INIT_HLIST_NODE(&new_rule->rule_node);

	if (parent)
		hlist_add_behind(&new_rule->rule_node, &parent->rule_node);
	else
		hlist_add_head(&new_rule->rule_node, &hdev->fd_rule_list);

	hdev->hclge_fd_rule_num++;

	return 0;
}

static int hclge_fd_get_tuple(struct hclge_dev *hdev,
			      struct ethtool_rx_flow_spec *fs,
			      struct hclge_fd_rule *rule)
{
	u32 flow_type = fs->flow_type & ~(FLOW_EXT | FLOW_MAC_EXT);

	switch (flow_type) {
	case SCTP_V4_FLOW:
	case TCP_V4_FLOW:
	case UDP_V4_FLOW:
		rule->tuples.src_ip[3] =
				be32_to_cpu(fs->h_u.tcp_ip4_spec.ip4src);
		rule->tuples_mask.src_ip[3] =
				be32_to_cpu(fs->m_u.tcp_ip4_spec.ip4src);

		rule->tuples.dst_ip[3] =
				be32_to_cpu(fs->h_u.tcp_ip4_spec.ip4dst);
		rule->tuples_mask.dst_ip[3] =
				be32_to_cpu(fs->m_u.tcp_ip4_spec.ip4dst);

		rule->tuples.src_port = be16_to_cpu(fs->h_u.tcp_ip4_spec.psrc);
		rule->tuples_mask.src_port =
				be16_to_cpu(fs->m_u.tcp_ip4_spec.psrc);

		rule->tuples.dst_port = be16_to_cpu(fs->h_u.tcp_ip4_spec.pdst);
		rule->tuples_mask.dst_port =
				be16_to_cpu(fs->m_u.tcp_ip4_spec.pdst);

		rule->tuples.ip_tos = fs->h_u.tcp_ip4_spec.tos;
		rule->tuples_mask.ip_tos = fs->m_u.tcp_ip4_spec.tos;

		rule->tuples.ether_proto = ETH_P_IP;
		rule->tuples_mask.ether_proto = 0xFFFF;

		break;
	case IP_USER_FLOW:
		rule->tuples.src_ip[3] =
				be32_to_cpu(fs->h_u.usr_ip4_spec.ip4src);
		rule->tuples_mask.src_ip[3] =
				be32_to_cpu(fs->m_u.usr_ip4_spec.ip4src);

		rule->tuples.dst_ip[3] =
				be32_to_cpu(fs->h_u.usr_ip4_spec.ip4dst);
		rule->tuples_mask.dst_ip[3] =
				be32_to_cpu(fs->m_u.usr_ip4_spec.ip4dst);

		rule->tuples.ip_tos = fs->h_u.usr_ip4_spec.tos;
		rule->tuples_mask.ip_tos = fs->m_u.usr_ip4_spec.tos;

		rule->tuples.ip_proto = fs->h_u.usr_ip4_spec.proto;
		rule->tuples_mask.ip_proto = fs->m_u.usr_ip4_spec.proto;

		rule->tuples.ether_proto = ETH_P_IP;
		rule->tuples_mask.ether_proto = 0xFFFF;

		break;
	case SCTP_V6_FLOW:
	case TCP_V6_FLOW:
	case UDP_V6_FLOW:
		be32_to_cpu_array(rule->tuples.src_ip,
				  fs->h_u.tcp_ip6_spec.ip6src, 4);
		be32_to_cpu_array(rule->tuples_mask.src_ip,
				  fs->m_u.tcp_ip6_spec.ip6src, 4);

		be32_to_cpu_array(rule->tuples.dst_ip,
				  fs->h_u.tcp_ip6_spec.ip6dst, 4);
		be32_to_cpu_array(rule->tuples_mask.dst_ip,
				  fs->m_u.tcp_ip6_spec.ip6dst, 4);

		rule->tuples.src_port = be16_to_cpu(fs->h_u.tcp_ip6_spec.psrc);
		rule->tuples_mask.src_port =
				be16_to_cpu(fs->m_u.tcp_ip6_spec.psrc);

		rule->tuples.dst_port = be16_to_cpu(fs->h_u.tcp_ip6_spec.pdst);
		rule->tuples_mask.dst_port =
				be16_to_cpu(fs->m_u.tcp_ip6_spec.pdst);

		rule->tuples.ether_proto = ETH_P_IPV6;
		rule->tuples_mask.ether_proto = 0xFFFF;

		break;
	case IPV6_USER_FLOW:
		be32_to_cpu_array(rule->tuples.src_ip,
				  fs->h_u.usr_ip6_spec.ip6src, 4);
		be32_to_cpu_array(rule->tuples_mask.src_ip,
				  fs->m_u.usr_ip6_spec.ip6src, 4);

		be32_to_cpu_array(rule->tuples.dst_ip,
				  fs->h_u.usr_ip6_spec.ip6dst, 4);
		be32_to_cpu_array(rule->tuples_mask.dst_ip,
				  fs->m_u.usr_ip6_spec.ip6dst, 4);

		rule->tuples.ip_proto = fs->h_u.usr_ip6_spec.l4_proto;
		rule->tuples_mask.ip_proto = fs->m_u.usr_ip6_spec.l4_proto;

		rule->tuples.ether_proto = ETH_P_IPV6;
		rule->tuples_mask.ether_proto = 0xFFFF;

		break;
	case ETHER_FLOW:
		ether_addr_copy(rule->tuples.src_mac,
				fs->h_u.ether_spec.h_source);
		ether_addr_copy(rule->tuples_mask.src_mac,
				fs->m_u.ether_spec.h_source);

		ether_addr_copy(rule->tuples.dst_mac,
				fs->h_u.ether_spec.h_dest);
		ether_addr_copy(rule->tuples_mask.dst_mac,
				fs->m_u.ether_spec.h_dest);

		rule->tuples.ether_proto =
				be16_to_cpu(fs->h_u.ether_spec.h_proto);
		rule->tuples_mask.ether_proto =
				be16_to_cpu(fs->m_u.ether_spec.h_proto);

		break;
	default:
		return -EOPNOTSUPP;
	}

	switch (flow_type) {
	case SCTP_V4_FLOW:
	case SCTP_V6_FLOW:
		rule->tuples.ip_proto = IPPROTO_SCTP;
		rule->tuples_mask.ip_proto = 0xFF;
		break;
	case TCP_V4_FLOW:
	case TCP_V6_FLOW:
		rule->tuples.ip_proto = IPPROTO_TCP;
		rule->tuples_mask.ip_proto = 0xFF;
		break;
	case UDP_V4_FLOW:
	case UDP_V6_FLOW:
		rule->tuples.ip_proto = IPPROTO_UDP;
		rule->tuples_mask.ip_proto = 0xFF;
		break;
	default:
		break;
	}

	if ((fs->flow_type & FLOW_EXT)) {
		rule->tuples.vlan_tag1 = be16_to_cpu(fs->h_ext.vlan_tci);
		rule->tuples_mask.vlan_tag1 = be16_to_cpu(fs->m_ext.vlan_tci);
	}

	if (fs->flow_type & FLOW_MAC_EXT) {
		ether_addr_copy(rule->tuples.dst_mac, fs->h_ext.h_dest);
		ether_addr_copy(rule->tuples_mask.dst_mac, fs->m_ext.h_dest);
	}

	return 0;
}

static int hclge_add_fd_entry(struct hnae3_handle *handle,
			      struct ethtool_rxnfc *cmd)
{
	struct hclge_vport *vport = hclge_get_vport(handle);
	struct hclge_dev *hdev = vport->back;
	u16 dst_vport_id = 0, q_index = 0;
	struct ethtool_rx_flow_spec *fs;
	struct hclge_fd_rule *rule;
	u32 unused = 0;
	u8 action;
	int ret;

	if (!hnae3_dev_fd_supported(hdev))
		return -EOPNOTSUPP;

	if (!hdev->fd_en) {
		dev_warn(&hdev->pdev->dev,
			 "Please enable flow director first\n");
		return -EOPNOTSUPP;
	}

	fs = (struct ethtool_rx_flow_spec *)&cmd->fs;

	ret = hclge_fd_check_spec(hdev, fs, &unused);
	if (ret) {
		dev_err(&hdev->pdev->dev, "Check fd spec failed\n");
		return ret;
	}

	if (fs->ring_cookie == RX_CLS_FLOW_DISC) {
		action = HCLGE_FD_ACTION_DROP_PACKET;
	} else {
		u32 ring = ethtool_get_flow_spec_ring(fs->ring_cookie);
		u8 vf = ethtool_get_flow_spec_ring_vf(fs->ring_cookie);
		u16 tqps;

		if (vf > hdev->num_req_vfs) {
			dev_err(&hdev->pdev->dev,
				"Error: vf id (%d) > max vf num (%d)\n",
				vf, hdev->num_req_vfs);
			return -EINVAL;
		}

		dst_vport_id = vf ? hdev->vport[vf].vport_id : vport->vport_id;
		tqps = vf ? hdev->vport[vf].alloc_tqps : vport->alloc_tqps;

		if (ring >= tqps) {
			dev_err(&hdev->pdev->dev,
				"Error: queue id (%d) > max tqp num (%d)\n",
				ring, tqps - 1);
			return -EINVAL;
		}

		action = HCLGE_FD_ACTION_ACCEPT_PACKET;
		q_index = ring;
	}

	rule = kzalloc(sizeof(*rule), GFP_KERNEL);
	if (!rule)
		return -ENOMEM;

	ret = hclge_fd_get_tuple(hdev, fs, rule);
	if (ret)
		goto free_rule;

	rule->flow_type = fs->flow_type;

	rule->location = fs->location;
	rule->unused_tuple = unused;
	rule->vf_id = dst_vport_id;
	rule->queue_id = q_index;
	rule->action = action;

	ret = hclge_config_action(hdev, HCLGE_FD_STAGE_1, rule);
	if (ret)
		goto free_rule;

	ret = hclge_config_key(hdev, HCLGE_FD_STAGE_1, rule);
	if (ret)
		goto free_rule;

	ret = hclge_fd_update_rule_list(hdev, rule, fs->location, true);
	if (ret)
		goto free_rule;

	return ret;

free_rule:
	kfree(rule);
	return ret;
}

static int hclge_del_fd_entry(struct hnae3_handle *handle,
			      struct ethtool_rxnfc *cmd)
{
	struct hclge_vport *vport = hclge_get_vport(handle);
	struct hclge_dev *hdev = vport->back;
	struct ethtool_rx_flow_spec *fs;
	int ret;

	if (!hnae3_dev_fd_supported(hdev))
		return -EOPNOTSUPP;

	fs = (struct ethtool_rx_flow_spec *)&cmd->fs;

	if (fs->location >= hdev->fd_cfg.rule_num[HCLGE_FD_STAGE_1])
		return -EINVAL;

	if (!hclge_fd_rule_exist(hdev, fs->location)) {
		dev_err(&hdev->pdev->dev,
			"Delete fail, rule %d is inexistent\n",
			fs->location);
		return -ENOENT;
	}

	ret = hclge_fd_tcam_config(hdev, HCLGE_FD_STAGE_1, true,
				   fs->location, NULL, false);
	if (ret)
		return ret;

	return hclge_fd_update_rule_list(hdev, NULL, fs->location,
					 false);
}

static void hclge_del_all_fd_entries(struct hnae3_handle *handle,
				     bool clear_list)
{
	struct hclge_vport *vport = hclge_get_vport(handle);
	struct hclge_dev *hdev = vport->back;
	struct hclge_fd_rule *rule;
	struct hlist_node *node;

	if (!hnae3_dev_fd_supported(hdev))
		return;

	if (clear_list) {
		hlist_for_each_entry_safe(rule, node, &hdev->fd_rule_list,
					  rule_node) {
			hclge_fd_tcam_config(hdev, HCLGE_FD_STAGE_1, true,
					     rule->location, NULL, false);
			hlist_del(&rule->rule_node);
			kfree(rule);
			hdev->hclge_fd_rule_num--;
		}
	} else {
		hlist_for_each_entry_safe(rule, node, &hdev->fd_rule_list,
					  rule_node)
			hclge_fd_tcam_config(hdev, HCLGE_FD_STAGE_1, true,
					     rule->location, NULL, false);
	}
}

static int hclge_restore_fd_entries(struct hnae3_handle *handle)
{
	struct hclge_vport *vport = hclge_get_vport(handle);
	struct hclge_dev *hdev = vport->back;
	struct hclge_fd_rule *rule;
	struct hlist_node *node;
	int ret;

	/* Return ok here, because reset error handling will check this
	 * return value. If error is returned here, the reset process will
	 * fail.
	 */
	if (!hnae3_dev_fd_supported(hdev))
		return 0;

	/* if fd is disabled, should not restore it when reset */
	if (!hdev->fd_en)
		return 0;

	hlist_for_each_entry_safe(rule, node, &hdev->fd_rule_list, rule_node) {
		ret = hclge_config_action(hdev, HCLGE_FD_STAGE_1, rule);
		if (!ret)
			ret = hclge_config_key(hdev, HCLGE_FD_STAGE_1, rule);

		if (ret) {
			dev_warn(&hdev->pdev->dev,
				 "Restore rule %d failed, remove it\n",
				 rule->location);
			hlist_del(&rule->rule_node);
			kfree(rule);
			hdev->hclge_fd_rule_num--;
		}
	}
	return 0;
}

static int hclge_get_fd_rule_cnt(struct hnae3_handle *handle,
				 struct ethtool_rxnfc *cmd)
{
	struct hclge_vport *vport = hclge_get_vport(handle);
	struct hclge_dev *hdev = vport->back;

	if (!hnae3_dev_fd_supported(hdev))
		return -EOPNOTSUPP;

	cmd->rule_cnt = hdev->hclge_fd_rule_num;
	cmd->data = hdev->fd_cfg.rule_num[HCLGE_FD_STAGE_1];

	return 0;
}

static int hclge_get_fd_rule_info(struct hnae3_handle *handle,
				  struct ethtool_rxnfc *cmd)
{
	struct hclge_vport *vport = hclge_get_vport(handle);
	struct hclge_fd_rule *rule = NULL;
	struct hclge_dev *hdev = vport->back;
	struct ethtool_rx_flow_spec *fs;
	struct hlist_node *node2;

	if (!hnae3_dev_fd_supported(hdev))
		return -EOPNOTSUPP;

	fs = (struct ethtool_rx_flow_spec *)&cmd->fs;

	hlist_for_each_entry_safe(rule, node2, &hdev->fd_rule_list, rule_node) {
		if (rule->location >= fs->location)
			break;
	}

	if (!rule || fs->location != rule->location)
		return -ENOENT;

	fs->flow_type = rule->flow_type;
	switch (fs->flow_type & ~(FLOW_EXT | FLOW_MAC_EXT)) {
	case SCTP_V4_FLOW:
	case TCP_V4_FLOW:
	case UDP_V4_FLOW:
		fs->h_u.tcp_ip4_spec.ip4src =
				cpu_to_be32(rule->tuples.src_ip[3]);
		fs->m_u.tcp_ip4_spec.ip4src =
				rule->unused_tuple & BIT(INNER_SRC_IP) ?
				0 : cpu_to_be32(rule->tuples_mask.src_ip[3]);

		fs->h_u.tcp_ip4_spec.ip4dst =
				cpu_to_be32(rule->tuples.dst_ip[3]);
		fs->m_u.tcp_ip4_spec.ip4dst =
				rule->unused_tuple & BIT(INNER_DST_IP) ?
				0 : cpu_to_be32(rule->tuples_mask.dst_ip[3]);

		fs->h_u.tcp_ip4_spec.psrc = cpu_to_be16(rule->tuples.src_port);
		fs->m_u.tcp_ip4_spec.psrc =
				rule->unused_tuple & BIT(INNER_SRC_PORT) ?
				0 : cpu_to_be16(rule->tuples_mask.src_port);

		fs->h_u.tcp_ip4_spec.pdst = cpu_to_be16(rule->tuples.dst_port);
		fs->m_u.tcp_ip4_spec.pdst =
				rule->unused_tuple & BIT(INNER_DST_PORT) ?
				0 : cpu_to_be16(rule->tuples_mask.dst_port);

		fs->h_u.tcp_ip4_spec.tos = rule->tuples.ip_tos;
		fs->m_u.tcp_ip4_spec.tos =
				rule->unused_tuple & BIT(INNER_IP_TOS) ?
				0 : rule->tuples_mask.ip_tos;

		break;
	case IP_USER_FLOW:
		fs->h_u.usr_ip4_spec.ip4src =
				cpu_to_be32(rule->tuples.src_ip[3]);
		fs->m_u.tcp_ip4_spec.ip4src =
				rule->unused_tuple & BIT(INNER_SRC_IP) ?
				0 : cpu_to_be32(rule->tuples_mask.src_ip[3]);

		fs->h_u.usr_ip4_spec.ip4dst =
				cpu_to_be32(rule->tuples.dst_ip[3]);
		fs->m_u.usr_ip4_spec.ip4dst =
				rule->unused_tuple & BIT(INNER_DST_IP) ?
				0 : cpu_to_be32(rule->tuples_mask.dst_ip[3]);

		fs->h_u.usr_ip4_spec.tos = rule->tuples.ip_tos;
		fs->m_u.usr_ip4_spec.tos =
				rule->unused_tuple & BIT(INNER_IP_TOS) ?
				0 : rule->tuples_mask.ip_tos;

		fs->h_u.usr_ip4_spec.proto = rule->tuples.ip_proto;
		fs->m_u.usr_ip4_spec.proto =
				rule->unused_tuple & BIT(INNER_IP_PROTO) ?
				0 : rule->tuples_mask.ip_proto;

		fs->h_u.usr_ip4_spec.ip_ver = ETH_RX_NFC_IP4;

		break;
	case SCTP_V6_FLOW:
	case TCP_V6_FLOW:
	case UDP_V6_FLOW:
		cpu_to_be32_array(fs->h_u.tcp_ip6_spec.ip6src,
				  rule->tuples.src_ip, 4);
		if (rule->unused_tuple & BIT(INNER_SRC_IP))
			memset(fs->m_u.tcp_ip6_spec.ip6src, 0, sizeof(int) * 4);
		else
			cpu_to_be32_array(fs->m_u.tcp_ip6_spec.ip6src,
					  rule->tuples_mask.src_ip, 4);

		cpu_to_be32_array(fs->h_u.tcp_ip6_spec.ip6dst,
				  rule->tuples.dst_ip, 4);
		if (rule->unused_tuple & BIT(INNER_DST_IP))
			memset(fs->m_u.tcp_ip6_spec.ip6dst, 0, sizeof(int) * 4);
		else
			cpu_to_be32_array(fs->m_u.tcp_ip6_spec.ip6dst,
					  rule->tuples_mask.dst_ip, 4);

		fs->h_u.tcp_ip6_spec.psrc = cpu_to_be16(rule->tuples.src_port);
		fs->m_u.tcp_ip6_spec.psrc =
				rule->unused_tuple & BIT(INNER_SRC_PORT) ?
				0 : cpu_to_be16(rule->tuples_mask.src_port);

		fs->h_u.tcp_ip6_spec.pdst = cpu_to_be16(rule->tuples.dst_port);
		fs->m_u.tcp_ip6_spec.pdst =
				rule->unused_tuple & BIT(INNER_DST_PORT) ?
				0 : cpu_to_be16(rule->tuples_mask.dst_port);

		break;
	case IPV6_USER_FLOW:
		cpu_to_be32_array(fs->h_u.usr_ip6_spec.ip6src,
				  rule->tuples.src_ip, 4);
		if (rule->unused_tuple & BIT(INNER_SRC_IP))
			memset(fs->m_u.usr_ip6_spec.ip6src, 0, sizeof(int) * 4);
		else
			cpu_to_be32_array(fs->m_u.usr_ip6_spec.ip6src,
					  rule->tuples_mask.src_ip, 4);

		cpu_to_be32_array(fs->h_u.usr_ip6_spec.ip6dst,
				  rule->tuples.dst_ip, 4);
		if (rule->unused_tuple & BIT(INNER_DST_IP))
			memset(fs->m_u.usr_ip6_spec.ip6dst, 0, sizeof(int) * 4);
		else
			cpu_to_be32_array(fs->m_u.usr_ip6_spec.ip6dst,
					  rule->tuples_mask.dst_ip, 4);

		fs->h_u.usr_ip6_spec.l4_proto = rule->tuples.ip_proto;
		fs->m_u.usr_ip6_spec.l4_proto =
				rule->unused_tuple & BIT(INNER_IP_PROTO) ?
				0 : rule->tuples_mask.ip_proto;

		break;
	case ETHER_FLOW:
		ether_addr_copy(fs->h_u.ether_spec.h_source,
				rule->tuples.src_mac);
		if (rule->unused_tuple & BIT(INNER_SRC_MAC))
			eth_zero_addr(fs->m_u.ether_spec.h_source);
		else
			ether_addr_copy(fs->m_u.ether_spec.h_source,
					rule->tuples_mask.src_mac);

		ether_addr_copy(fs->h_u.ether_spec.h_dest,
				rule->tuples.dst_mac);
		if (rule->unused_tuple & BIT(INNER_DST_MAC))
			eth_zero_addr(fs->m_u.ether_spec.h_dest);
		else
			ether_addr_copy(fs->m_u.ether_spec.h_dest,
					rule->tuples_mask.dst_mac);

		fs->h_u.ether_spec.h_proto =
				cpu_to_be16(rule->tuples.ether_proto);
		fs->m_u.ether_spec.h_proto =
				rule->unused_tuple & BIT(INNER_ETH_TYPE) ?
				0 : cpu_to_be16(rule->tuples_mask.ether_proto);

		break;
	default:
		return -EOPNOTSUPP;
	}

	if (fs->flow_type & FLOW_EXT) {
		fs->h_ext.vlan_tci = cpu_to_be16(rule->tuples.vlan_tag1);
		fs->m_ext.vlan_tci =
				rule->unused_tuple & BIT(INNER_VLAN_TAG_FST) ?
				cpu_to_be16(VLAN_VID_MASK) :
				cpu_to_be16(rule->tuples_mask.vlan_tag1);
	}

	if (fs->flow_type & FLOW_MAC_EXT) {
		ether_addr_copy(fs->h_ext.h_dest, rule->tuples.dst_mac);
		if (rule->unused_tuple & BIT(INNER_DST_MAC))
			eth_zero_addr(fs->m_u.ether_spec.h_dest);
		else
			ether_addr_copy(fs->m_u.ether_spec.h_dest,
					rule->tuples_mask.dst_mac);
	}

	if (rule->action == HCLGE_FD_ACTION_DROP_PACKET) {
		fs->ring_cookie = RX_CLS_FLOW_DISC;
	} else {
		u64 vf_id;

		fs->ring_cookie = rule->queue_id;
		vf_id = rule->vf_id;
		vf_id <<= ETHTOOL_RX_FLOW_SPEC_RING_VF_OFF;
		fs->ring_cookie |= vf_id;
	}

	return 0;
}

static int hclge_get_all_rules(struct hnae3_handle *handle,
			       struct ethtool_rxnfc *cmd, u32 *rule_locs)
{
	struct hclge_vport *vport = hclge_get_vport(handle);
	struct hclge_dev *hdev = vport->back;
	struct hclge_fd_rule *rule;
	struct hlist_node *node2;
	int cnt = 0;

	if (!hnae3_dev_fd_supported(hdev))
		return -EOPNOTSUPP;

	cmd->data = hdev->fd_cfg.rule_num[HCLGE_FD_STAGE_1];

	hlist_for_each_entry_safe(rule, node2,
				  &hdev->fd_rule_list, rule_node) {
		if (cnt == cmd->rule_cnt)
			return -EMSGSIZE;

		rule_locs[cnt] = rule->location;
		cnt++;
	}

	cmd->rule_cnt = cnt;

	return 0;
}

static bool hclge_get_hw_reset_stat(struct hnae3_handle *handle)
{
	struct hclge_vport *vport = hclge_get_vport(handle);
	struct hclge_dev *hdev = vport->back;

	return hclge_read_dev(&hdev->hw, HCLGE_GLOBAL_RESET_REG) ||
	       hclge_read_dev(&hdev->hw, HCLGE_FUN_RST_ING);
}

static bool hclge_ae_dev_resetting(struct hnae3_handle *handle)
{
	struct hclge_vport *vport = hclge_get_vport(handle);
	struct hclge_dev *hdev = vport->back;

	return test_bit(HCLGE_STATE_RST_HANDLING, &hdev->state);
}

static unsigned long hclge_ae_dev_reset_cnt(struct hnae3_handle *handle)
{
	struct hclge_vport *vport = hclge_get_vport(handle);
	struct hclge_dev *hdev = vport->back;

<<<<<<< HEAD
	return hdev->reset_count;
=======
	return hdev->rst_stats.hw_reset_done_cnt;
>>>>>>> 0ecfebd2
}

static void hclge_enable_fd(struct hnae3_handle *handle, bool enable)
{
	struct hclge_vport *vport = hclge_get_vport(handle);
	struct hclge_dev *hdev = vport->back;

	hdev->fd_en = enable;
	if (!enable)
		hclge_del_all_fd_entries(handle, false);
	else
		hclge_restore_fd_entries(handle);
}

static void hclge_cfg_mac_mode(struct hclge_dev *hdev, bool enable)
{
	struct hclge_desc desc;
	struct hclge_config_mac_mode_cmd *req =
		(struct hclge_config_mac_mode_cmd *)desc.data;
	u32 loop_en = 0;
	int ret;

	hclge_cmd_setup_basic_desc(&desc, HCLGE_OPC_CONFIG_MAC_MODE, false);
	hnae3_set_bit(loop_en, HCLGE_MAC_TX_EN_B, enable);
	hnae3_set_bit(loop_en, HCLGE_MAC_RX_EN_B, enable);
	hnae3_set_bit(loop_en, HCLGE_MAC_PAD_TX_B, enable);
	hnae3_set_bit(loop_en, HCLGE_MAC_PAD_RX_B, enable);
	hnae3_set_bit(loop_en, HCLGE_MAC_1588_TX_B, 0);
	hnae3_set_bit(loop_en, HCLGE_MAC_1588_RX_B, 0);
	hnae3_set_bit(loop_en, HCLGE_MAC_APP_LP_B, 0);
	hnae3_set_bit(loop_en, HCLGE_MAC_LINE_LP_B, 0);
	hnae3_set_bit(loop_en, HCLGE_MAC_FCS_TX_B, enable);
	hnae3_set_bit(loop_en, HCLGE_MAC_RX_FCS_B, enable);
	hnae3_set_bit(loop_en, HCLGE_MAC_RX_FCS_STRIP_B, enable);
	hnae3_set_bit(loop_en, HCLGE_MAC_TX_OVERSIZE_TRUNCATE_B, enable);
	hnae3_set_bit(loop_en, HCLGE_MAC_RX_OVERSIZE_TRUNCATE_B, enable);
	hnae3_set_bit(loop_en, HCLGE_MAC_TX_UNDER_MIN_ERR_B, enable);
	req->txrx_pad_fcs_loop_en = cpu_to_le32(loop_en);

	ret = hclge_cmd_send(&hdev->hw, &desc, 1);
	if (ret)
		dev_err(&hdev->pdev->dev,
			"mac enable fail, ret =%d.\n", ret);
}

static int hclge_set_app_loopback(struct hclge_dev *hdev, bool en)
{
	struct hclge_config_mac_mode_cmd *req;
	struct hclge_desc desc;
	u32 loop_en;
	int ret;

	req = (struct hclge_config_mac_mode_cmd *)&desc.data[0];
	/* 1 Read out the MAC mode config at first */
	hclge_cmd_setup_basic_desc(&desc, HCLGE_OPC_CONFIG_MAC_MODE, true);
	ret = hclge_cmd_send(&hdev->hw, &desc, 1);
	if (ret) {
		dev_err(&hdev->pdev->dev,
			"mac loopback get fail, ret =%d.\n", ret);
		return ret;
	}

	/* 2 Then setup the loopback flag */
	loop_en = le32_to_cpu(req->txrx_pad_fcs_loop_en);
	hnae3_set_bit(loop_en, HCLGE_MAC_APP_LP_B, en ? 1 : 0);
	hnae3_set_bit(loop_en, HCLGE_MAC_TX_EN_B, en ? 1 : 0);
	hnae3_set_bit(loop_en, HCLGE_MAC_RX_EN_B, en ? 1 : 0);

	req->txrx_pad_fcs_loop_en = cpu_to_le32(loop_en);

	/* 3 Config mac work mode with loopback flag
	 * and its original configure parameters
	 */
	hclge_cmd_reuse_desc(&desc, false);
	ret = hclge_cmd_send(&hdev->hw, &desc, 1);
	if (ret)
		dev_err(&hdev->pdev->dev,
			"mac loopback set fail, ret =%d.\n", ret);
	return ret;
}

static int hclge_set_serdes_loopback(struct hclge_dev *hdev, bool en,
				     enum hnae3_loop loop_mode)
{
#define HCLGE_SERDES_RETRY_MS	10
#define HCLGE_SERDES_RETRY_NUM	100

<<<<<<< HEAD
#define HCLGE_MAC_LINK_STATUS_MS   20
#define HCLGE_MAC_LINK_STATUS_NUM  10
=======
#define HCLGE_MAC_LINK_STATUS_MS   10
#define HCLGE_MAC_LINK_STATUS_NUM  100
>>>>>>> 0ecfebd2
#define HCLGE_MAC_LINK_STATUS_DOWN 0
#define HCLGE_MAC_LINK_STATUS_UP   1

	struct hclge_serdes_lb_cmd *req;
	struct hclge_desc desc;
	int mac_link_ret = 0;
	int ret, i = 0;
	u8 loop_mode_b;

	req = (struct hclge_serdes_lb_cmd *)desc.data;
	hclge_cmd_setup_basic_desc(&desc, HCLGE_OPC_SERDES_LOOPBACK, false);

	switch (loop_mode) {
	case HNAE3_LOOP_SERIAL_SERDES:
		loop_mode_b = HCLGE_CMD_SERDES_SERIAL_INNER_LOOP_B;
		break;
	case HNAE3_LOOP_PARALLEL_SERDES:
		loop_mode_b = HCLGE_CMD_SERDES_PARALLEL_INNER_LOOP_B;
		break;
	default:
		dev_err(&hdev->pdev->dev,
			"unsupported serdes loopback mode %d\n", loop_mode);
		return -ENOTSUPP;
	}

	if (en) {
		req->enable = loop_mode_b;
		req->mask = loop_mode_b;
		mac_link_ret = HCLGE_MAC_LINK_STATUS_UP;
	} else {
		req->mask = loop_mode_b;
		mac_link_ret = HCLGE_MAC_LINK_STATUS_DOWN;
	}

	ret = hclge_cmd_send(&hdev->hw, &desc, 1);
	if (ret) {
		dev_err(&hdev->pdev->dev,
			"serdes loopback set fail, ret = %d\n", ret);
		return ret;
	}

	do {
		msleep(HCLGE_SERDES_RETRY_MS);
		hclge_cmd_setup_basic_desc(&desc, HCLGE_OPC_SERDES_LOOPBACK,
					   true);
		ret = hclge_cmd_send(&hdev->hw, &desc, 1);
		if (ret) {
			dev_err(&hdev->pdev->dev,
				"serdes loopback get, ret = %d\n", ret);
			return ret;
		}
	} while (++i < HCLGE_SERDES_RETRY_NUM &&
		 !(req->result & HCLGE_CMD_SERDES_DONE_B));

	if (!(req->result & HCLGE_CMD_SERDES_DONE_B)) {
		dev_err(&hdev->pdev->dev, "serdes loopback set timeout\n");
		return -EBUSY;
	} else if (!(req->result & HCLGE_CMD_SERDES_SUCCESS_B)) {
		dev_err(&hdev->pdev->dev, "serdes loopback set failed in fw\n");
		return -EIO;
	}

	hclge_cfg_mac_mode(hdev, en);

	i = 0;
	do {
		/* serdes Internal loopback, independent of the network cable.*/
		msleep(HCLGE_MAC_LINK_STATUS_MS);
		ret = hclge_get_mac_link_status(hdev);
		if (ret == mac_link_ret)
			return 0;
	} while (++i < HCLGE_MAC_LINK_STATUS_NUM);

	dev_err(&hdev->pdev->dev, "config mac mode timeout\n");

	return -EBUSY;
}

static int hclge_tqp_enable(struct hclge_dev *hdev, int tqp_id,
			    int stream_id, bool enable)
{
	struct hclge_desc desc;
	struct hclge_cfg_com_tqp_queue_cmd *req =
		(struct hclge_cfg_com_tqp_queue_cmd *)desc.data;
	int ret;

	hclge_cmd_setup_basic_desc(&desc, HCLGE_OPC_CFG_COM_TQP_QUEUE, false);
	req->tqp_id = cpu_to_le16(tqp_id & HCLGE_RING_ID_MASK);
	req->stream_id = cpu_to_le16(stream_id);
	req->enable |= enable << HCLGE_TQP_ENABLE_B;

	ret = hclge_cmd_send(&hdev->hw, &desc, 1);
	if (ret)
		dev_err(&hdev->pdev->dev,
			"Tqp enable fail, status =%d.\n", ret);
	return ret;
}

static int hclge_set_loopback(struct hnae3_handle *handle,
			      enum hnae3_loop loop_mode, bool en)
{
	struct hclge_vport *vport = hclge_get_vport(handle);
	struct hnae3_knic_private_info *kinfo;
	struct hclge_dev *hdev = vport->back;
	int i, ret;

	switch (loop_mode) {
	case HNAE3_LOOP_APP:
		ret = hclge_set_app_loopback(hdev, en);
		break;
	case HNAE3_LOOP_SERIAL_SERDES:
	case HNAE3_LOOP_PARALLEL_SERDES:
		ret = hclge_set_serdes_loopback(hdev, en, loop_mode);
		break;
	default:
		ret = -ENOTSUPP;
		dev_err(&hdev->pdev->dev,
			"loop_mode %d is not supported\n", loop_mode);
		break;
	}

	if (ret)
		return ret;

	kinfo = &vport->nic.kinfo;
	for (i = 0; i < kinfo->num_tqps; i++) {
		ret = hclge_tqp_enable(hdev, i, 0, en);
		if (ret)
			return ret;
	}

	return 0;
}

static void hclge_reset_tqp_stats(struct hnae3_handle *handle)
{
	struct hclge_vport *vport = hclge_get_vport(handle);
	struct hnae3_knic_private_info *kinfo;
	struct hnae3_queue *queue;
	struct hclge_tqp *tqp;
	int i;

	kinfo = &vport->nic.kinfo;
	for (i = 0; i < kinfo->num_tqps; i++) {
		queue = handle->kinfo.tqp[i];
		tqp = container_of(queue, struct hclge_tqp, q);
		memset(&tqp->tqp_stats, 0, sizeof(tqp->tqp_stats));
	}
}

static void hclge_set_timer_task(struct hnae3_handle *handle, bool enable)
{
	struct hclge_vport *vport = hclge_get_vport(handle);
	struct hclge_dev *hdev = vport->back;

	if (enable) {
		mod_timer(&hdev->service_timer, jiffies + HZ);
	} else {
		del_timer_sync(&hdev->service_timer);
		cancel_work_sync(&hdev->service_task);
		clear_bit(HCLGE_STATE_SERVICE_SCHED, &hdev->state);
	}
}

static int hclge_ae_start(struct hnae3_handle *handle)
{
	struct hclge_vport *vport = hclge_get_vport(handle);
	struct hclge_dev *hdev = vport->back;

	/* mac enable */
	hclge_cfg_mac_mode(hdev, true);
	clear_bit(HCLGE_STATE_DOWN, &hdev->state);
	hdev->hw.mac.link = 0;

	/* reset tqp stats */
	hclge_reset_tqp_stats(handle);

	hclge_mac_start_phy(hdev);

	return 0;
}

static void hclge_ae_stop(struct hnae3_handle *handle)
{
	struct hclge_vport *vport = hclge_get_vport(handle);
	struct hclge_dev *hdev = vport->back;
	int i;

	set_bit(HCLGE_STATE_DOWN, &hdev->state);

	/* If it is not PF reset, the firmware will disable the MAC,
	 * so it only need to stop phy here.
	 */
	if (test_bit(HCLGE_STATE_RST_HANDLING, &hdev->state) &&
	    hdev->reset_type != HNAE3_FUNC_RESET) {
		hclge_mac_stop_phy(hdev);
		return;
	}

	for (i = 0; i < handle->kinfo.num_tqps; i++)
		hclge_reset_tqp(handle, i);

	/* Mac disable */
	hclge_cfg_mac_mode(hdev, false);

	hclge_mac_stop_phy(hdev);

	/* reset tqp stats */
	hclge_reset_tqp_stats(handle);
	hclge_update_link_status(hdev);
}

int hclge_vport_start(struct hclge_vport *vport)
{
	set_bit(HCLGE_VPORT_STATE_ALIVE, &vport->state);
	vport->last_active_jiffies = jiffies;
	return 0;
}

void hclge_vport_stop(struct hclge_vport *vport)
{
	clear_bit(HCLGE_VPORT_STATE_ALIVE, &vport->state);
}

static int hclge_client_start(struct hnae3_handle *handle)
{
	struct hclge_vport *vport = hclge_get_vport(handle);

	return hclge_vport_start(vport);
}

static void hclge_client_stop(struct hnae3_handle *handle)
{
	struct hclge_vport *vport = hclge_get_vport(handle);

	hclge_vport_stop(vport);
}

static int hclge_get_mac_vlan_cmd_status(struct hclge_vport *vport,
					 u16 cmdq_resp, u8  resp_code,
					 enum hclge_mac_vlan_tbl_opcode op)
{
	struct hclge_dev *hdev = vport->back;
	int return_status = -EIO;

	if (cmdq_resp) {
		dev_err(&hdev->pdev->dev,
			"cmdq execute failed for get_mac_vlan_cmd_status,status=%d.\n",
			cmdq_resp);
		return -EIO;
	}

	if (op == HCLGE_MAC_VLAN_ADD) {
		if ((!resp_code) || (resp_code == 1)) {
			return_status = 0;
		} else if (resp_code == 2) {
			return_status = -ENOSPC;
			dev_err(&hdev->pdev->dev,
				"add mac addr failed for uc_overflow.\n");
		} else if (resp_code == 3) {
			return_status = -ENOSPC;
			dev_err(&hdev->pdev->dev,
				"add mac addr failed for mc_overflow.\n");
		} else {
			dev_err(&hdev->pdev->dev,
				"add mac addr failed for undefined, code=%d.\n",
				resp_code);
		}
	} else if (op == HCLGE_MAC_VLAN_REMOVE) {
		if (!resp_code) {
			return_status = 0;
		} else if (resp_code == 1) {
			return_status = -ENOENT;
			dev_dbg(&hdev->pdev->dev,
				"remove mac addr failed for miss.\n");
		} else {
			dev_err(&hdev->pdev->dev,
				"remove mac addr failed for undefined, code=%d.\n",
				resp_code);
		}
	} else if (op == HCLGE_MAC_VLAN_LKUP) {
		if (!resp_code) {
			return_status = 0;
		} else if (resp_code == 1) {
			return_status = -ENOENT;
			dev_dbg(&hdev->pdev->dev,
				"lookup mac addr failed for miss.\n");
		} else {
			dev_err(&hdev->pdev->dev,
				"lookup mac addr failed for undefined, code=%d.\n",
				resp_code);
		}
	} else {
		return_status = -EINVAL;
		dev_err(&hdev->pdev->dev,
			"unknown opcode for get_mac_vlan_cmd_status,opcode=%d.\n",
			op);
	}

	return return_status;
}

static int hclge_update_desc_vfid(struct hclge_desc *desc, int vfid, bool clr)
{
	int word_num;
	int bit_num;

	if (vfid > 255 || vfid < 0)
		return -EIO;

	if (vfid >= 0 && vfid <= 191) {
		word_num = vfid / 32;
		bit_num  = vfid % 32;
		if (clr)
			desc[1].data[word_num] &= cpu_to_le32(~(1 << bit_num));
		else
			desc[1].data[word_num] |= cpu_to_le32(1 << bit_num);
	} else {
		word_num = (vfid - 192) / 32;
		bit_num  = vfid % 32;
		if (clr)
			desc[2].data[word_num] &= cpu_to_le32(~(1 << bit_num));
		else
			desc[2].data[word_num] |= cpu_to_le32(1 << bit_num);
	}

	return 0;
}

static bool hclge_is_all_function_id_zero(struct hclge_desc *desc)
{
#define HCLGE_DESC_NUMBER 3
#define HCLGE_FUNC_NUMBER_PER_DESC 6
	int i, j;

	for (i = 1; i < HCLGE_DESC_NUMBER; i++)
		for (j = 0; j < HCLGE_FUNC_NUMBER_PER_DESC; j++)
			if (desc[i].data[j])
				return false;

	return true;
}

static void hclge_prepare_mac_addr(struct hclge_mac_vlan_tbl_entry_cmd *new_req,
				   const u8 *addr, bool is_mc)
{
	const unsigned char *mac_addr = addr;
	u32 high_val = mac_addr[2] << 16 | (mac_addr[3] << 24) |
		       (mac_addr[0]) | (mac_addr[1] << 8);
	u32 low_val  = mac_addr[4] | (mac_addr[5] << 8);

	hnae3_set_bit(new_req->flags, HCLGE_MAC_VLAN_BIT0_EN_B, 1);
	if (is_mc) {
		hnae3_set_bit(new_req->entry_type, HCLGE_MAC_VLAN_BIT1_EN_B, 1);
		hnae3_set_bit(new_req->mc_mac_en, HCLGE_MAC_VLAN_BIT0_EN_B, 1);
	}

	new_req->mac_addr_hi32 = cpu_to_le32(high_val);
	new_req->mac_addr_lo16 = cpu_to_le16(low_val & 0xffff);
}

static int hclge_remove_mac_vlan_tbl(struct hclge_vport *vport,
				     struct hclge_mac_vlan_tbl_entry_cmd *req)
{
	struct hclge_dev *hdev = vport->back;
	struct hclge_desc desc;
	u8 resp_code;
	u16 retval;
	int ret;

	hclge_cmd_setup_basic_desc(&desc, HCLGE_OPC_MAC_VLAN_REMOVE, false);

	memcpy(desc.data, req, sizeof(struct hclge_mac_vlan_tbl_entry_cmd));

	ret = hclge_cmd_send(&hdev->hw, &desc, 1);
	if (ret) {
		dev_err(&hdev->pdev->dev,
			"del mac addr failed for cmd_send, ret =%d.\n",
			ret);
		return ret;
	}
	resp_code = (le32_to_cpu(desc.data[0]) >> 8) & 0xff;
	retval = le16_to_cpu(desc.retval);

	return hclge_get_mac_vlan_cmd_status(vport, retval, resp_code,
					     HCLGE_MAC_VLAN_REMOVE);
}

static int hclge_lookup_mac_vlan_tbl(struct hclge_vport *vport,
				     struct hclge_mac_vlan_tbl_entry_cmd *req,
				     struct hclge_desc *desc,
				     bool is_mc)
{
	struct hclge_dev *hdev = vport->back;
	u8 resp_code;
	u16 retval;
	int ret;

	hclge_cmd_setup_basic_desc(&desc[0], HCLGE_OPC_MAC_VLAN_ADD, true);
	if (is_mc) {
		desc[0].flag |= cpu_to_le16(HCLGE_CMD_FLAG_NEXT);
		memcpy(desc[0].data,
		       req,
		       sizeof(struct hclge_mac_vlan_tbl_entry_cmd));
		hclge_cmd_setup_basic_desc(&desc[1],
					   HCLGE_OPC_MAC_VLAN_ADD,
					   true);
		desc[1].flag |= cpu_to_le16(HCLGE_CMD_FLAG_NEXT);
		hclge_cmd_setup_basic_desc(&desc[2],
					   HCLGE_OPC_MAC_VLAN_ADD,
					   true);
		ret = hclge_cmd_send(&hdev->hw, desc, 3);
	} else {
		memcpy(desc[0].data,
		       req,
		       sizeof(struct hclge_mac_vlan_tbl_entry_cmd));
		ret = hclge_cmd_send(&hdev->hw, desc, 1);
	}
	if (ret) {
		dev_err(&hdev->pdev->dev,
			"lookup mac addr failed for cmd_send, ret =%d.\n",
			ret);
		return ret;
	}
	resp_code = (le32_to_cpu(desc[0].data[0]) >> 8) & 0xff;
	retval = le16_to_cpu(desc[0].retval);

	return hclge_get_mac_vlan_cmd_status(vport, retval, resp_code,
					     HCLGE_MAC_VLAN_LKUP);
}

static int hclge_add_mac_vlan_tbl(struct hclge_vport *vport,
				  struct hclge_mac_vlan_tbl_entry_cmd *req,
				  struct hclge_desc *mc_desc)
{
	struct hclge_dev *hdev = vport->back;
	int cfg_status;
	u8 resp_code;
	u16 retval;
	int ret;

	if (!mc_desc) {
		struct hclge_desc desc;

		hclge_cmd_setup_basic_desc(&desc,
					   HCLGE_OPC_MAC_VLAN_ADD,
					   false);
		memcpy(desc.data, req,
		       sizeof(struct hclge_mac_vlan_tbl_entry_cmd));
		ret = hclge_cmd_send(&hdev->hw, &desc, 1);
		resp_code = (le32_to_cpu(desc.data[0]) >> 8) & 0xff;
		retval = le16_to_cpu(desc.retval);

		cfg_status = hclge_get_mac_vlan_cmd_status(vport, retval,
							   resp_code,
							   HCLGE_MAC_VLAN_ADD);
	} else {
		hclge_cmd_reuse_desc(&mc_desc[0], false);
		mc_desc[0].flag |= cpu_to_le16(HCLGE_CMD_FLAG_NEXT);
		hclge_cmd_reuse_desc(&mc_desc[1], false);
		mc_desc[1].flag |= cpu_to_le16(HCLGE_CMD_FLAG_NEXT);
		hclge_cmd_reuse_desc(&mc_desc[2], false);
		mc_desc[2].flag &= cpu_to_le16(~HCLGE_CMD_FLAG_NEXT);
		memcpy(mc_desc[0].data, req,
		       sizeof(struct hclge_mac_vlan_tbl_entry_cmd));
		ret = hclge_cmd_send(&hdev->hw, mc_desc, 3);
		resp_code = (le32_to_cpu(mc_desc[0].data[0]) >> 8) & 0xff;
		retval = le16_to_cpu(mc_desc[0].retval);

		cfg_status = hclge_get_mac_vlan_cmd_status(vport, retval,
							   resp_code,
							   HCLGE_MAC_VLAN_ADD);
	}

	if (ret) {
		dev_err(&hdev->pdev->dev,
			"add mac addr failed for cmd_send, ret =%d.\n",
			ret);
		return ret;
	}

	return cfg_status;
}

static int hclge_init_umv_space(struct hclge_dev *hdev)
{
	u16 allocated_size = 0;
	int ret;

	ret = hclge_set_umv_space(hdev, hdev->wanted_umv_size, &allocated_size,
				  true);
	if (ret)
		return ret;

	if (allocated_size < hdev->wanted_umv_size)
		dev_warn(&hdev->pdev->dev,
			 "Alloc umv space failed, want %d, get %d\n",
			 hdev->wanted_umv_size, allocated_size);

	mutex_init(&hdev->umv_mutex);
	hdev->max_umv_size = allocated_size;
	hdev->priv_umv_size = hdev->max_umv_size / (hdev->num_req_vfs + 2);
	hdev->share_umv_size = hdev->priv_umv_size +
			hdev->max_umv_size % (hdev->num_req_vfs + 2);

	return 0;
}

static int hclge_uninit_umv_space(struct hclge_dev *hdev)
{
	int ret;

	if (hdev->max_umv_size > 0) {
		ret = hclge_set_umv_space(hdev, hdev->max_umv_size, NULL,
					  false);
		if (ret)
			return ret;
		hdev->max_umv_size = 0;
	}
	mutex_destroy(&hdev->umv_mutex);

	return 0;
}

static int hclge_set_umv_space(struct hclge_dev *hdev, u16 space_size,
			       u16 *allocated_size, bool is_alloc)
{
	struct hclge_umv_spc_alc_cmd *req;
	struct hclge_desc desc;
	int ret;

	req = (struct hclge_umv_spc_alc_cmd *)desc.data;
	hclge_cmd_setup_basic_desc(&desc, HCLGE_OPC_MAC_VLAN_ALLOCATE, false);
	hnae3_set_bit(req->allocate, HCLGE_UMV_SPC_ALC_B, !is_alloc);
	req->space_size = cpu_to_le32(space_size);

	ret = hclge_cmd_send(&hdev->hw, &desc, 1);
	if (ret) {
		dev_err(&hdev->pdev->dev,
			"%s umv space failed for cmd_send, ret =%d\n",
			is_alloc ? "allocate" : "free", ret);
		return ret;
	}

	if (is_alloc && allocated_size)
		*allocated_size = le32_to_cpu(desc.data[1]);

	return 0;
}

static void hclge_reset_umv_space(struct hclge_dev *hdev)
{
	struct hclge_vport *vport;
	int i;

	for (i = 0; i < hdev->num_alloc_vport; i++) {
		vport = &hdev->vport[i];
		vport->used_umv_num = 0;
	}

	mutex_lock(&hdev->umv_mutex);
	hdev->share_umv_size = hdev->priv_umv_size +
			hdev->max_umv_size % (hdev->num_req_vfs + 2);
	mutex_unlock(&hdev->umv_mutex);
}

static bool hclge_is_umv_space_full(struct hclge_vport *vport)
{
	struct hclge_dev *hdev = vport->back;
	bool is_full;

	mutex_lock(&hdev->umv_mutex);
	is_full = (vport->used_umv_num >= hdev->priv_umv_size &&
		   hdev->share_umv_size == 0);
	mutex_unlock(&hdev->umv_mutex);

	return is_full;
}

static void hclge_update_umv_space(struct hclge_vport *vport, bool is_free)
{
	struct hclge_dev *hdev = vport->back;

	mutex_lock(&hdev->umv_mutex);
	if (is_free) {
		if (vport->used_umv_num > hdev->priv_umv_size)
			hdev->share_umv_size++;

		if (vport->used_umv_num > 0)
			vport->used_umv_num--;
	} else {
		if (vport->used_umv_num >= hdev->priv_umv_size &&
		    hdev->share_umv_size > 0)
			hdev->share_umv_size--;
		vport->used_umv_num++;
	}
	mutex_unlock(&hdev->umv_mutex);
}

static int hclge_add_uc_addr(struct hnae3_handle *handle,
			     const unsigned char *addr)
{
	struct hclge_vport *vport = hclge_get_vport(handle);

	return hclge_add_uc_addr_common(vport, addr);
}

int hclge_add_uc_addr_common(struct hclge_vport *vport,
			     const unsigned char *addr)
{
	struct hclge_dev *hdev = vport->back;
	struct hclge_mac_vlan_tbl_entry_cmd req;
	struct hclge_desc desc;
	u16 egress_port = 0;
	int ret;

	/* mac addr check */
	if (is_zero_ether_addr(addr) ||
	    is_broadcast_ether_addr(addr) ||
	    is_multicast_ether_addr(addr)) {
		dev_err(&hdev->pdev->dev,
			"Set_uc mac err! invalid mac:%pM. is_zero:%d,is_br=%d,is_mul=%d\n",
			 addr,
			 is_zero_ether_addr(addr),
			 is_broadcast_ether_addr(addr),
			 is_multicast_ether_addr(addr));
		return -EINVAL;
	}

	memset(&req, 0, sizeof(req));

	hnae3_set_field(egress_port, HCLGE_MAC_EPORT_VFID_M,
			HCLGE_MAC_EPORT_VFID_S, vport->vport_id);

	req.egress_port = cpu_to_le16(egress_port);

	hclge_prepare_mac_addr(&req, addr, false);

	/* Lookup the mac address in the mac_vlan table, and add
	 * it if the entry is inexistent. Repeated unicast entry
	 * is not allowed in the mac vlan table.
	 */
	ret = hclge_lookup_mac_vlan_tbl(vport, &req, &desc, false);
	if (ret == -ENOENT) {
		if (!hclge_is_umv_space_full(vport)) {
			ret = hclge_add_mac_vlan_tbl(vport, &req, NULL);
			if (!ret)
				hclge_update_umv_space(vport, false);
			return ret;
		}

		dev_err(&hdev->pdev->dev, "UC MAC table full(%u)\n",
			hdev->priv_umv_size);

		return -ENOSPC;
	}

	/* check if we just hit the duplicate */
	if (!ret) {
		dev_warn(&hdev->pdev->dev, "VF %d mac(%pM) exists\n",
			 vport->vport_id, addr);
		return 0;
	}

	dev_err(&hdev->pdev->dev,
		"PF failed to add unicast entry(%pM) in the MAC table\n",
		addr);

	return ret;
}

static int hclge_rm_uc_addr(struct hnae3_handle *handle,
			    const unsigned char *addr)
{
	struct hclge_vport *vport = hclge_get_vport(handle);

	return hclge_rm_uc_addr_common(vport, addr);
}

int hclge_rm_uc_addr_common(struct hclge_vport *vport,
			    const unsigned char *addr)
{
	struct hclge_dev *hdev = vport->back;
	struct hclge_mac_vlan_tbl_entry_cmd req;
	int ret;

	/* mac addr check */
	if (is_zero_ether_addr(addr) ||
	    is_broadcast_ether_addr(addr) ||
	    is_multicast_ether_addr(addr)) {
		dev_dbg(&hdev->pdev->dev,
			"Remove mac err! invalid mac:%pM.\n",
			 addr);
		return -EINVAL;
	}

	memset(&req, 0, sizeof(req));
	hnae3_set_bit(req.entry_type, HCLGE_MAC_VLAN_BIT0_EN_B, 0);
	hclge_prepare_mac_addr(&req, addr, false);
	ret = hclge_remove_mac_vlan_tbl(vport, &req);
	if (!ret)
		hclge_update_umv_space(vport, true);

	return ret;
}

static int hclge_add_mc_addr(struct hnae3_handle *handle,
			     const unsigned char *addr)
{
	struct hclge_vport *vport = hclge_get_vport(handle);

	return hclge_add_mc_addr_common(vport, addr);
}

int hclge_add_mc_addr_common(struct hclge_vport *vport,
			     const unsigned char *addr)
{
	struct hclge_dev *hdev = vport->back;
	struct hclge_mac_vlan_tbl_entry_cmd req;
	struct hclge_desc desc[3];
	int status;

	/* mac addr check */
	if (!is_multicast_ether_addr(addr)) {
		dev_err(&hdev->pdev->dev,
			"Add mc mac err! invalid mac:%pM.\n",
			 addr);
		return -EINVAL;
	}
	memset(&req, 0, sizeof(req));
	hnae3_set_bit(req.entry_type, HCLGE_MAC_VLAN_BIT0_EN_B, 0);
	hclge_prepare_mac_addr(&req, addr, true);
	status = hclge_lookup_mac_vlan_tbl(vport, &req, desc, true);
	if (!status) {
		/* This mac addr exist, update VFID for it */
		hclge_update_desc_vfid(desc, vport->vport_id, false);
		status = hclge_add_mac_vlan_tbl(vport, &req, desc);
	} else {
		/* This mac addr do not exist, add new entry for it */
		memset(desc[0].data, 0, sizeof(desc[0].data));
		memset(desc[1].data, 0, sizeof(desc[0].data));
		memset(desc[2].data, 0, sizeof(desc[0].data));
		hclge_update_desc_vfid(desc, vport->vport_id, false);
		status = hclge_add_mac_vlan_tbl(vport, &req, desc);
	}

	if (status == -ENOSPC)
		dev_err(&hdev->pdev->dev, "mc mac vlan table is full\n");

	return status;
}

static int hclge_rm_mc_addr(struct hnae3_handle *handle,
			    const unsigned char *addr)
{
	struct hclge_vport *vport = hclge_get_vport(handle);

	return hclge_rm_mc_addr_common(vport, addr);
}

int hclge_rm_mc_addr_common(struct hclge_vport *vport,
			    const unsigned char *addr)
{
	struct hclge_dev *hdev = vport->back;
	struct hclge_mac_vlan_tbl_entry_cmd req;
	enum hclge_cmd_status status;
	struct hclge_desc desc[3];

	/* mac addr check */
	if (!is_multicast_ether_addr(addr)) {
		dev_dbg(&hdev->pdev->dev,
			"Remove mc mac err! invalid mac:%pM.\n",
			 addr);
		return -EINVAL;
	}

	memset(&req, 0, sizeof(req));
	hnae3_set_bit(req.entry_type, HCLGE_MAC_VLAN_BIT0_EN_B, 0);
	hclge_prepare_mac_addr(&req, addr, true);
	status = hclge_lookup_mac_vlan_tbl(vport, &req, desc, true);
	if (!status) {
		/* This mac addr exist, remove this handle's VFID for it */
		hclge_update_desc_vfid(desc, vport->vport_id, true);

		if (hclge_is_all_function_id_zero(desc))
			/* All the vfid is zero, so need to delete this entry */
			status = hclge_remove_mac_vlan_tbl(vport, &req);
		else
			/* Not all the vfid is zero, update the vfid */
			status = hclge_add_mac_vlan_tbl(vport, &req, desc);

	} else {
		/* Maybe this mac address is in mta table, but it cannot be
		 * deleted here because an entry of mta represents an address
		 * range rather than a specific address. the delete action to
		 * all entries will take effect in update_mta_status called by
		 * hns3_nic_set_rx_mode.
		 */
		status = 0;
	}

	return status;
}

void hclge_add_vport_mac_table(struct hclge_vport *vport, const u8 *mac_addr,
			       enum HCLGE_MAC_ADDR_TYPE mac_type)
{
	struct hclge_vport_mac_addr_cfg *mac_cfg;
	struct list_head *list;

	if (!vport->vport_id)
		return;

	mac_cfg = kzalloc(sizeof(*mac_cfg), GFP_KERNEL);
	if (!mac_cfg)
		return;

	mac_cfg->hd_tbl_status = true;
	memcpy(mac_cfg->mac_addr, mac_addr, ETH_ALEN);

	list = (mac_type == HCLGE_MAC_ADDR_UC) ?
	       &vport->uc_mac_list : &vport->mc_mac_list;

	list_add_tail(&mac_cfg->node, list);
}

void hclge_rm_vport_mac_table(struct hclge_vport *vport, const u8 *mac_addr,
			      bool is_write_tbl,
			      enum HCLGE_MAC_ADDR_TYPE mac_type)
{
	struct hclge_vport_mac_addr_cfg *mac_cfg, *tmp;
	struct list_head *list;
	bool uc_flag, mc_flag;

	list = (mac_type == HCLGE_MAC_ADDR_UC) ?
	       &vport->uc_mac_list : &vport->mc_mac_list;

	uc_flag = is_write_tbl && mac_type == HCLGE_MAC_ADDR_UC;
	mc_flag = is_write_tbl && mac_type == HCLGE_MAC_ADDR_MC;

	list_for_each_entry_safe(mac_cfg, tmp, list, node) {
		if (strncmp(mac_cfg->mac_addr, mac_addr, ETH_ALEN) == 0) {
			if (uc_flag && mac_cfg->hd_tbl_status)
				hclge_rm_uc_addr_common(vport, mac_addr);

			if (mc_flag && mac_cfg->hd_tbl_status)
				hclge_rm_mc_addr_common(vport, mac_addr);

			list_del(&mac_cfg->node);
			kfree(mac_cfg);
			break;
		}
	}
}

void hclge_rm_vport_all_mac_table(struct hclge_vport *vport, bool is_del_list,
				  enum HCLGE_MAC_ADDR_TYPE mac_type)
{
	struct hclge_vport_mac_addr_cfg *mac_cfg, *tmp;
	struct list_head *list;

	list = (mac_type == HCLGE_MAC_ADDR_UC) ?
	       &vport->uc_mac_list : &vport->mc_mac_list;

	list_for_each_entry_safe(mac_cfg, tmp, list, node) {
		if (mac_type == HCLGE_MAC_ADDR_UC && mac_cfg->hd_tbl_status)
			hclge_rm_uc_addr_common(vport, mac_cfg->mac_addr);

		if (mac_type == HCLGE_MAC_ADDR_MC && mac_cfg->hd_tbl_status)
			hclge_rm_mc_addr_common(vport, mac_cfg->mac_addr);

		mac_cfg->hd_tbl_status = false;
		if (is_del_list) {
			list_del(&mac_cfg->node);
			kfree(mac_cfg);
		}
	}
}

void hclge_uninit_vport_mac_table(struct hclge_dev *hdev)
{
	struct hclge_vport_mac_addr_cfg *mac, *tmp;
	struct hclge_vport *vport;
	int i;

	mutex_lock(&hdev->vport_cfg_mutex);
	for (i = 0; i < hdev->num_alloc_vport; i++) {
		vport = &hdev->vport[i];
		list_for_each_entry_safe(mac, tmp, &vport->uc_mac_list, node) {
			list_del(&mac->node);
			kfree(mac);
		}

		list_for_each_entry_safe(mac, tmp, &vport->mc_mac_list, node) {
			list_del(&mac->node);
			kfree(mac);
		}
	}
	mutex_unlock(&hdev->vport_cfg_mutex);
}

static int hclge_get_mac_ethertype_cmd_status(struct hclge_dev *hdev,
					      u16 cmdq_resp, u8 resp_code)
{
#define HCLGE_ETHERTYPE_SUCCESS_ADD		0
#define HCLGE_ETHERTYPE_ALREADY_ADD		1
#define HCLGE_ETHERTYPE_MGR_TBL_OVERFLOW	2
#define HCLGE_ETHERTYPE_KEY_CONFLICT		3

	int return_status;

	if (cmdq_resp) {
		dev_err(&hdev->pdev->dev,
			"cmdq execute failed for get_mac_ethertype_cmd_status, status=%d.\n",
			cmdq_resp);
		return -EIO;
	}

	switch (resp_code) {
	case HCLGE_ETHERTYPE_SUCCESS_ADD:
	case HCLGE_ETHERTYPE_ALREADY_ADD:
		return_status = 0;
		break;
	case HCLGE_ETHERTYPE_MGR_TBL_OVERFLOW:
		dev_err(&hdev->pdev->dev,
			"add mac ethertype failed for manager table overflow.\n");
		return_status = -EIO;
		break;
	case HCLGE_ETHERTYPE_KEY_CONFLICT:
		dev_err(&hdev->pdev->dev,
			"add mac ethertype failed for key conflict.\n");
		return_status = -EIO;
		break;
	default:
		dev_err(&hdev->pdev->dev,
			"add mac ethertype failed for undefined, code=%d.\n",
			resp_code);
		return_status = -EIO;
	}

	return return_status;
}

static int hclge_add_mgr_tbl(struct hclge_dev *hdev,
			     const struct hclge_mac_mgr_tbl_entry_cmd *req)
{
	struct hclge_desc desc;
	u8 resp_code;
	u16 retval;
	int ret;

	hclge_cmd_setup_basic_desc(&desc, HCLGE_OPC_MAC_ETHTYPE_ADD, false);
	memcpy(desc.data, req, sizeof(struct hclge_mac_mgr_tbl_entry_cmd));

	ret = hclge_cmd_send(&hdev->hw, &desc, 1);
	if (ret) {
		dev_err(&hdev->pdev->dev,
			"add mac ethertype failed for cmd_send, ret =%d.\n",
			ret);
		return ret;
	}

	resp_code = (le32_to_cpu(desc.data[0]) >> 8) & 0xff;
	retval = le16_to_cpu(desc.retval);

	return hclge_get_mac_ethertype_cmd_status(hdev, retval, resp_code);
}

static int init_mgr_tbl(struct hclge_dev *hdev)
{
	int ret;
	int i;

	for (i = 0; i < ARRAY_SIZE(hclge_mgr_table); i++) {
		ret = hclge_add_mgr_tbl(hdev, &hclge_mgr_table[i]);
		if (ret) {
			dev_err(&hdev->pdev->dev,
				"add mac ethertype failed, ret =%d.\n",
				ret);
			return ret;
		}
	}

	return 0;
}

static void hclge_get_mac_addr(struct hnae3_handle *handle, u8 *p)
{
	struct hclge_vport *vport = hclge_get_vport(handle);
	struct hclge_dev *hdev = vport->back;

	ether_addr_copy(p, hdev->hw.mac.mac_addr);
}

static int hclge_set_mac_addr(struct hnae3_handle *handle, void *p,
			      bool is_first)
{
	const unsigned char *new_addr = (const unsigned char *)p;
	struct hclge_vport *vport = hclge_get_vport(handle);
	struct hclge_dev *hdev = vport->back;
	int ret;

	/* mac addr check */
	if (is_zero_ether_addr(new_addr) ||
	    is_broadcast_ether_addr(new_addr) ||
	    is_multicast_ether_addr(new_addr)) {
		dev_err(&hdev->pdev->dev,
			"Change uc mac err! invalid mac:%p.\n",
			 new_addr);
		return -EINVAL;
	}

	if ((!is_first || is_kdump_kernel()) &&
	    hclge_rm_uc_addr(handle, hdev->hw.mac.mac_addr))
		dev_warn(&hdev->pdev->dev,
			 "remove old uc mac address fail.\n");

	ret = hclge_add_uc_addr(handle, new_addr);
	if (ret) {
		dev_err(&hdev->pdev->dev,
			"add uc mac address fail, ret =%d.\n",
			ret);

		if (!is_first &&
		    hclge_add_uc_addr(handle, hdev->hw.mac.mac_addr))
			dev_err(&hdev->pdev->dev,
				"restore uc mac address fail.\n");

		return -EIO;
	}

	ret = hclge_pause_addr_cfg(hdev, new_addr);
	if (ret) {
		dev_err(&hdev->pdev->dev,
			"configure mac pause address fail, ret =%d.\n",
			ret);
		return -EIO;
	}

	ether_addr_copy(hdev->hw.mac.mac_addr, new_addr);

	return 0;
}

static int hclge_do_ioctl(struct hnae3_handle *handle, struct ifreq *ifr,
			  int cmd)
{
	struct hclge_vport *vport = hclge_get_vport(handle);
	struct hclge_dev *hdev = vport->back;

	if (!hdev->hw.mac.phydev)
		return -EOPNOTSUPP;

	return phy_mii_ioctl(hdev->hw.mac.phydev, ifr, cmd);
}

static int hclge_set_vlan_filter_ctrl(struct hclge_dev *hdev, u8 vlan_type,
				      u8 fe_type, bool filter_en, u8 vf_id)
{
	struct hclge_vlan_filter_ctrl_cmd *req;
	struct hclge_desc desc;
	int ret;

	hclge_cmd_setup_basic_desc(&desc, HCLGE_OPC_VLAN_FILTER_CTRL, false);

	req = (struct hclge_vlan_filter_ctrl_cmd *)desc.data;
	req->vlan_type = vlan_type;
	req->vlan_fe = filter_en ? fe_type : 0;
	req->vf_id = vf_id;

	ret = hclge_cmd_send(&hdev->hw, &desc, 1);
	if (ret)
		dev_err(&hdev->pdev->dev, "set vlan filter fail, ret =%d.\n",
			ret);

	return ret;
}

#define HCLGE_FILTER_TYPE_VF		0
#define HCLGE_FILTER_TYPE_PORT		1
#define HCLGE_FILTER_FE_EGRESS_V1_B	BIT(0)
#define HCLGE_FILTER_FE_NIC_INGRESS_B	BIT(0)
#define HCLGE_FILTER_FE_NIC_EGRESS_B	BIT(1)
#define HCLGE_FILTER_FE_ROCE_INGRESS_B	BIT(2)
#define HCLGE_FILTER_FE_ROCE_EGRESS_B	BIT(3)
#define HCLGE_FILTER_FE_EGRESS		(HCLGE_FILTER_FE_NIC_EGRESS_B \
					| HCLGE_FILTER_FE_ROCE_EGRESS_B)
#define HCLGE_FILTER_FE_INGRESS		(HCLGE_FILTER_FE_NIC_INGRESS_B \
					| HCLGE_FILTER_FE_ROCE_INGRESS_B)

static void hclge_enable_vlan_filter(struct hnae3_handle *handle, bool enable)
{
	struct hclge_vport *vport = hclge_get_vport(handle);
	struct hclge_dev *hdev = vport->back;

	if (hdev->pdev->revision >= 0x21) {
		hclge_set_vlan_filter_ctrl(hdev, HCLGE_FILTER_TYPE_VF,
					   HCLGE_FILTER_FE_EGRESS, enable, 0);
		hclge_set_vlan_filter_ctrl(hdev, HCLGE_FILTER_TYPE_PORT,
					   HCLGE_FILTER_FE_INGRESS, enable, 0);
	} else {
		hclge_set_vlan_filter_ctrl(hdev, HCLGE_FILTER_TYPE_VF,
					   HCLGE_FILTER_FE_EGRESS_V1_B, enable,
					   0);
	}
	if (enable)
		handle->netdev_flags |= HNAE3_VLAN_FLTR;
	else
		handle->netdev_flags &= ~HNAE3_VLAN_FLTR;
}

static int hclge_set_vf_vlan_common(struct hclge_dev *hdev, int vfid,
				    bool is_kill, u16 vlan, u8 qos,
				    __be16 proto)
{
#define HCLGE_MAX_VF_BYTES  16
	struct hclge_vlan_filter_vf_cfg_cmd *req0;
	struct hclge_vlan_filter_vf_cfg_cmd *req1;
	struct hclge_desc desc[2];
	u8 vf_byte_val;
	u8 vf_byte_off;
	int ret;

	hclge_cmd_setup_basic_desc(&desc[0],
				   HCLGE_OPC_VLAN_FILTER_VF_CFG, false);
	hclge_cmd_setup_basic_desc(&desc[1],
				   HCLGE_OPC_VLAN_FILTER_VF_CFG, false);

	desc[0].flag |= cpu_to_le16(HCLGE_CMD_FLAG_NEXT);

	vf_byte_off = vfid / 8;
	vf_byte_val = 1 << (vfid % 8);

	req0 = (struct hclge_vlan_filter_vf_cfg_cmd *)desc[0].data;
	req1 = (struct hclge_vlan_filter_vf_cfg_cmd *)desc[1].data;

	req0->vlan_id  = cpu_to_le16(vlan);
	req0->vlan_cfg = is_kill;

	if (vf_byte_off < HCLGE_MAX_VF_BYTES)
		req0->vf_bitmap[vf_byte_off] = vf_byte_val;
	else
		req1->vf_bitmap[vf_byte_off - HCLGE_MAX_VF_BYTES] = vf_byte_val;

	ret = hclge_cmd_send(&hdev->hw, desc, 2);
	if (ret) {
		dev_err(&hdev->pdev->dev,
			"Send vf vlan command fail, ret =%d.\n",
			ret);
		return ret;
	}

	if (!is_kill) {
#define HCLGE_VF_VLAN_NO_ENTRY	2
		if (!req0->resp_code || req0->resp_code == 1)
			return 0;

		if (req0->resp_code == HCLGE_VF_VLAN_NO_ENTRY) {
			dev_warn(&hdev->pdev->dev,
				 "vf vlan table is full, vf vlan filter is disabled\n");
			return 0;
		}

		dev_err(&hdev->pdev->dev,
			"Add vf vlan filter fail, ret =%d.\n",
			req0->resp_code);
	} else {
#define HCLGE_VF_VLAN_DEL_NO_FOUND	1
		if (!req0->resp_code)
			return 0;

		if (req0->resp_code == HCLGE_VF_VLAN_DEL_NO_FOUND) {
			dev_warn(&hdev->pdev->dev,
				 "vlan %d filter is not in vf vlan table\n",
				 vlan);
			return 0;
		}

		dev_err(&hdev->pdev->dev,
			"Kill vf vlan filter fail, ret =%d.\n",
			req0->resp_code);
	}

	return -EIO;
}

static int hclge_set_port_vlan_filter(struct hclge_dev *hdev, __be16 proto,
				      u16 vlan_id, bool is_kill)
{
	struct hclge_vlan_filter_pf_cfg_cmd *req;
	struct hclge_desc desc;
	u8 vlan_offset_byte_val;
	u8 vlan_offset_byte;
	u8 vlan_offset_160;
	int ret;

	hclge_cmd_setup_basic_desc(&desc, HCLGE_OPC_VLAN_FILTER_PF_CFG, false);

	vlan_offset_160 = vlan_id / 160;
	vlan_offset_byte = (vlan_id % 160) / 8;
	vlan_offset_byte_val = 1 << (vlan_id % 8);

	req = (struct hclge_vlan_filter_pf_cfg_cmd *)desc.data;
	req->vlan_offset = vlan_offset_160;
	req->vlan_cfg = is_kill;
	req->vlan_offset_bitmap[vlan_offset_byte] = vlan_offset_byte_val;

	ret = hclge_cmd_send(&hdev->hw, &desc, 1);
	if (ret)
		dev_err(&hdev->pdev->dev,
			"port vlan command, send fail, ret =%d.\n", ret);
	return ret;
}

static int hclge_set_vlan_filter_hw(struct hclge_dev *hdev, __be16 proto,
				    u16 vport_id, u16 vlan_id, u8 qos,
				    bool is_kill)
{
	u16 vport_idx, vport_num = 0;
	int ret;

	if (is_kill && !vlan_id)
		return 0;

	ret = hclge_set_vf_vlan_common(hdev, vport_id, is_kill, vlan_id,
				       0, proto);
	if (ret) {
		dev_err(&hdev->pdev->dev,
			"Set %d vport vlan filter config fail, ret =%d.\n",
			vport_id, ret);
		return ret;
	}

	/* vlan 0 may be added twice when 8021q module is enabled */
	if (!is_kill && !vlan_id &&
	    test_bit(vport_id, hdev->vlan_table[vlan_id]))
		return 0;

	if (!is_kill && test_and_set_bit(vport_id, hdev->vlan_table[vlan_id])) {
		dev_err(&hdev->pdev->dev,
			"Add port vlan failed, vport %d is already in vlan %d\n",
			vport_id, vlan_id);
		return -EINVAL;
	}

	if (is_kill &&
	    !test_and_clear_bit(vport_id, hdev->vlan_table[vlan_id])) {
		dev_err(&hdev->pdev->dev,
			"Delete port vlan failed, vport %d is not in vlan %d\n",
			vport_id, vlan_id);
		return -EINVAL;
	}

	for_each_set_bit(vport_idx, hdev->vlan_table[vlan_id], HCLGE_VPORT_NUM)
		vport_num++;

	if ((is_kill && vport_num == 0) || (!is_kill && vport_num == 1))
		ret = hclge_set_port_vlan_filter(hdev, proto, vlan_id,
						 is_kill);

	return ret;
}

static int hclge_set_vlan_tx_offload_cfg(struct hclge_vport *vport)
{
	struct hclge_tx_vtag_cfg *vcfg = &vport->txvlan_cfg;
	struct hclge_vport_vtag_tx_cfg_cmd *req;
	struct hclge_dev *hdev = vport->back;
	struct hclge_desc desc;
	int status;

	hclge_cmd_setup_basic_desc(&desc, HCLGE_OPC_VLAN_PORT_TX_CFG, false);

	req = (struct hclge_vport_vtag_tx_cfg_cmd *)desc.data;
	req->def_vlan_tag1 = cpu_to_le16(vcfg->default_tag1);
	req->def_vlan_tag2 = cpu_to_le16(vcfg->default_tag2);
	hnae3_set_bit(req->vport_vlan_cfg, HCLGE_ACCEPT_TAG1_B,
		      vcfg->accept_tag1 ? 1 : 0);
	hnae3_set_bit(req->vport_vlan_cfg, HCLGE_ACCEPT_UNTAG1_B,
		      vcfg->accept_untag1 ? 1 : 0);
	hnae3_set_bit(req->vport_vlan_cfg, HCLGE_ACCEPT_TAG2_B,
		      vcfg->accept_tag2 ? 1 : 0);
	hnae3_set_bit(req->vport_vlan_cfg, HCLGE_ACCEPT_UNTAG2_B,
		      vcfg->accept_untag2 ? 1 : 0);
	hnae3_set_bit(req->vport_vlan_cfg, HCLGE_PORT_INS_TAG1_EN_B,
		      vcfg->insert_tag1_en ? 1 : 0);
	hnae3_set_bit(req->vport_vlan_cfg, HCLGE_PORT_INS_TAG2_EN_B,
		      vcfg->insert_tag2_en ? 1 : 0);
	hnae3_set_bit(req->vport_vlan_cfg, HCLGE_CFG_NIC_ROCE_SEL_B, 0);

	req->vf_offset = vport->vport_id / HCLGE_VF_NUM_PER_CMD;
	req->vf_bitmap[req->vf_offset] =
		1 << (vport->vport_id % HCLGE_VF_NUM_PER_BYTE);

	status = hclge_cmd_send(&hdev->hw, &desc, 1);
	if (status)
		dev_err(&hdev->pdev->dev,
			"Send port txvlan cfg command fail, ret =%d\n",
			status);

	return status;
}

static int hclge_set_vlan_rx_offload_cfg(struct hclge_vport *vport)
{
	struct hclge_rx_vtag_cfg *vcfg = &vport->rxvlan_cfg;
	struct hclge_vport_vtag_rx_cfg_cmd *req;
	struct hclge_dev *hdev = vport->back;
	struct hclge_desc desc;
	int status;

	hclge_cmd_setup_basic_desc(&desc, HCLGE_OPC_VLAN_PORT_RX_CFG, false);

	req = (struct hclge_vport_vtag_rx_cfg_cmd *)desc.data;
	hnae3_set_bit(req->vport_vlan_cfg, HCLGE_REM_TAG1_EN_B,
		      vcfg->strip_tag1_en ? 1 : 0);
	hnae3_set_bit(req->vport_vlan_cfg, HCLGE_REM_TAG2_EN_B,
		      vcfg->strip_tag2_en ? 1 : 0);
	hnae3_set_bit(req->vport_vlan_cfg, HCLGE_SHOW_TAG1_EN_B,
		      vcfg->vlan1_vlan_prionly ? 1 : 0);
	hnae3_set_bit(req->vport_vlan_cfg, HCLGE_SHOW_TAG2_EN_B,
		      vcfg->vlan2_vlan_prionly ? 1 : 0);

	req->vf_offset = vport->vport_id / HCLGE_VF_NUM_PER_CMD;
	req->vf_bitmap[req->vf_offset] =
		1 << (vport->vport_id % HCLGE_VF_NUM_PER_BYTE);

	status = hclge_cmd_send(&hdev->hw, &desc, 1);
	if (status)
		dev_err(&hdev->pdev->dev,
			"Send port rxvlan cfg command fail, ret =%d\n",
			status);

	return status;
}

static int hclge_vlan_offload_cfg(struct hclge_vport *vport,
				  u16 port_base_vlan_state,
				  u16 vlan_tag)
{
	int ret;

	if (port_base_vlan_state == HNAE3_PORT_BASE_VLAN_DISABLE) {
		vport->txvlan_cfg.accept_tag1 = true;
		vport->txvlan_cfg.insert_tag1_en = false;
		vport->txvlan_cfg.default_tag1 = 0;
	} else {
		vport->txvlan_cfg.accept_tag1 = false;
		vport->txvlan_cfg.insert_tag1_en = true;
		vport->txvlan_cfg.default_tag1 = vlan_tag;
	}

	vport->txvlan_cfg.accept_untag1 = true;

	/* accept_tag2 and accept_untag2 are not supported on
	 * pdev revision(0x20), new revision support them,
	 * this two fields can not be configured by user.
	 */
	vport->txvlan_cfg.accept_tag2 = true;
	vport->txvlan_cfg.accept_untag2 = true;
	vport->txvlan_cfg.insert_tag2_en = false;
	vport->txvlan_cfg.default_tag2 = 0;

	if (port_base_vlan_state == HNAE3_PORT_BASE_VLAN_DISABLE) {
		vport->rxvlan_cfg.strip_tag1_en = false;
		vport->rxvlan_cfg.strip_tag2_en =
				vport->rxvlan_cfg.rx_vlan_offload_en;
	} else {
		vport->rxvlan_cfg.strip_tag1_en =
				vport->rxvlan_cfg.rx_vlan_offload_en;
		vport->rxvlan_cfg.strip_tag2_en = true;
	}
	vport->rxvlan_cfg.vlan1_vlan_prionly = false;
	vport->rxvlan_cfg.vlan2_vlan_prionly = false;

	ret = hclge_set_vlan_tx_offload_cfg(vport);
	if (ret)
		return ret;

	return hclge_set_vlan_rx_offload_cfg(vport);
}

static int hclge_set_vlan_protocol_type(struct hclge_dev *hdev)
{
	struct hclge_rx_vlan_type_cfg_cmd *rx_req;
	struct hclge_tx_vlan_type_cfg_cmd *tx_req;
	struct hclge_desc desc;
	int status;

	hclge_cmd_setup_basic_desc(&desc, HCLGE_OPC_MAC_VLAN_TYPE_ID, false);
	rx_req = (struct hclge_rx_vlan_type_cfg_cmd *)desc.data;
	rx_req->ot_fst_vlan_type =
		cpu_to_le16(hdev->vlan_type_cfg.rx_ot_fst_vlan_type);
	rx_req->ot_sec_vlan_type =
		cpu_to_le16(hdev->vlan_type_cfg.rx_ot_sec_vlan_type);
	rx_req->in_fst_vlan_type =
		cpu_to_le16(hdev->vlan_type_cfg.rx_in_fst_vlan_type);
	rx_req->in_sec_vlan_type =
		cpu_to_le16(hdev->vlan_type_cfg.rx_in_sec_vlan_type);

	status = hclge_cmd_send(&hdev->hw, &desc, 1);
	if (status) {
		dev_err(&hdev->pdev->dev,
			"Send rxvlan protocol type command fail, ret =%d\n",
			status);
		return status;
	}

	hclge_cmd_setup_basic_desc(&desc, HCLGE_OPC_MAC_VLAN_INSERT, false);

	tx_req = (struct hclge_tx_vlan_type_cfg_cmd *)desc.data;
	tx_req->ot_vlan_type = cpu_to_le16(hdev->vlan_type_cfg.tx_ot_vlan_type);
	tx_req->in_vlan_type = cpu_to_le16(hdev->vlan_type_cfg.tx_in_vlan_type);

	status = hclge_cmd_send(&hdev->hw, &desc, 1);
	if (status)
		dev_err(&hdev->pdev->dev,
			"Send txvlan protocol type command fail, ret =%d\n",
			status);

	return status;
}

static int hclge_init_vlan_config(struct hclge_dev *hdev)
{
#define HCLGE_DEF_VLAN_TYPE		0x8100

	struct hnae3_handle *handle = &hdev->vport[0].nic;
	struct hclge_vport *vport;
	int ret;
	int i;

	if (hdev->pdev->revision >= 0x21) {
		/* for revision 0x21, vf vlan filter is per function */
		for (i = 0; i < hdev->num_alloc_vport; i++) {
			vport = &hdev->vport[i];
			ret = hclge_set_vlan_filter_ctrl(hdev,
							 HCLGE_FILTER_TYPE_VF,
							 HCLGE_FILTER_FE_EGRESS,
							 true,
							 vport->vport_id);
			if (ret)
				return ret;
		}

		ret = hclge_set_vlan_filter_ctrl(hdev, HCLGE_FILTER_TYPE_PORT,
						 HCLGE_FILTER_FE_INGRESS, true,
						 0);
		if (ret)
			return ret;
	} else {
		ret = hclge_set_vlan_filter_ctrl(hdev, HCLGE_FILTER_TYPE_VF,
						 HCLGE_FILTER_FE_EGRESS_V1_B,
						 true, 0);
		if (ret)
			return ret;
	}

	handle->netdev_flags |= HNAE3_VLAN_FLTR;

	hdev->vlan_type_cfg.rx_in_fst_vlan_type = HCLGE_DEF_VLAN_TYPE;
	hdev->vlan_type_cfg.rx_in_sec_vlan_type = HCLGE_DEF_VLAN_TYPE;
	hdev->vlan_type_cfg.rx_ot_fst_vlan_type = HCLGE_DEF_VLAN_TYPE;
	hdev->vlan_type_cfg.rx_ot_sec_vlan_type = HCLGE_DEF_VLAN_TYPE;
	hdev->vlan_type_cfg.tx_ot_vlan_type = HCLGE_DEF_VLAN_TYPE;
	hdev->vlan_type_cfg.tx_in_vlan_type = HCLGE_DEF_VLAN_TYPE;

	ret = hclge_set_vlan_protocol_type(hdev);
	if (ret)
		return ret;

	for (i = 0; i < hdev->num_alloc_vport; i++) {
		u16 vlan_tag;

		vport = &hdev->vport[i];
		vlan_tag = vport->port_base_vlan_cfg.vlan_info.vlan_tag;

		ret = hclge_vlan_offload_cfg(vport,
					     vport->port_base_vlan_cfg.state,
					     vlan_tag);
		if (ret)
			return ret;
	}

	return hclge_set_vlan_filter(handle, htons(ETH_P_8021Q), 0, false);
}

static void hclge_add_vport_vlan_table(struct hclge_vport *vport, u16 vlan_id,
				       bool writen_to_tbl)
{
	struct hclge_vport_vlan_cfg *vlan;

	/* vlan 0 is reserved */
	if (!vlan_id)
		return;

	vlan = kzalloc(sizeof(*vlan), GFP_KERNEL);
	if (!vlan)
		return;

	vlan->hd_tbl_status = writen_to_tbl;
	vlan->vlan_id = vlan_id;

	list_add_tail(&vlan->node, &vport->vlan_list);
}

static int hclge_add_vport_all_vlan_table(struct hclge_vport *vport)
{
	struct hclge_vport_vlan_cfg *vlan, *tmp;
	struct hclge_dev *hdev = vport->back;
	int ret;

	list_for_each_entry_safe(vlan, tmp, &vport->vlan_list, node) {
		if (!vlan->hd_tbl_status) {
			ret = hclge_set_vlan_filter_hw(hdev, htons(ETH_P_8021Q),
						       vport->vport_id,
						       vlan->vlan_id, 0, false);
			if (ret) {
				dev_err(&hdev->pdev->dev,
					"restore vport vlan list failed, ret=%d\n",
					ret);
				return ret;
			}
		}
		vlan->hd_tbl_status = true;
	}

	return 0;
}

static void hclge_rm_vport_vlan_table(struct hclge_vport *vport, u16 vlan_id,
				      bool is_write_tbl)
{
	struct hclge_vport_vlan_cfg *vlan, *tmp;
	struct hclge_dev *hdev = vport->back;

	list_for_each_entry_safe(vlan, tmp, &vport->vlan_list, node) {
		if (vlan->vlan_id == vlan_id) {
			if (is_write_tbl && vlan->hd_tbl_status)
				hclge_set_vlan_filter_hw(hdev,
							 htons(ETH_P_8021Q),
							 vport->vport_id,
							 vlan_id, 0,
							 true);

			list_del(&vlan->node);
			kfree(vlan);
			break;
		}
	}
}

void hclge_rm_vport_all_vlan_table(struct hclge_vport *vport, bool is_del_list)
{
	struct hclge_vport_vlan_cfg *vlan, *tmp;
	struct hclge_dev *hdev = vport->back;

	list_for_each_entry_safe(vlan, tmp, &vport->vlan_list, node) {
		if (vlan->hd_tbl_status)
			hclge_set_vlan_filter_hw(hdev,
						 htons(ETH_P_8021Q),
						 vport->vport_id,
						 vlan->vlan_id, 0,
						 true);

		vlan->hd_tbl_status = false;
		if (is_del_list) {
			list_del(&vlan->node);
			kfree(vlan);
		}
	}
}

void hclge_uninit_vport_vlan_table(struct hclge_dev *hdev)
{
	struct hclge_vport_vlan_cfg *vlan, *tmp;
	struct hclge_vport *vport;
	int i;

	mutex_lock(&hdev->vport_cfg_mutex);
	for (i = 0; i < hdev->num_alloc_vport; i++) {
		vport = &hdev->vport[i];
		list_for_each_entry_safe(vlan, tmp, &vport->vlan_list, node) {
			list_del(&vlan->node);
			kfree(vlan);
		}
	}
	mutex_unlock(&hdev->vport_cfg_mutex);
}

int hclge_en_hw_strip_rxvtag(struct hnae3_handle *handle, bool enable)
{
	struct hclge_vport *vport = hclge_get_vport(handle);

	if (vport->port_base_vlan_cfg.state == HNAE3_PORT_BASE_VLAN_DISABLE) {
		vport->rxvlan_cfg.strip_tag1_en = false;
		vport->rxvlan_cfg.strip_tag2_en = enable;
	} else {
		vport->rxvlan_cfg.strip_tag1_en = enable;
		vport->rxvlan_cfg.strip_tag2_en = true;
	}
	vport->rxvlan_cfg.vlan1_vlan_prionly = false;
	vport->rxvlan_cfg.vlan2_vlan_prionly = false;
	vport->rxvlan_cfg.rx_vlan_offload_en = enable;

	return hclge_set_vlan_rx_offload_cfg(vport);
}

static int hclge_update_vlan_filter_entries(struct hclge_vport *vport,
					    u16 port_base_vlan_state,
					    struct hclge_vlan_info *new_info,
					    struct hclge_vlan_info *old_info)
{
	struct hclge_dev *hdev = vport->back;
	int ret;

	if (port_base_vlan_state == HNAE3_PORT_BASE_VLAN_ENABLE) {
		hclge_rm_vport_all_vlan_table(vport, false);
		return hclge_set_vlan_filter_hw(hdev,
						 htons(new_info->vlan_proto),
						 vport->vport_id,
						 new_info->vlan_tag,
						 new_info->qos, false);
	}

	ret = hclge_set_vlan_filter_hw(hdev, htons(old_info->vlan_proto),
				       vport->vport_id, old_info->vlan_tag,
				       old_info->qos, true);
	if (ret)
		return ret;

	return hclge_add_vport_all_vlan_table(vport);
}

int hclge_update_port_base_vlan_cfg(struct hclge_vport *vport, u16 state,
				    struct hclge_vlan_info *vlan_info)
{
	struct hnae3_handle *nic = &vport->nic;
	struct hclge_vlan_info *old_vlan_info;
	struct hclge_dev *hdev = vport->back;
	int ret;

<<<<<<< HEAD
	if (hdev->pdev->revision >= 0x21) {
		/* for revision 0x21, vf vlan filter is per function */
		for (i = 0; i < hdev->num_alloc_vport; i++) {
			vport = &hdev->vport[i];
			ret = hclge_set_vlan_filter_ctrl(hdev,
							 HCLGE_FILTER_TYPE_VF,
							 HCLGE_FILTER_FE_EGRESS,
							 true,
							 vport->vport_id);
			if (ret)
				return ret;
		}

		ret = hclge_set_vlan_filter_ctrl(hdev, HCLGE_FILTER_TYPE_PORT,
						 HCLGE_FILTER_FE_INGRESS, true,
						 0);
		if (ret)
			return ret;
	} else {
		ret = hclge_set_vlan_filter_ctrl(hdev, HCLGE_FILTER_TYPE_VF,
						 HCLGE_FILTER_FE_EGRESS_V1_B,
						 true, 0);
=======
	old_vlan_info = &vport->port_base_vlan_cfg.vlan_info;

	ret = hclge_vlan_offload_cfg(vport, state, vlan_info->vlan_tag);
	if (ret)
		return ret;

	if (state == HNAE3_PORT_BASE_VLAN_MODIFY) {
		/* add new VLAN tag */
		ret = hclge_set_vlan_filter_hw(hdev,
					       htons(vlan_info->vlan_proto),
					       vport->vport_id,
					       vlan_info->vlan_tag,
					       vlan_info->qos, false);
		if (ret)
			return ret;

		/* remove old VLAN tag */
		ret = hclge_set_vlan_filter_hw(hdev,
					       htons(old_vlan_info->vlan_proto),
					       vport->vport_id,
					       old_vlan_info->vlan_tag,
					       old_vlan_info->qos, true);
>>>>>>> 0ecfebd2
		if (ret)
			return ret;

		goto update;
	}

	ret = hclge_update_vlan_filter_entries(vport, state, vlan_info,
					       old_vlan_info);
	if (ret)
		return ret;

	/* update state only when disable/enable port based VLAN */
	vport->port_base_vlan_cfg.state = state;
	if (state == HNAE3_PORT_BASE_VLAN_DISABLE)
		nic->port_base_vlan_state = HNAE3_PORT_BASE_VLAN_DISABLE;
	else
		nic->port_base_vlan_state = HNAE3_PORT_BASE_VLAN_ENABLE;

update:
	vport->port_base_vlan_cfg.vlan_info.vlan_tag = vlan_info->vlan_tag;
	vport->port_base_vlan_cfg.vlan_info.qos = vlan_info->qos;
	vport->port_base_vlan_cfg.vlan_info.vlan_proto = vlan_info->vlan_proto;

	return 0;
}

static u16 hclge_get_port_base_vlan_state(struct hclge_vport *vport,
					  enum hnae3_port_base_vlan_state state,
					  u16 vlan)
{
	if (state == HNAE3_PORT_BASE_VLAN_DISABLE) {
		if (!vlan)
			return HNAE3_PORT_BASE_VLAN_NOCHANGE;
		else
			return HNAE3_PORT_BASE_VLAN_ENABLE;
	} else {
		if (!vlan)
			return HNAE3_PORT_BASE_VLAN_DISABLE;
		else if (vport->port_base_vlan_cfg.vlan_info.vlan_tag == vlan)
			return HNAE3_PORT_BASE_VLAN_NOCHANGE;
		else
			return HNAE3_PORT_BASE_VLAN_MODIFY;
	}
}

static int hclge_set_vf_vlan_filter(struct hnae3_handle *handle, int vfid,
				    u16 vlan, u8 qos, __be16 proto)
{
	struct hclge_vport *vport = hclge_get_vport(handle);
	struct hclge_dev *hdev = vport->back;
	struct hclge_vlan_info vlan_info;
	u16 state;
	int ret;

	if (hdev->pdev->revision == 0x20)
		return -EOPNOTSUPP;

	/* qos is a 3 bits value, so can not be bigger than 7 */
	if (vfid >= hdev->num_alloc_vfs || vlan > VLAN_N_VID - 1 || qos > 7)
		return -EINVAL;
	if (proto != htons(ETH_P_8021Q))
		return -EPROTONOSUPPORT;

	vport = &hdev->vport[vfid];
	state = hclge_get_port_base_vlan_state(vport,
					       vport->port_base_vlan_cfg.state,
					       vlan);
	if (state == HNAE3_PORT_BASE_VLAN_NOCHANGE)
		return 0;

	vlan_info.vlan_tag = vlan;
	vlan_info.qos = qos;
	vlan_info.vlan_proto = ntohs(proto);

	/* update port based VLAN for PF */
	if (!vfid) {
		hclge_notify_client(hdev, HNAE3_DOWN_CLIENT);
		ret = hclge_update_port_base_vlan_cfg(vport, state, &vlan_info);
		hclge_notify_client(hdev, HNAE3_UP_CLIENT);

		return ret;
	}

	if (!test_bit(HCLGE_VPORT_STATE_ALIVE, &vport->state)) {
		return hclge_update_port_base_vlan_cfg(vport, state,
						       &vlan_info);
	} else {
		ret = hclge_push_vf_port_base_vlan_info(&hdev->vport[0],
							(u8)vfid, state,
							vlan, qos,
							ntohs(proto));
		return ret;
	}
}

<<<<<<< HEAD
void hclge_add_vport_vlan_table(struct hclge_vport *vport, u16 vlan_id)
{
	struct hclge_vport_vlan_cfg *vlan;

	/* vlan 0 is reserved */
	if (!vlan_id)
		return;

	vlan = kzalloc(sizeof(*vlan), GFP_KERNEL);
	if (!vlan)
		return;

	vlan->hd_tbl_status = true;
	vlan->vlan_id = vlan_id;

	list_add_tail(&vlan->node, &vport->vlan_list);
}

void hclge_rm_vport_vlan_table(struct hclge_vport *vport, u16 vlan_id,
			       bool is_write_tbl)
{
	struct hclge_vport_vlan_cfg *vlan, *tmp;
	struct hclge_dev *hdev = vport->back;

	list_for_each_entry_safe(vlan, tmp, &vport->vlan_list, node) {
		if (vlan->vlan_id == vlan_id) {
			if (is_write_tbl && vlan->hd_tbl_status)
				hclge_set_vlan_filter_hw(hdev,
							 htons(ETH_P_8021Q),
							 vport->vport_id,
							 vlan_id, 0,
							 true);

			list_del(&vlan->node);
			kfree(vlan);
			break;
		}
	}
}

void hclge_rm_vport_all_vlan_table(struct hclge_vport *vport, bool is_del_list)
{
	struct hclge_vport_vlan_cfg *vlan, *tmp;
	struct hclge_dev *hdev = vport->back;

	list_for_each_entry_safe(vlan, tmp, &vport->vlan_list, node) {
		if (vlan->hd_tbl_status)
			hclge_set_vlan_filter_hw(hdev,
						 htons(ETH_P_8021Q),
						 vport->vport_id,
						 vlan->vlan_id, 0,
						 true);

		vlan->hd_tbl_status = false;
		if (is_del_list) {
			list_del(&vlan->node);
			kfree(vlan);
		}
	}
}

void hclge_uninit_vport_vlan_table(struct hclge_dev *hdev)
{
	struct hclge_vport_vlan_cfg *vlan, *tmp;
	struct hclge_vport *vport;
	int i;

	mutex_lock(&hdev->vport_cfg_mutex);
	for (i = 0; i < hdev->num_alloc_vport; i++) {
		vport = &hdev->vport[i];
		list_for_each_entry_safe(vlan, tmp, &vport->vlan_list, node) {
			list_del(&vlan->node);
			kfree(vlan);
		}
	}
	mutex_unlock(&hdev->vport_cfg_mutex);
}

int hclge_en_hw_strip_rxvtag(struct hnae3_handle *handle, bool enable)
=======
int hclge_set_vlan_filter(struct hnae3_handle *handle, __be16 proto,
			  u16 vlan_id, bool is_kill)
>>>>>>> 0ecfebd2
{
	struct hclge_vport *vport = hclge_get_vport(handle);
	struct hclge_dev *hdev = vport->back;
	bool writen_to_tbl = false;
	int ret = 0;

	/* when port based VLAN enabled, we use port based VLAN as the VLAN
	 * filter entry. In this case, we don't update VLAN filter table
	 * when user add new VLAN or remove exist VLAN, just update the vport
	 * VLAN list. The VLAN id in VLAN list won't be writen in VLAN filter
	 * table until port based VLAN disabled
	 */
	if (handle->port_base_vlan_state == HNAE3_PORT_BASE_VLAN_DISABLE) {
		ret = hclge_set_vlan_filter_hw(hdev, proto, vport->vport_id,
					       vlan_id, 0, is_kill);
		writen_to_tbl = true;
	}

	if (ret)
		return ret;

	if (is_kill)
		hclge_rm_vport_vlan_table(vport, vlan_id, false);
	else
		hclge_add_vport_vlan_table(vport, vlan_id,
					   writen_to_tbl);

	return 0;
}

static int hclge_set_mac_mtu(struct hclge_dev *hdev, int new_mps)
{
	struct hclge_config_max_frm_size_cmd *req;
	struct hclge_desc desc;

	hclge_cmd_setup_basic_desc(&desc, HCLGE_OPC_CONFIG_MAX_FRM_SIZE, false);

	req = (struct hclge_config_max_frm_size_cmd *)desc.data;
	req->max_frm_size = cpu_to_le16(new_mps);
	req->min_frm_size = HCLGE_MAC_MIN_FRAME;

	return hclge_cmd_send(&hdev->hw, &desc, 1);
}

static int hclge_set_mtu(struct hnae3_handle *handle, int new_mtu)
{
	struct hclge_vport *vport = hclge_get_vport(handle);

	return hclge_set_vport_mtu(vport, new_mtu);
}

int hclge_set_vport_mtu(struct hclge_vport *vport, int new_mtu)
{
	struct hclge_dev *hdev = vport->back;
	int i, max_frm_size, ret = 0;

	max_frm_size = new_mtu + ETH_HLEN + ETH_FCS_LEN + 2 * VLAN_HLEN;
	if (max_frm_size < HCLGE_MAC_MIN_FRAME ||
	    max_frm_size > HCLGE_MAC_MAX_FRAME)
		return -EINVAL;

	max_frm_size = max(max_frm_size, HCLGE_MAC_DEFAULT_FRAME);
	mutex_lock(&hdev->vport_lock);
	/* VF's mps must fit within hdev->mps */
	if (vport->vport_id && max_frm_size > hdev->mps) {
		mutex_unlock(&hdev->vport_lock);
		return -EINVAL;
	} else if (vport->vport_id) {
		vport->mps = max_frm_size;
		mutex_unlock(&hdev->vport_lock);
		return 0;
	}
<<<<<<< HEAD

	/* PF's mps must be greater then VF's mps */
	for (i = 1; i < hdev->num_alloc_vport; i++)
		if (max_frm_size < hdev->vport[i].mps) {
			mutex_unlock(&hdev->vport_lock);
			return -EINVAL;
		}

	hclge_notify_client(hdev, HNAE3_DOWN_CLIENT);

=======

	/* PF's mps must be greater then VF's mps */
	for (i = 1; i < hdev->num_alloc_vport; i++)
		if (max_frm_size < hdev->vport[i].mps) {
			mutex_unlock(&hdev->vport_lock);
			return -EINVAL;
		}

	hclge_notify_client(hdev, HNAE3_DOWN_CLIENT);

>>>>>>> 0ecfebd2
	ret = hclge_set_mac_mtu(hdev, max_frm_size);
	if (ret) {
		dev_err(&hdev->pdev->dev,
			"Change mtu fail, ret =%d\n", ret);
		goto out;
	}

	hdev->mps = max_frm_size;
	vport->mps = max_frm_size;

	ret = hclge_buffer_alloc(hdev);
	if (ret)
		dev_err(&hdev->pdev->dev,
			"Allocate buffer fail, ret =%d\n", ret);

out:
	hclge_notify_client(hdev, HNAE3_UP_CLIENT);
	mutex_unlock(&hdev->vport_lock);
	return ret;
}

static int hclge_send_reset_tqp_cmd(struct hclge_dev *hdev, u16 queue_id,
				    bool enable)
{
	struct hclge_reset_tqp_queue_cmd *req;
	struct hclge_desc desc;
	int ret;

	hclge_cmd_setup_basic_desc(&desc, HCLGE_OPC_RESET_TQP_QUEUE, false);

	req = (struct hclge_reset_tqp_queue_cmd *)desc.data;
	req->tqp_id = cpu_to_le16(queue_id & HCLGE_RING_ID_MASK);
	hnae3_set_bit(req->reset_req, HCLGE_TQP_RESET_B, enable);

	ret = hclge_cmd_send(&hdev->hw, &desc, 1);
	if (ret) {
		dev_err(&hdev->pdev->dev,
			"Send tqp reset cmd error, status =%d\n", ret);
		return ret;
	}

	return 0;
}

static int hclge_get_reset_status(struct hclge_dev *hdev, u16 queue_id)
{
	struct hclge_reset_tqp_queue_cmd *req;
	struct hclge_desc desc;
	int ret;

	hclge_cmd_setup_basic_desc(&desc, HCLGE_OPC_RESET_TQP_QUEUE, true);

	req = (struct hclge_reset_tqp_queue_cmd *)desc.data;
	req->tqp_id = cpu_to_le16(queue_id & HCLGE_RING_ID_MASK);

	ret = hclge_cmd_send(&hdev->hw, &desc, 1);
	if (ret) {
		dev_err(&hdev->pdev->dev,
			"Get reset status error, status =%d\n", ret);
		return ret;
	}

	return hnae3_get_bit(req->ready_to_reset, HCLGE_TQP_RESET_B);
}

u16 hclge_covert_handle_qid_global(struct hnae3_handle *handle, u16 queue_id)
{
	struct hnae3_queue *queue;
	struct hclge_tqp *tqp;

	queue = handle->kinfo.tqp[queue_id];
	tqp = container_of(queue, struct hclge_tqp, q);

	return tqp->index;
}

int hclge_reset_tqp(struct hnae3_handle *handle, u16 queue_id)
{
	struct hclge_vport *vport = hclge_get_vport(handle);
	struct hclge_dev *hdev = vport->back;
	int reset_try_times = 0;
	int reset_status;
	u16 queue_gid;
	int ret = 0;

	queue_gid = hclge_covert_handle_qid_global(handle, queue_id);

	ret = hclge_tqp_enable(hdev, queue_id, 0, false);
	if (ret) {
		dev_err(&hdev->pdev->dev, "Disable tqp fail, ret = %d\n", ret);
		return ret;
	}

	ret = hclge_send_reset_tqp_cmd(hdev, queue_gid, true);
	if (ret) {
		dev_err(&hdev->pdev->dev,
			"Send reset tqp cmd fail, ret = %d\n", ret);
		return ret;
	}

	reset_try_times = 0;
	while (reset_try_times++ < HCLGE_TQP_RESET_TRY_TIMES) {
		/* Wait for tqp hw reset */
		msleep(20);
		reset_status = hclge_get_reset_status(hdev, queue_gid);
		if (reset_status)
			break;
	}

	if (reset_try_times >= HCLGE_TQP_RESET_TRY_TIMES) {
		dev_err(&hdev->pdev->dev, "Reset TQP fail\n");
		return ret;
	}

	ret = hclge_send_reset_tqp_cmd(hdev, queue_gid, false);
	if (ret)
		dev_err(&hdev->pdev->dev,
			"Deassert the soft reset fail, ret = %d\n", ret);

	return ret;
}

void hclge_reset_vf_queue(struct hclge_vport *vport, u16 queue_id)
{
	struct hclge_dev *hdev = vport->back;
	int reset_try_times = 0;
	int reset_status;
	u16 queue_gid;
	int ret;

	queue_gid = hclge_covert_handle_qid_global(&vport->nic, queue_id);

	ret = hclge_send_reset_tqp_cmd(hdev, queue_gid, true);
	if (ret) {
		dev_warn(&hdev->pdev->dev,
			 "Send reset tqp cmd fail, ret = %d\n", ret);
		return;
	}

	reset_try_times = 0;
	while (reset_try_times++ < HCLGE_TQP_RESET_TRY_TIMES) {
		/* Wait for tqp hw reset */
		msleep(20);
		reset_status = hclge_get_reset_status(hdev, queue_gid);
		if (reset_status)
			break;
	}

	if (reset_try_times >= HCLGE_TQP_RESET_TRY_TIMES) {
		dev_warn(&hdev->pdev->dev, "Reset TQP fail\n");
		return;
	}

	ret = hclge_send_reset_tqp_cmd(hdev, queue_gid, false);
	if (ret)
		dev_warn(&hdev->pdev->dev,
			 "Deassert the soft reset fail, ret = %d\n", ret);
}

static u32 hclge_get_fw_version(struct hnae3_handle *handle)
{
	struct hclge_vport *vport = hclge_get_vport(handle);
	struct hclge_dev *hdev = vport->back;

	return hdev->fw_version;
}

static void hclge_set_flowctrl_adv(struct hclge_dev *hdev, u32 rx_en, u32 tx_en)
{
	struct phy_device *phydev = hdev->hw.mac.phydev;

	if (!phydev)
		return;

	phy_set_asym_pause(phydev, rx_en, tx_en);
}

static int hclge_cfg_pauseparam(struct hclge_dev *hdev, u32 rx_en, u32 tx_en)
{
	int ret;

	if (rx_en && tx_en)
		hdev->fc_mode_last_time = HCLGE_FC_FULL;
	else if (rx_en && !tx_en)
		hdev->fc_mode_last_time = HCLGE_FC_RX_PAUSE;
	else if (!rx_en && tx_en)
		hdev->fc_mode_last_time = HCLGE_FC_TX_PAUSE;
	else
		hdev->fc_mode_last_time = HCLGE_FC_NONE;

	if (hdev->tm_info.fc_mode == HCLGE_FC_PFC)
		return 0;

	ret = hclge_mac_pause_en_cfg(hdev, tx_en, rx_en);
	if (ret) {
		dev_err(&hdev->pdev->dev, "configure pauseparam error, ret = %d.\n",
			ret);
		return ret;
	}

	hdev->tm_info.fc_mode = hdev->fc_mode_last_time;

	return 0;
}

int hclge_cfg_flowctrl(struct hclge_dev *hdev)
{
	struct phy_device *phydev = hdev->hw.mac.phydev;
	u16 remote_advertising = 0;
	u16 local_advertising = 0;
	u32 rx_pause, tx_pause;
	u8 flowctl;

	if (!phydev->link || !phydev->autoneg)
		return 0;

	local_advertising = linkmode_adv_to_lcl_adv_t(phydev->advertising);

	if (phydev->pause)
		remote_advertising = LPA_PAUSE_CAP;

	if (phydev->asym_pause)
		remote_advertising |= LPA_PAUSE_ASYM;

	flowctl = mii_resolve_flowctrl_fdx(local_advertising,
					   remote_advertising);
	tx_pause = flowctl & FLOW_CTRL_TX;
	rx_pause = flowctl & FLOW_CTRL_RX;

	if (phydev->duplex == HCLGE_MAC_HALF) {
		tx_pause = 0;
		rx_pause = 0;
	}

	return hclge_cfg_pauseparam(hdev, rx_pause, tx_pause);
}

static void hclge_get_pauseparam(struct hnae3_handle *handle, u32 *auto_neg,
				 u32 *rx_en, u32 *tx_en)
{
	struct hclge_vport *vport = hclge_get_vport(handle);
	struct hclge_dev *hdev = vport->back;

	*auto_neg = hclge_get_autoneg(handle);

	if (hdev->tm_info.fc_mode == HCLGE_FC_PFC) {
		*rx_en = 0;
		*tx_en = 0;
		return;
	}

	if (hdev->tm_info.fc_mode == HCLGE_FC_RX_PAUSE) {
		*rx_en = 1;
		*tx_en = 0;
	} else if (hdev->tm_info.fc_mode == HCLGE_FC_TX_PAUSE) {
		*tx_en = 1;
		*rx_en = 0;
	} else if (hdev->tm_info.fc_mode == HCLGE_FC_FULL) {
		*rx_en = 1;
		*tx_en = 1;
	} else {
		*rx_en = 0;
		*tx_en = 0;
	}
}

static int hclge_set_pauseparam(struct hnae3_handle *handle, u32 auto_neg,
				u32 rx_en, u32 tx_en)
{
	struct hclge_vport *vport = hclge_get_vport(handle);
	struct hclge_dev *hdev = vport->back;
	struct phy_device *phydev = hdev->hw.mac.phydev;
	u32 fc_autoneg;

	fc_autoneg = hclge_get_autoneg(handle);
	if (auto_neg != fc_autoneg) {
		dev_info(&hdev->pdev->dev,
			 "To change autoneg please use: ethtool -s <dev> autoneg <on|off>\n");
		return -EOPNOTSUPP;
	}

	if (hdev->tm_info.fc_mode == HCLGE_FC_PFC) {
		dev_info(&hdev->pdev->dev,
			 "Priority flow control enabled. Cannot set link flow control.\n");
		return -EOPNOTSUPP;
	}

	hclge_set_flowctrl_adv(hdev, rx_en, tx_en);

	if (!fc_autoneg)
		return hclge_cfg_pauseparam(hdev, rx_en, tx_en);

	if (phydev)
		return phy_start_aneg(phydev);

	if (hdev->pdev->revision == 0x20)
		return -EOPNOTSUPP;

	return hclge_restart_autoneg(handle);
}

static void hclge_get_ksettings_an_result(struct hnae3_handle *handle,
					  u8 *auto_neg, u32 *speed, u8 *duplex)
{
	struct hclge_vport *vport = hclge_get_vport(handle);
	struct hclge_dev *hdev = vport->back;

	if (speed)
		*speed = hdev->hw.mac.speed;
	if (duplex)
		*duplex = hdev->hw.mac.duplex;
	if (auto_neg)
		*auto_neg = hdev->hw.mac.autoneg;
}

static void hclge_get_media_type(struct hnae3_handle *handle, u8 *media_type,
				 u8 *module_type)
{
	struct hclge_vport *vport = hclge_get_vport(handle);
	struct hclge_dev *hdev = vport->back;

	if (media_type)
		*media_type = hdev->hw.mac.media_type;

	if (module_type)
		*module_type = hdev->hw.mac.module_type;
}

static void hclge_get_mdix_mode(struct hnae3_handle *handle,
				u8 *tp_mdix_ctrl, u8 *tp_mdix)
{
	struct hclge_vport *vport = hclge_get_vport(handle);
	struct hclge_dev *hdev = vport->back;
	struct phy_device *phydev = hdev->hw.mac.phydev;
	int mdix_ctrl, mdix, retval, is_resolved;

	if (!phydev) {
		*tp_mdix_ctrl = ETH_TP_MDI_INVALID;
		*tp_mdix = ETH_TP_MDI_INVALID;
		return;
	}

	phy_write(phydev, HCLGE_PHY_PAGE_REG, HCLGE_PHY_PAGE_MDIX);

	retval = phy_read(phydev, HCLGE_PHY_CSC_REG);
	mdix_ctrl = hnae3_get_field(retval, HCLGE_PHY_MDIX_CTRL_M,
				    HCLGE_PHY_MDIX_CTRL_S);

	retval = phy_read(phydev, HCLGE_PHY_CSS_REG);
	mdix = hnae3_get_bit(retval, HCLGE_PHY_MDIX_STATUS_B);
	is_resolved = hnae3_get_bit(retval, HCLGE_PHY_SPEED_DUP_RESOLVE_B);

	phy_write(phydev, HCLGE_PHY_PAGE_REG, HCLGE_PHY_PAGE_COPPER);

	switch (mdix_ctrl) {
	case 0x0:
		*tp_mdix_ctrl = ETH_TP_MDI;
		break;
	case 0x1:
		*tp_mdix_ctrl = ETH_TP_MDI_X;
		break;
	case 0x3:
		*tp_mdix_ctrl = ETH_TP_MDI_AUTO;
		break;
	default:
		*tp_mdix_ctrl = ETH_TP_MDI_INVALID;
		break;
	}

	if (!is_resolved)
		*tp_mdix = ETH_TP_MDI_INVALID;
	else if (mdix)
		*tp_mdix = ETH_TP_MDI_X;
	else
		*tp_mdix = ETH_TP_MDI;
}

<<<<<<< HEAD
=======
static void hclge_info_show(struct hclge_dev *hdev)
{
	struct device *dev = &hdev->pdev->dev;

	dev_info(dev, "PF info begin:\n");

	dev_info(dev, "Task queue pairs numbers: %d\n", hdev->num_tqps);
	dev_info(dev, "Desc num per TX queue: %d\n", hdev->num_tx_desc);
	dev_info(dev, "Desc num per RX queue: %d\n", hdev->num_rx_desc);
	dev_info(dev, "Numbers of vports: %d\n", hdev->num_alloc_vport);
	dev_info(dev, "Numbers of vmdp vports: %d\n", hdev->num_vmdq_vport);
	dev_info(dev, "Numbers of VF for this PF: %d\n", hdev->num_req_vfs);
	dev_info(dev, "HW tc map: %d\n", hdev->hw_tc_map);
	dev_info(dev, "Total buffer size for TX/RX: %d\n", hdev->pkt_buf_size);
	dev_info(dev, "TX buffer size for each TC: %d\n", hdev->tx_buf_size);
	dev_info(dev, "DV buffer size for each TC: %d\n", hdev->dv_buf_size);
	dev_info(dev, "This is %s PF\n",
		 hdev->flag & HCLGE_FLAG_MAIN ? "main" : "not main");
	dev_info(dev, "DCB %s\n",
		 hdev->flag & HCLGE_FLAG_DCB_ENABLE ? "enable" : "disable");
	dev_info(dev, "MQPRIO %s\n",
		 hdev->flag & HCLGE_FLAG_MQPRIO_ENABLE ? "enable" : "disable");

	dev_info(dev, "PF info end.\n");
}

>>>>>>> 0ecfebd2
static int hclge_init_client_instance(struct hnae3_client *client,
				      struct hnae3_ae_dev *ae_dev)
{
	struct hclge_dev *hdev = ae_dev->priv;
	struct hclge_vport *vport;
	int i, ret;

	for (i = 0; i <  hdev->num_vmdq_vport + 1; i++) {
		vport = &hdev->vport[i];

		switch (client->type) {
		case HNAE3_CLIENT_KNIC:

			hdev->nic_client = client;
			vport->nic.client = client;
			ret = client->ops->init_instance(&vport->nic);
			if (ret)
				goto clear_nic;

			hnae3_set_client_init_flag(client, ae_dev, 1);

			if (netif_msg_drv(&hdev->vport->nic))
				hclge_info_show(hdev);

			if (hdev->roce_client &&
			    hnae3_dev_roce_supported(hdev)) {
				struct hnae3_client *rc = hdev->roce_client;

				ret = hclge_init_roce_base_info(vport);
				if (ret)
					goto clear_roce;

				ret = rc->ops->init_instance(&vport->roce);
				if (ret)
					goto clear_roce;

				hnae3_set_client_init_flag(hdev->roce_client,
							   ae_dev, 1);
			}

			break;
		case HNAE3_CLIENT_UNIC:
			hdev->nic_client = client;
			vport->nic.client = client;

			ret = client->ops->init_instance(&vport->nic);
			if (ret)
				goto clear_nic;

			hnae3_set_client_init_flag(client, ae_dev, 1);

			break;
		case HNAE3_CLIENT_ROCE:
			if (hnae3_dev_roce_supported(hdev)) {
				hdev->roce_client = client;
				vport->roce.client = client;
			}

			if (hdev->roce_client && hdev->nic_client) {
				ret = hclge_init_roce_base_info(vport);
				if (ret)
					goto clear_roce;

				ret = client->ops->init_instance(&vport->roce);
				if (ret)
					goto clear_roce;

				hnae3_set_client_init_flag(client, ae_dev, 1);
			}

			break;
		default:
			return -EINVAL;
		}
	}

	return 0;

clear_nic:
	hdev->nic_client = NULL;
	vport->nic.client = NULL;
	return ret;
clear_roce:
	hdev->roce_client = NULL;
	vport->roce.client = NULL;
	return ret;
}

static void hclge_uninit_client_instance(struct hnae3_client *client,
					 struct hnae3_ae_dev *ae_dev)
{
	struct hclge_dev *hdev = ae_dev->priv;
	struct hclge_vport *vport;
	int i;

	for (i = 0; i < hdev->num_vmdq_vport + 1; i++) {
		vport = &hdev->vport[i];
		if (hdev->roce_client) {
			hdev->roce_client->ops->uninit_instance(&vport->roce,
								0);
			hdev->roce_client = NULL;
			vport->roce.client = NULL;
		}
		if (client->type == HNAE3_CLIENT_ROCE)
			return;
		if (hdev->nic_client && client->ops->uninit_instance) {
			client->ops->uninit_instance(&vport->nic, 0);
			hdev->nic_client = NULL;
			vport->nic.client = NULL;
		}
	}
}

static int hclge_pci_init(struct hclge_dev *hdev)
{
	struct pci_dev *pdev = hdev->pdev;
	struct hclge_hw *hw;
	int ret;

	ret = pci_enable_device(pdev);
	if (ret) {
		dev_err(&pdev->dev, "failed to enable PCI device\n");
		return ret;
	}

	ret = dma_set_mask_and_coherent(&pdev->dev, DMA_BIT_MASK(64));
	if (ret) {
		ret = dma_set_mask_and_coherent(&pdev->dev, DMA_BIT_MASK(32));
		if (ret) {
			dev_err(&pdev->dev,
				"can't set consistent PCI DMA");
			goto err_disable_device;
		}
		dev_warn(&pdev->dev, "set DMA mask to 32 bits\n");
	}

	ret = pci_request_regions(pdev, HCLGE_DRIVER_NAME);
	if (ret) {
		dev_err(&pdev->dev, "PCI request regions failed %d\n", ret);
		goto err_disable_device;
	}

	pci_set_master(pdev);
	hw = &hdev->hw;
	hw->io_base = pcim_iomap(pdev, 2, 0);
	if (!hw->io_base) {
		dev_err(&pdev->dev, "Can't map configuration register space\n");
		ret = -ENOMEM;
		goto err_clr_master;
	}

	hdev->num_req_vfs = pci_sriov_get_totalvfs(pdev);

	return 0;
err_clr_master:
	pci_clear_master(pdev);
	pci_release_regions(pdev);
err_disable_device:
	pci_disable_device(pdev);

	return ret;
}

static void hclge_pci_uninit(struct hclge_dev *hdev)
{
	struct pci_dev *pdev = hdev->pdev;

	pcim_iounmap(pdev, hdev->hw.io_base);
	pci_free_irq_vectors(pdev);
	pci_clear_master(pdev);
	pci_release_mem_regions(pdev);
	pci_disable_device(pdev);
}

static void hclge_state_init(struct hclge_dev *hdev)
{
	set_bit(HCLGE_STATE_SERVICE_INITED, &hdev->state);
	set_bit(HCLGE_STATE_DOWN, &hdev->state);
	clear_bit(HCLGE_STATE_RST_SERVICE_SCHED, &hdev->state);
	clear_bit(HCLGE_STATE_RST_HANDLING, &hdev->state);
	clear_bit(HCLGE_STATE_MBX_SERVICE_SCHED, &hdev->state);
	clear_bit(HCLGE_STATE_MBX_HANDLING, &hdev->state);
}

static void hclge_state_uninit(struct hclge_dev *hdev)
{
	set_bit(HCLGE_STATE_DOWN, &hdev->state);

	if (hdev->service_timer.function)
		del_timer_sync(&hdev->service_timer);
	if (hdev->reset_timer.function)
		del_timer_sync(&hdev->reset_timer);
	if (hdev->service_task.func)
		cancel_work_sync(&hdev->service_task);
	if (hdev->rst_service_task.func)
		cancel_work_sync(&hdev->rst_service_task);
	if (hdev->mbx_service_task.func)
		cancel_work_sync(&hdev->mbx_service_task);
}

static void hclge_flr_prepare(struct hnae3_ae_dev *ae_dev)
{
#define HCLGE_FLR_WAIT_MS	100
#define HCLGE_FLR_WAIT_CNT	50
	struct hclge_dev *hdev = ae_dev->priv;
	int cnt = 0;

	clear_bit(HNAE3_FLR_DOWN, &hdev->flr_state);
	clear_bit(HNAE3_FLR_DONE, &hdev->flr_state);
	set_bit(HNAE3_FLR_RESET, &hdev->default_reset_request);
	hclge_reset_event(hdev->pdev, NULL);

	while (!test_bit(HNAE3_FLR_DOWN, &hdev->flr_state) &&
	       cnt++ < HCLGE_FLR_WAIT_CNT)
		msleep(HCLGE_FLR_WAIT_MS);

	if (!test_bit(HNAE3_FLR_DOWN, &hdev->flr_state))
		dev_err(&hdev->pdev->dev,
			"flr wait down timeout: %d\n", cnt);
}

static void hclge_flr_done(struct hnae3_ae_dev *ae_dev)
{
	struct hclge_dev *hdev = ae_dev->priv;

	set_bit(HNAE3_FLR_DONE, &hdev->flr_state);
}

static int hclge_init_ae_dev(struct hnae3_ae_dev *ae_dev)
{
	struct pci_dev *pdev = ae_dev->pdev;
	struct hclge_dev *hdev;
	int ret;

	hdev = devm_kzalloc(&pdev->dev, sizeof(*hdev), GFP_KERNEL);
	if (!hdev) {
		ret = -ENOMEM;
		goto out;
	}

	hdev->pdev = pdev;
	hdev->ae_dev = ae_dev;
	hdev->reset_type = HNAE3_NONE_RESET;
	hdev->reset_level = HNAE3_FUNC_RESET;
	ae_dev->priv = hdev;
	hdev->mps = ETH_FRAME_LEN + ETH_FCS_LEN + 2 * VLAN_HLEN;

	mutex_init(&hdev->vport_lock);
	mutex_init(&hdev->vport_cfg_mutex);

	ret = hclge_pci_init(hdev);
	if (ret) {
		dev_err(&pdev->dev, "PCI init failed\n");
		goto out;
	}

	/* Firmware command queue initialize */
	ret = hclge_cmd_queue_init(hdev);
	if (ret) {
		dev_err(&pdev->dev, "Cmd queue init failed, ret = %d.\n", ret);
		goto err_pci_uninit;
	}

	/* Firmware command initialize */
	ret = hclge_cmd_init(hdev);
	if (ret)
		goto err_cmd_uninit;

	ret = hclge_get_cap(hdev);
	if (ret) {
		dev_err(&pdev->dev, "get hw capability error, ret = %d.\n",
			ret);
		goto err_cmd_uninit;
	}

	ret = hclge_configure(hdev);
	if (ret) {
		dev_err(&pdev->dev, "Configure dev error, ret = %d.\n", ret);
		goto err_cmd_uninit;
	}

	ret = hclge_init_msi(hdev);
	if (ret) {
		dev_err(&pdev->dev, "Init MSI/MSI-X error, ret = %d.\n", ret);
		goto err_cmd_uninit;
	}

	ret = hclge_misc_irq_init(hdev);
	if (ret) {
		dev_err(&pdev->dev,
			"Misc IRQ(vector0) init error, ret = %d.\n",
			ret);
		goto err_msi_uninit;
	}

	ret = hclge_alloc_tqps(hdev);
	if (ret) {
		dev_err(&pdev->dev, "Allocate TQPs error, ret = %d.\n", ret);
		goto err_msi_irq_uninit;
	}

	ret = hclge_alloc_vport(hdev);
	if (ret) {
		dev_err(&pdev->dev, "Allocate vport error, ret = %d.\n", ret);
		goto err_msi_irq_uninit;
	}

	ret = hclge_map_tqp(hdev);
	if (ret) {
		dev_err(&pdev->dev, "Map tqp error, ret = %d.\n", ret);
		goto err_msi_irq_uninit;
	}

	if (hdev->hw.mac.media_type == HNAE3_MEDIA_TYPE_COPPER) {
		ret = hclge_mac_mdio_config(hdev);
		if (ret) {
			dev_err(&hdev->pdev->dev,
				"mdio config fail ret=%d\n", ret);
			goto err_msi_irq_uninit;
		}
	}

	ret = hclge_init_umv_space(hdev);
	if (ret) {
		dev_err(&pdev->dev, "umv space init error, ret=%d.\n", ret);
		goto err_mdiobus_unreg;
	}

	ret = hclge_mac_init(hdev);
	if (ret) {
		dev_err(&pdev->dev, "Mac init error, ret = %d\n", ret);
		goto err_mdiobus_unreg;
	}

	ret = hclge_config_tso(hdev, HCLGE_TSO_MSS_MIN, HCLGE_TSO_MSS_MAX);
	if (ret) {
		dev_err(&pdev->dev, "Enable tso fail, ret =%d\n", ret);
		goto err_mdiobus_unreg;
	}

	ret = hclge_config_gro(hdev, true);
	if (ret)
		goto err_mdiobus_unreg;

	ret = hclge_init_vlan_config(hdev);
	if (ret) {
		dev_err(&pdev->dev, "VLAN init fail, ret =%d\n", ret);
		goto err_mdiobus_unreg;
	}

	ret = hclge_tm_schd_init(hdev);
	if (ret) {
		dev_err(&pdev->dev, "tm schd init fail, ret =%d\n", ret);
		goto err_mdiobus_unreg;
	}

	hclge_rss_init_cfg(hdev);
	ret = hclge_rss_init_hw(hdev);
	if (ret) {
		dev_err(&pdev->dev, "Rss init fail, ret =%d\n", ret);
		goto err_mdiobus_unreg;
	}

	ret = init_mgr_tbl(hdev);
	if (ret) {
		dev_err(&pdev->dev, "manager table init fail, ret =%d\n", ret);
		goto err_mdiobus_unreg;
	}

	ret = hclge_init_fd_config(hdev);
	if (ret) {
		dev_err(&pdev->dev,
			"fd table init fail, ret=%d\n", ret);
		goto err_mdiobus_unreg;
	}

	ret = hclge_hw_error_set_state(hdev, true);
	if (ret) {
		dev_err(&pdev->dev,
			"fail(%d) to enable hw error interrupts\n", ret);
		goto err_mdiobus_unreg;
	}

	INIT_KFIFO(hdev->mac_tnl_log);

	hclge_dcb_ops_set(hdev);

	timer_setup(&hdev->service_timer, hclge_service_timer, 0);
	timer_setup(&hdev->reset_timer, hclge_reset_timer, 0);
	INIT_WORK(&hdev->service_task, hclge_service_task);
	INIT_WORK(&hdev->rst_service_task, hclge_reset_service_task);
	INIT_WORK(&hdev->mbx_service_task, hclge_mailbox_service_task);

	hclge_clear_all_event_cause(hdev);

	/* Enable MISC vector(vector0) */
	hclge_enable_vector(&hdev->misc_vector, true);

	hclge_state_init(hdev);
	hdev->last_reset_time = jiffies;

	pr_info("%s driver initialization finished.\n", HCLGE_DRIVER_NAME);
	return 0;

err_mdiobus_unreg:
	if (hdev->hw.mac.phydev)
		mdiobus_unregister(hdev->hw.mac.mdio_bus);
err_msi_irq_uninit:
	hclge_misc_irq_uninit(hdev);
err_msi_uninit:
	pci_free_irq_vectors(pdev);
err_cmd_uninit:
	hclge_cmd_uninit(hdev);
err_pci_uninit:
	pcim_iounmap(pdev, hdev->hw.io_base);
	pci_clear_master(pdev);
	pci_release_regions(pdev);
	pci_disable_device(pdev);
out:
	return ret;
}

static void hclge_stats_clear(struct hclge_dev *hdev)
{
	memset(&hdev->hw_stats, 0, sizeof(hdev->hw_stats));
}

static void hclge_reset_vport_state(struct hclge_dev *hdev)
{
	struct hclge_vport *vport = hdev->vport;
	int i;

	for (i = 0; i < hdev->num_alloc_vport; i++) {
<<<<<<< HEAD
		hclge_vport_start(vport);
=======
		hclge_vport_stop(vport);
>>>>>>> 0ecfebd2
		vport++;
	}
}

static int hclge_reset_ae_dev(struct hnae3_ae_dev *ae_dev)
{
	struct hclge_dev *hdev = ae_dev->priv;
	struct pci_dev *pdev = ae_dev->pdev;
	int ret;

	set_bit(HCLGE_STATE_DOWN, &hdev->state);

	hclge_stats_clear(hdev);
	memset(hdev->vlan_table, 0, sizeof(hdev->vlan_table));

	ret = hclge_cmd_init(hdev);
	if (ret) {
		dev_err(&pdev->dev, "Cmd queue init failed\n");
		return ret;
	}

	ret = hclge_map_tqp(hdev);
	if (ret) {
		dev_err(&pdev->dev, "Map tqp error, ret = %d.\n", ret);
		return ret;
	}

	hclge_reset_umv_space(hdev);

	ret = hclge_mac_init(hdev);
	if (ret) {
		dev_err(&pdev->dev, "Mac init error, ret = %d\n", ret);
		return ret;
	}

	ret = hclge_config_tso(hdev, HCLGE_TSO_MSS_MIN, HCLGE_TSO_MSS_MAX);
	if (ret) {
		dev_err(&pdev->dev, "Enable tso fail, ret =%d\n", ret);
		return ret;
	}

	ret = hclge_config_gro(hdev, true);
	if (ret)
		return ret;

	ret = hclge_init_vlan_config(hdev);
	if (ret) {
		dev_err(&pdev->dev, "VLAN init fail, ret =%d\n", ret);
		return ret;
	}

	ret = hclge_tm_init_hw(hdev, true);
	if (ret) {
		dev_err(&pdev->dev, "tm init hw fail, ret =%d\n", ret);
		return ret;
	}

	ret = hclge_rss_init_hw(hdev);
	if (ret) {
		dev_err(&pdev->dev, "Rss init fail, ret =%d\n", ret);
		return ret;
	}

	ret = hclge_init_fd_config(hdev);
	if (ret) {
		dev_err(&pdev->dev,
			"fd table init fail, ret=%d\n", ret);
		return ret;
	}

	/* Re-enable the hw error interrupts because
	 * the interrupts get disabled on core/global reset.
	 */
	ret = hclge_hw_error_set_state(hdev, true);
	if (ret) {
		dev_err(&pdev->dev,
			"fail(%d) to re-enable HNS hw error interrupts\n", ret);
		return ret;
	}

	hclge_reset_vport_state(hdev);

	dev_info(&pdev->dev, "Reset done, %s driver initialization finished.\n",
		 HCLGE_DRIVER_NAME);

	return 0;
}

static void hclge_uninit_ae_dev(struct hnae3_ae_dev *ae_dev)
{
	struct hclge_dev *hdev = ae_dev->priv;
	struct hclge_mac *mac = &hdev->hw.mac;

	hclge_state_uninit(hdev);

	if (mac->phydev)
		mdiobus_unregister(mac->mdio_bus);

	hclge_uninit_umv_space(hdev);

	/* Disable MISC vector(vector0) */
	hclge_enable_vector(&hdev->misc_vector, false);
	synchronize_irq(hdev->misc_vector.vector_irq);

	hclge_config_mac_tnl_int(hdev, false);
	hclge_hw_error_set_state(hdev, false);
	hclge_cmd_uninit(hdev);
	hclge_misc_irq_uninit(hdev);
	hclge_pci_uninit(hdev);
	mutex_destroy(&hdev->vport_lock);
	hclge_uninit_vport_mac_table(hdev);
	hclge_uninit_vport_vlan_table(hdev);
	mutex_destroy(&hdev->vport_cfg_mutex);
	ae_dev->priv = NULL;
}

static u32 hclge_get_max_channels(struct hnae3_handle *handle)
{
	struct hnae3_knic_private_info *kinfo = &handle->kinfo;
	struct hclge_vport *vport = hclge_get_vport(handle);
	struct hclge_dev *hdev = vport->back;

	return min_t(u32, hdev->rss_size_max,
		     vport->alloc_tqps / kinfo->num_tc);
}

static void hclge_get_channels(struct hnae3_handle *handle,
			       struct ethtool_channels *ch)
{
	ch->max_combined = hclge_get_max_channels(handle);
	ch->other_count = 1;
	ch->max_other = 1;
	ch->combined_count = handle->kinfo.rss_size;
}

static void hclge_get_tqps_and_rss_info(struct hnae3_handle *handle,
					u16 *alloc_tqps, u16 *max_rss_size)
{
	struct hclge_vport *vport = hclge_get_vport(handle);
	struct hclge_dev *hdev = vport->back;

	*alloc_tqps = vport->alloc_tqps;
	*max_rss_size = hdev->rss_size_max;
}

static int hclge_set_channels(struct hnae3_handle *handle, u32 new_tqps_num,
			      bool rxfh_configured)
{
	struct hclge_vport *vport = hclge_get_vport(handle);
	struct hnae3_knic_private_info *kinfo = &vport->nic.kinfo;
	struct hclge_dev *hdev = vport->back;
	int cur_rss_size = kinfo->rss_size;
	int cur_tqps = kinfo->num_tqps;
	u16 tc_offset[HCLGE_MAX_TC_NUM];
	u16 tc_valid[HCLGE_MAX_TC_NUM];
	u16 tc_size[HCLGE_MAX_TC_NUM];
	u16 roundup_size;
	u32 *rss_indir;
	int ret, i;

	kinfo->req_rss_size = new_tqps_num;

	ret = hclge_tm_vport_map_update(hdev);
	if (ret) {
		dev_err(&hdev->pdev->dev, "tm vport map fail, ret =%d\n", ret);
		return ret;
	}

	roundup_size = roundup_pow_of_two(kinfo->rss_size);
	roundup_size = ilog2(roundup_size);
	/* Set the RSS TC mode according to the new RSS size */
	for (i = 0; i < HCLGE_MAX_TC_NUM; i++) {
		tc_valid[i] = 0;

		if (!(hdev->hw_tc_map & BIT(i)))
			continue;

		tc_valid[i] = 1;
		tc_size[i] = roundup_size;
		tc_offset[i] = kinfo->rss_size * i;
	}
	ret = hclge_set_rss_tc_mode(hdev, tc_valid, tc_size, tc_offset);
	if (ret)
		return ret;

	/* RSS indirection table has been configuared by user */
	if (rxfh_configured)
		goto out;

	/* Reinitializes the rss indirect table according to the new RSS size */
	rss_indir = kcalloc(HCLGE_RSS_IND_TBL_SIZE, sizeof(u32), GFP_KERNEL);
	if (!rss_indir)
		return -ENOMEM;

	for (i = 0; i < HCLGE_RSS_IND_TBL_SIZE; i++)
		rss_indir[i] = i % kinfo->rss_size;

	ret = hclge_set_rss(handle, rss_indir, NULL, 0);
	if (ret)
		dev_err(&hdev->pdev->dev, "set rss indir table fail, ret=%d\n",
			ret);

	kfree(rss_indir);

out:
	if (!ret)
		dev_info(&hdev->pdev->dev,
			 "Channels changed, rss_size from %d to %d, tqps from %d to %d",
			 cur_rss_size, kinfo->rss_size,
			 cur_tqps, kinfo->rss_size * kinfo->num_tc);

	return ret;
}

static int hclge_get_regs_num(struct hclge_dev *hdev, u32 *regs_num_32_bit,
			      u32 *regs_num_64_bit)
{
	struct hclge_desc desc;
	u32 total_num;
	int ret;

	hclge_cmd_setup_basic_desc(&desc, HCLGE_OPC_QUERY_REG_NUM, true);
	ret = hclge_cmd_send(&hdev->hw, &desc, 1);
	if (ret) {
		dev_err(&hdev->pdev->dev,
			"Query register number cmd failed, ret = %d.\n", ret);
		return ret;
	}

	*regs_num_32_bit = le32_to_cpu(desc.data[0]);
	*regs_num_64_bit = le32_to_cpu(desc.data[1]);

	total_num = *regs_num_32_bit + *regs_num_64_bit;
	if (!total_num)
		return -EINVAL;

	return 0;
}

static int hclge_get_32_bit_regs(struct hclge_dev *hdev, u32 regs_num,
				 void *data)
{
#define HCLGE_32_BIT_REG_RTN_DATANUM 8

	struct hclge_desc *desc;
	u32 *reg_val = data;
	__le32 *desc_data;
	int cmd_num;
	int i, k, n;
	int ret;

	if (regs_num == 0)
		return 0;

	cmd_num = DIV_ROUND_UP(regs_num + 2, HCLGE_32_BIT_REG_RTN_DATANUM);
	desc = kcalloc(cmd_num, sizeof(struct hclge_desc), GFP_KERNEL);
	if (!desc)
		return -ENOMEM;

	hclge_cmd_setup_basic_desc(&desc[0], HCLGE_OPC_QUERY_32_BIT_REG, true);
	ret = hclge_cmd_send(&hdev->hw, desc, cmd_num);
	if (ret) {
		dev_err(&hdev->pdev->dev,
			"Query 32 bit register cmd failed, ret = %d.\n", ret);
		kfree(desc);
		return ret;
	}

	for (i = 0; i < cmd_num; i++) {
		if (i == 0) {
			desc_data = (__le32 *)(&desc[i].data[0]);
			n = HCLGE_32_BIT_REG_RTN_DATANUM - 2;
		} else {
			desc_data = (__le32 *)(&desc[i]);
			n = HCLGE_32_BIT_REG_RTN_DATANUM;
		}
		for (k = 0; k < n; k++) {
			*reg_val++ = le32_to_cpu(*desc_data++);

			regs_num--;
			if (!regs_num)
				break;
		}
	}

	kfree(desc);
	return 0;
}

static int hclge_get_64_bit_regs(struct hclge_dev *hdev, u32 regs_num,
				 void *data)
{
#define HCLGE_64_BIT_REG_RTN_DATANUM 4

	struct hclge_desc *desc;
	u64 *reg_val = data;
	__le64 *desc_data;
	int cmd_num;
	int i, k, n;
	int ret;

	if (regs_num == 0)
		return 0;

	cmd_num = DIV_ROUND_UP(regs_num + 1, HCLGE_64_BIT_REG_RTN_DATANUM);
	desc = kcalloc(cmd_num, sizeof(struct hclge_desc), GFP_KERNEL);
	if (!desc)
		return -ENOMEM;

	hclge_cmd_setup_basic_desc(&desc[0], HCLGE_OPC_QUERY_64_BIT_REG, true);
	ret = hclge_cmd_send(&hdev->hw, desc, cmd_num);
	if (ret) {
		dev_err(&hdev->pdev->dev,
			"Query 64 bit register cmd failed, ret = %d.\n", ret);
		kfree(desc);
		return ret;
	}

	for (i = 0; i < cmd_num; i++) {
		if (i == 0) {
			desc_data = (__le64 *)(&desc[i].data[0]);
			n = HCLGE_64_BIT_REG_RTN_DATANUM - 1;
		} else {
			desc_data = (__le64 *)(&desc[i]);
			n = HCLGE_64_BIT_REG_RTN_DATANUM;
		}
		for (k = 0; k < n; k++) {
			*reg_val++ = le64_to_cpu(*desc_data++);

			regs_num--;
			if (!regs_num)
				break;
		}
	}

	kfree(desc);
	return 0;
}

#define MAX_SEPARATE_NUM	4
#define SEPARATOR_VALUE		0xFFFFFFFF
#define REG_NUM_PER_LINE	4
#define REG_LEN_PER_LINE	(REG_NUM_PER_LINE * sizeof(u32))

static int hclge_get_regs_len(struct hnae3_handle *handle)
{
	int cmdq_lines, common_lines, ring_lines, tqp_intr_lines;
	struct hnae3_knic_private_info *kinfo = &handle->kinfo;
	struct hclge_vport *vport = hclge_get_vport(handle);
	struct hclge_dev *hdev = vport->back;
	u32 regs_num_32_bit, regs_num_64_bit;
	int ret;

	ret = hclge_get_regs_num(hdev, &regs_num_32_bit, &regs_num_64_bit);
	if (ret) {
		dev_err(&hdev->pdev->dev,
			"Get register number failed, ret = %d.\n", ret);
		return -EOPNOTSUPP;
	}

	cmdq_lines = sizeof(cmdq_reg_addr_list) / REG_LEN_PER_LINE + 1;
	common_lines = sizeof(common_reg_addr_list) / REG_LEN_PER_LINE + 1;
	ring_lines = sizeof(ring_reg_addr_list) / REG_LEN_PER_LINE + 1;
	tqp_intr_lines = sizeof(tqp_intr_reg_addr_list) / REG_LEN_PER_LINE + 1;

	return (cmdq_lines + common_lines + ring_lines * kinfo->num_tqps +
		tqp_intr_lines * (hdev->num_msi_used - 1)) * REG_LEN_PER_LINE +
		regs_num_32_bit * sizeof(u32) + regs_num_64_bit * sizeof(u64);
}

static void hclge_get_regs(struct hnae3_handle *handle, u32 *version,
			   void *data)
{
	struct hnae3_knic_private_info *kinfo = &handle->kinfo;
	struct hclge_vport *vport = hclge_get_vport(handle);
	struct hclge_dev *hdev = vport->back;
	u32 regs_num_32_bit, regs_num_64_bit;
	int i, j, reg_um, separator_num;
	u32 *reg = data;
	int ret;

	*version = hdev->fw_version;

	ret = hclge_get_regs_num(hdev, &regs_num_32_bit, &regs_num_64_bit);
	if (ret) {
		dev_err(&hdev->pdev->dev,
			"Get register number failed, ret = %d.\n", ret);
		return;
	}

	/* fetching per-PF registers valus from PF PCIe register space */
	reg_um = sizeof(cmdq_reg_addr_list) / sizeof(u32);
	separator_num = MAX_SEPARATE_NUM - reg_um % REG_NUM_PER_LINE;
	for (i = 0; i < reg_um; i++)
		*reg++ = hclge_read_dev(&hdev->hw, cmdq_reg_addr_list[i]);
	for (i = 0; i < separator_num; i++)
		*reg++ = SEPARATOR_VALUE;

	reg_um = sizeof(common_reg_addr_list) / sizeof(u32);
	separator_num = MAX_SEPARATE_NUM - reg_um % REG_NUM_PER_LINE;
	for (i = 0; i < reg_um; i++)
		*reg++ = hclge_read_dev(&hdev->hw, common_reg_addr_list[i]);
	for (i = 0; i < separator_num; i++)
		*reg++ = SEPARATOR_VALUE;

	reg_um = sizeof(ring_reg_addr_list) / sizeof(u32);
	separator_num = MAX_SEPARATE_NUM - reg_um % REG_NUM_PER_LINE;
	for (j = 0; j < kinfo->num_tqps; j++) {
		for (i = 0; i < reg_um; i++)
			*reg++ = hclge_read_dev(&hdev->hw,
						ring_reg_addr_list[i] +
						0x200 * j);
		for (i = 0; i < separator_num; i++)
			*reg++ = SEPARATOR_VALUE;
	}

	reg_um = sizeof(tqp_intr_reg_addr_list) / sizeof(u32);
	separator_num = MAX_SEPARATE_NUM - reg_um % REG_NUM_PER_LINE;
	for (j = 0; j < hdev->num_msi_used - 1; j++) {
		for (i = 0; i < reg_um; i++)
			*reg++ = hclge_read_dev(&hdev->hw,
						tqp_intr_reg_addr_list[i] +
						4 * j);
		for (i = 0; i < separator_num; i++)
			*reg++ = SEPARATOR_VALUE;
	}

	/* fetching PF common registers values from firmware */
	ret = hclge_get_32_bit_regs(hdev, regs_num_32_bit, reg);
	if (ret) {
		dev_err(&hdev->pdev->dev,
			"Get 32 bit register failed, ret = %d.\n", ret);
		return;
	}

	reg += regs_num_32_bit;
	ret = hclge_get_64_bit_regs(hdev, regs_num_64_bit, reg);
	if (ret)
		dev_err(&hdev->pdev->dev,
			"Get 64 bit register failed, ret = %d.\n", ret);
}

static int hclge_set_led_status(struct hclge_dev *hdev, u8 locate_led_status)
{
	struct hclge_set_led_state_cmd *req;
	struct hclge_desc desc;
	int ret;

	hclge_cmd_setup_basic_desc(&desc, HCLGE_OPC_LED_STATUS_CFG, false);

	req = (struct hclge_set_led_state_cmd *)desc.data;
	hnae3_set_field(req->locate_led_config, HCLGE_LED_LOCATE_STATE_M,
			HCLGE_LED_LOCATE_STATE_S, locate_led_status);

	ret = hclge_cmd_send(&hdev->hw, &desc, 1);
	if (ret)
		dev_err(&hdev->pdev->dev,
			"Send set led state cmd error, ret =%d\n", ret);

	return ret;
}

enum hclge_led_status {
	HCLGE_LED_OFF,
	HCLGE_LED_ON,
	HCLGE_LED_NO_CHANGE = 0xFF,
};

static int hclge_set_led_id(struct hnae3_handle *handle,
			    enum ethtool_phys_id_state status)
{
	struct hclge_vport *vport = hclge_get_vport(handle);
	struct hclge_dev *hdev = vport->back;

	switch (status) {
	case ETHTOOL_ID_ACTIVE:
		return hclge_set_led_status(hdev, HCLGE_LED_ON);
	case ETHTOOL_ID_INACTIVE:
		return hclge_set_led_status(hdev, HCLGE_LED_OFF);
	default:
		return -EINVAL;
	}
}

static void hclge_get_link_mode(struct hnae3_handle *handle,
				unsigned long *supported,
				unsigned long *advertising)
{
	unsigned int size = BITS_TO_LONGS(__ETHTOOL_LINK_MODE_MASK_NBITS);
	struct hclge_vport *vport = hclge_get_vport(handle);
	struct hclge_dev *hdev = vport->back;
	unsigned int idx = 0;

	for (; idx < size; idx++) {
		supported[idx] = hdev->hw.mac.supported[idx];
		advertising[idx] = hdev->hw.mac.advertising[idx];
	}
}

static int hclge_gro_en(struct hnae3_handle *handle, bool enable)
{
	struct hclge_vport *vport = hclge_get_vport(handle);
	struct hclge_dev *hdev = vport->back;

	return hclge_config_gro(hdev, enable);
}

static const struct hnae3_ae_ops hclge_ops = {
	.init_ae_dev = hclge_init_ae_dev,
	.uninit_ae_dev = hclge_uninit_ae_dev,
	.flr_prepare = hclge_flr_prepare,
	.flr_done = hclge_flr_done,
	.init_client_instance = hclge_init_client_instance,
	.uninit_client_instance = hclge_uninit_client_instance,
	.map_ring_to_vector = hclge_map_ring_to_vector,
	.unmap_ring_from_vector = hclge_unmap_ring_frm_vector,
	.get_vector = hclge_get_vector,
	.put_vector = hclge_put_vector,
	.set_promisc_mode = hclge_set_promisc_mode,
	.set_loopback = hclge_set_loopback,
	.start = hclge_ae_start,
	.stop = hclge_ae_stop,
	.client_start = hclge_client_start,
	.client_stop = hclge_client_stop,
	.get_status = hclge_get_status,
	.get_ksettings_an_result = hclge_get_ksettings_an_result,
	.cfg_mac_speed_dup_h = hclge_cfg_mac_speed_dup_h,
	.get_media_type = hclge_get_media_type,
	.check_port_speed = hclge_check_port_speed,
	.get_fec = hclge_get_fec,
	.set_fec = hclge_set_fec,
	.get_rss_key_size = hclge_get_rss_key_size,
	.get_rss_indir_size = hclge_get_rss_indir_size,
	.get_rss = hclge_get_rss,
	.set_rss = hclge_set_rss,
	.set_rss_tuple = hclge_set_rss_tuple,
	.get_rss_tuple = hclge_get_rss_tuple,
	.get_tc_size = hclge_get_tc_size,
	.get_mac_addr = hclge_get_mac_addr,
	.set_mac_addr = hclge_set_mac_addr,
	.do_ioctl = hclge_do_ioctl,
	.add_uc_addr = hclge_add_uc_addr,
	.rm_uc_addr = hclge_rm_uc_addr,
	.add_mc_addr = hclge_add_mc_addr,
	.rm_mc_addr = hclge_rm_mc_addr,
	.set_autoneg = hclge_set_autoneg,
	.get_autoneg = hclge_get_autoneg,
	.restart_autoneg = hclge_restart_autoneg,
	.get_pauseparam = hclge_get_pauseparam,
	.set_pauseparam = hclge_set_pauseparam,
	.set_mtu = hclge_set_mtu,
	.reset_queue = hclge_reset_tqp,
	.get_stats = hclge_get_stats,
	.get_mac_pause_stats = hclge_get_mac_pause_stat,
	.update_stats = hclge_update_stats,
	.get_strings = hclge_get_strings,
	.get_sset_count = hclge_get_sset_count,
	.get_fw_version = hclge_get_fw_version,
	.get_mdix_mode = hclge_get_mdix_mode,
	.enable_vlan_filter = hclge_enable_vlan_filter,
	.set_vlan_filter = hclge_set_vlan_filter,
	.set_vf_vlan_filter = hclge_set_vf_vlan_filter,
	.enable_hw_strip_rxvtag = hclge_en_hw_strip_rxvtag,
	.reset_event = hclge_reset_event,
	.set_default_reset_request = hclge_set_def_reset_request,
	.get_tqps_and_rss_info = hclge_get_tqps_and_rss_info,
	.set_channels = hclge_set_channels,
	.get_channels = hclge_get_channels,
	.get_regs_len = hclge_get_regs_len,
	.get_regs = hclge_get_regs,
	.set_led_id = hclge_set_led_id,
	.get_link_mode = hclge_get_link_mode,
	.add_fd_entry = hclge_add_fd_entry,
	.del_fd_entry = hclge_del_fd_entry,
	.del_all_fd_entries = hclge_del_all_fd_entries,
	.get_fd_rule_cnt = hclge_get_fd_rule_cnt,
	.get_fd_rule_info = hclge_get_fd_rule_info,
	.get_fd_all_rules = hclge_get_all_rules,
	.restore_fd_rules = hclge_restore_fd_entries,
	.enable_fd = hclge_enable_fd,
	.dbg_run_cmd = hclge_dbg_run_cmd,
	.handle_hw_ras_error = hclge_handle_hw_ras_error,
	.get_hw_reset_stat = hclge_get_hw_reset_stat,
	.ae_dev_resetting = hclge_ae_dev_resetting,
	.ae_dev_reset_cnt = hclge_ae_dev_reset_cnt,
	.set_gro_en = hclge_gro_en,
	.get_global_queue_id = hclge_covert_handle_qid_global,
	.set_timer_task = hclge_set_timer_task,
	.mac_connect_phy = hclge_mac_connect_phy,
	.mac_disconnect_phy = hclge_mac_disconnect_phy,
};

static struct hnae3_ae_algo ae_algo = {
	.ops = &hclge_ops,
	.pdev_id_table = ae_algo_pci_tbl,
};

static int hclge_init(void)
{
	pr_info("%s is initializing\n", HCLGE_NAME);

	hnae3_register_ae_algo(&ae_algo);

	return 0;
}

static void hclge_exit(void)
{
	hnae3_unregister_ae_algo(&ae_algo);
}
module_init(hclge_init);
module_exit(hclge_exit);

MODULE_LICENSE("GPL");
MODULE_AUTHOR("Huawei Tech. Co., Ltd.");
MODULE_DESCRIPTION("HCLGE Driver");
MODULE_VERSION(HCLGE_MOD_VERSION);<|MERGE_RESOLUTION|>--- conflicted
+++ resolved
@@ -852,11 +852,6 @@
 	u32 speed_ability = hdev->hw.mac.speed_ability;
 	u32 speed_bit = 0;
 
-<<<<<<< HEAD
-	if (speed_ability & HCLGE_SUPPORT_1G_BIT)
-		linkmode_set_bit(ETHTOOL_LINK_MODE_1000baseX_Full_BIT,
-				 supported);
-=======
 	switch (speed) {
 	case HCLGE_MAC_SPEED_10M:
 		speed_bit = HCLGE_SUPPORT_10M_BIT;
@@ -891,15 +886,11 @@
 
 	return -EINVAL;
 }
->>>>>>> 0ecfebd2
 
 static void hclge_convert_setting_sr(struct hclge_mac *mac, u8 speed_ability)
 {
 	if (speed_ability & HCLGE_SUPPORT_10G_BIT)
 		linkmode_set_bit(ETHTOOL_LINK_MODE_10000baseSR_Full_BIT,
-<<<<<<< HEAD
-				 supported);
-=======
 				 mac->supported);
 	if (speed_ability & HCLGE_SUPPORT_25G_BIT)
 		linkmode_set_bit(ETHTOOL_LINK_MODE_25000baseSR_Full_BIT,
@@ -914,7 +905,6 @@
 		linkmode_set_bit(ETHTOOL_LINK_MODE_100000baseSR4_Full_BIT,
 				 mac->supported);
 }
->>>>>>> 0ecfebd2
 
 static void hclge_convert_setting_lr(struct hclge_mac *mac, u8 speed_ability)
 {
@@ -923,9 +913,6 @@
 				 mac->supported);
 	if (speed_ability & HCLGE_SUPPORT_25G_BIT)
 		linkmode_set_bit(ETHTOOL_LINK_MODE_25000baseSR_Full_BIT,
-<<<<<<< HEAD
-				 supported);
-=======
 				 mac->supported);
 	if (speed_ability & HCLGE_SUPPORT_50G_BIT)
 		linkmode_set_bit(ETHTOOL_LINK_MODE_50000baseLR_ER_FR_Full_BIT,
@@ -937,7 +924,6 @@
 		linkmode_set_bit(ETHTOOL_LINK_MODE_100000baseLR4_ER4_Full_BIT,
 				 mac->supported);
 }
->>>>>>> 0ecfebd2
 
 static void hclge_convert_setting_cr(struct hclge_mac *mac, u8 speed_ability)
 {
@@ -951,17 +937,12 @@
 		linkmode_set_bit(ETHTOOL_LINK_MODE_40000baseCR4_Full_BIT,
 				 mac->supported);
 	if (speed_ability & HCLGE_SUPPORT_50G_BIT)
-<<<<<<< HEAD
-		linkmode_set_bit(ETHTOOL_LINK_MODE_50000baseSR2_Full_BIT,
-				 supported);
-=======
 		linkmode_set_bit(ETHTOOL_LINK_MODE_50000baseCR2_Full_BIT,
 				 mac->supported);
 	if (speed_ability & HCLGE_SUPPORT_100G_BIT)
 		linkmode_set_bit(ETHTOOL_LINK_MODE_100000baseCR4_Full_BIT,
 				 mac->supported);
 }
->>>>>>> 0ecfebd2
 
 static void hclge_convert_setting_kr(struct hclge_mac *mac, u8 speed_ability)
 {
@@ -981,43 +962,6 @@
 		linkmode_set_bit(ETHTOOL_LINK_MODE_50000baseKR2_Full_BIT,
 				 mac->supported);
 	if (speed_ability & HCLGE_SUPPORT_100G_BIT)
-<<<<<<< HEAD
-		linkmode_set_bit(ETHTOOL_LINK_MODE_100000baseSR4_Full_BIT,
-				 supported);
-
-	linkmode_set_bit(ETHTOOL_LINK_MODE_FIBRE_BIT, supported);
-	linkmode_set_bit(ETHTOOL_LINK_MODE_Pause_BIT, supported);
-}
-
-static void hclge_parse_copper_link_mode(struct hclge_dev *hdev,
-					 u8 speed_ability)
-{
-	unsigned long *supported = hdev->hw.mac.supported;
-
-	/* default to support all speed for GE port */
-	if (!speed_ability)
-		speed_ability = HCLGE_SUPPORT_GE;
-
-	if (speed_ability & HCLGE_SUPPORT_1G_BIT)
-		linkmode_set_bit(ETHTOOL_LINK_MODE_1000baseT_Full_BIT,
-				 supported);
-
-	if (speed_ability & HCLGE_SUPPORT_100M_BIT) {
-		linkmode_set_bit(ETHTOOL_LINK_MODE_100baseT_Full_BIT,
-				 supported);
-		linkmode_set_bit(ETHTOOL_LINK_MODE_100baseT_Half_BIT,
-				 supported);
-	}
-
-	if (speed_ability & HCLGE_SUPPORT_10M_BIT) {
-		linkmode_set_bit(ETHTOOL_LINK_MODE_10baseT_Full_BIT, supported);
-		linkmode_set_bit(ETHTOOL_LINK_MODE_10baseT_Half_BIT, supported);
-	}
-
-	linkmode_set_bit(ETHTOOL_LINK_MODE_Autoneg_BIT, supported);
-	linkmode_set_bit(ETHTOOL_LINK_MODE_TP_BIT, supported);
-	linkmode_set_bit(ETHTOOL_LINK_MODE_Pause_BIT, supported);
-=======
 		linkmode_set_bit(ETHTOOL_LINK_MODE_100000baseKR4_Full_BIT,
 				 mac->supported);
 }
@@ -1071,7 +1015,6 @@
 	linkmode_set_bit(ETHTOOL_LINK_MODE_FIBRE_BIT, mac->supported);
 	linkmode_set_bit(ETHTOOL_LINK_MODE_Pause_BIT, mac->supported);
 	linkmode_set_bit(ETHTOOL_LINK_MODE_FEC_NONE_BIT, mac->supported);
->>>>>>> 0ecfebd2
 }
 
 static void hclge_parse_backplane_link_mode(struct hclge_dev *hdev,
@@ -1079,12 +1022,6 @@
 {
 	struct hclge_mac *mac = &hdev->hw.mac;
 
-<<<<<<< HEAD
-	if (media_type == HNAE3_MEDIA_TYPE_FIBER)
-		hclge_parse_fiber_link_mode(hdev, speed_ability);
-	else if (media_type == HNAE3_MEDIA_TYPE_COPPER)
-		hclge_parse_copper_link_mode(hdev, speed_ability);
-=======
 	hclge_convert_setting_kr(mac, speed_ability);
 	if (hdev->pdev->revision >= 0x21)
 		hclge_convert_setting_fec(mac);
@@ -1121,7 +1058,6 @@
 	linkmode_set_bit(ETHTOOL_LINK_MODE_Autoneg_BIT, supported);
 	linkmode_set_bit(ETHTOOL_LINK_MODE_TP_BIT, supported);
 	linkmode_set_bit(ETHTOOL_LINK_MODE_Pause_BIT, supported);
->>>>>>> 0ecfebd2
 }
 
 static void hclge_parse_link_mode(struct hclge_dev *hdev, u8 speed_ability)
@@ -1589,11 +1525,8 @@
 		vport->back = hdev;
 		vport->vport_id = i;
 		vport->mps = HCLGE_MAC_DEFAULT_FRAME;
-<<<<<<< HEAD
-=======
 		vport->port_base_vlan_cfg.state = HNAE3_PORT_BASE_VLAN_DISABLE;
 		vport->rxvlan_cfg.rx_vlan_offload_en = true;
->>>>>>> 0ecfebd2
 		INIT_LIST_HEAD(&vport->vlan_list);
 		INIT_LIST_HEAD(&vport->uc_mac_list);
 		INIT_LIST_HEAD(&vport->mc_mac_list);
@@ -1729,22 +1662,12 @@
 				struct hclge_pkt_buf_alloc *buf_alloc,
 				u32 rx_all)
 {
-<<<<<<< HEAD
-	u32 shared_buf_min, shared_buf_tc, shared_std;
-	int tc_num, pfc_enable_num;
-=======
 	u32 shared_buf_min, shared_buf_tc, shared_std, hi_thrd, lo_thrd;
 	u32 tc_num = hclge_get_tc_num(hdev);
->>>>>>> 0ecfebd2
 	u32 shared_buf, aligned_mps;
 	u32 rx_priv;
 	int i;
 
-<<<<<<< HEAD
-	tc_num = hclge_get_tc_num(hdev);
-	pfc_enable_num = hclge_get_pfc_enalbe_num(hdev);
-=======
->>>>>>> 0ecfebd2
 	aligned_mps = roundup(hdev->mps, HCLGE_BUF_SIZE_UNIT);
 
 	if (hnae3_dev_dcb_supported(hdev))
@@ -1753,13 +1676,7 @@
 		shared_buf_min = aligned_mps + HCLGE_NON_DCB_ADDITIONAL_BUF
 					+ hdev->dv_buf_size;
 
-<<<<<<< HEAD
-	shared_buf_tc = pfc_enable_num * aligned_mps +
-			(tc_num - pfc_enable_num) * aligned_mps / 2 +
-			aligned_mps;
-=======
 	shared_buf_tc = tc_num * aligned_mps + aligned_mps;
->>>>>>> 0ecfebd2
 	shared_std = roundup(max_t(u32, shared_buf_min, shared_buf_tc),
 			     HCLGE_BUF_SIZE_UNIT);
 
@@ -1776,21 +1693,6 @@
 	} else {
 		buf_alloc->s_buf.self.high = aligned_mps +
 						HCLGE_NON_DCB_ADDITIONAL_BUF;
-<<<<<<< HEAD
-		buf_alloc->s_buf.self.low =
-			roundup(aligned_mps / 2, HCLGE_BUF_SIZE_UNIT);
-	}
-
-	for (i = 0; i < HCLGE_MAX_TC_NUM; i++) {
-		if ((hdev->hw_tc_map & BIT(i)) &&
-		    (hdev->tm_info.hw_pfc_map & BIT(i))) {
-			buf_alloc->s_buf.tc_thrd[i].low = aligned_mps;
-			buf_alloc->s_buf.tc_thrd[i].high = 2 * aligned_mps;
-		} else {
-			buf_alloc->s_buf.tc_thrd[i].low = 0;
-			buf_alloc->s_buf.tc_thrd[i].high = aligned_mps;
-		}
-=======
 		buf_alloc->s_buf.self.low = aligned_mps;
 	}
 
@@ -1811,7 +1713,6 @@
 	for (i = 0; i < HCLGE_MAX_TC_NUM; i++) {
 		buf_alloc->s_buf.tc_thrd[i].low = lo_thrd;
 		buf_alloc->s_buf.tc_thrd[i].high = hi_thrd;
->>>>>>> 0ecfebd2
 	}
 
 	return true;
@@ -2490,8 +2391,6 @@
 
 	mac->link = 0;
 
-<<<<<<< HEAD
-=======
 	if (mac->user_fec_mode & BIT(HNAE3_FEC_USER_DEF)) {
 		ret = hclge_set_fec_hw(hdev, mac->user_fec_mode);
 		if (ret) {
@@ -2501,7 +2400,6 @@
 		}
 	}
 
->>>>>>> 0ecfebd2
 	ret = hclge_set_mac_mtu(hdev, hdev->mps);
 	if (ret) {
 		dev_err(&hdev->pdev->dev, "set mtu failed ret=%d\n", ret);
@@ -2598,10 +2496,7 @@
 		for (i = 0; i < hdev->num_vmdq_vport + 1; i++) {
 			handle = &hdev->vport[i].nic;
 			client->ops->link_status_change(handle, state);
-<<<<<<< HEAD
-=======
 			hclge_config_mac_tnl_int(hdev, state);
->>>>>>> 0ecfebd2
 			rhandle = &hdev->vport[i].roce;
 			if (rclient && rclient->ops->link_status_change)
 				rclient->ops->link_status_change(rhandle,
@@ -2611,60 +2506,6 @@
 	}
 }
 
-<<<<<<< HEAD
-static int hclge_get_sfp_speed(struct hclge_dev *hdev, u32 *speed)
-{
-	struct hclge_sfp_speed_cmd *resp = NULL;
-	struct hclge_desc desc;
-	int ret;
-
-	hclge_cmd_setup_basic_desc(&desc, HCLGE_OPC_SFP_GET_SPEED, true);
-	resp = (struct hclge_sfp_speed_cmd *)desc.data;
-	ret = hclge_cmd_send(&hdev->hw, &desc, 1);
-	if (ret == -EOPNOTSUPP) {
-		dev_warn(&hdev->pdev->dev,
-			 "IMP do not support get SFP speed %d\n", ret);
-		return ret;
-	} else if (ret) {
-		dev_err(&hdev->pdev->dev, "get sfp speed failed %d\n", ret);
-		return ret;
-	}
-
-	*speed = resp->sfp_speed;
-
-	return 0;
-}
-
-static int hclge_update_speed_duplex(struct hclge_dev *hdev)
-{
-	struct hclge_mac mac = hdev->hw.mac;
-	int speed;
-	int ret;
-
-	/* get the speed from SFP cmd when phy
-	 * doesn't exit.
-	 */
-	if (mac.phydev)
-		return 0;
-
-	/* if IMP does not support get SFP/qSFP speed, return directly */
-	if (!hdev->support_sfp_query)
-		return 0;
-
-	ret = hclge_get_sfp_speed(hdev, &speed);
-	if (ret == -EOPNOTSUPP) {
-		hdev->support_sfp_query = false;
-		return ret;
-	} else if (ret) {
-		return ret;
-	}
-
-	if (speed == HCLGE_MAC_SPEED_UNKNOWN)
-		return 0; /* do nothing if no SFP */
-
-	/* must config full duplex for SFP */
-	return hclge_cfg_mac_speed_dup(hdev, speed, HCLGE_MAC_FULL);
-=======
 static void hclge_update_port_capability(struct hclge_mac *mac)
 {
 	/* firmware can not identify back plane type, the media type
@@ -2744,7 +2585,6 @@
 	}
 
 	return 0;
->>>>>>> 0ecfebd2
 }
 
 static int hclge_update_port_info(struct hclge_dev *hdev)
@@ -2840,10 +2680,7 @@
 		set_bit(HNAE3_IMP_RESET, &hdev->reset_pending);
 		set_bit(HCLGE_STATE_CMD_DISABLE, &hdev->state);
 		*clearval = BIT(HCLGE_VECTOR0_IMPRESET_INT_B);
-<<<<<<< HEAD
-=======
 		hdev->rst_stats.imp_rst_cnt++;
->>>>>>> 0ecfebd2
 		return HCLGE_VECTOR0_EVENT_RST;
 	}
 
@@ -2866,16 +2703,11 @@
 	}
 
 	/* check for vector0 msix event source */
-<<<<<<< HEAD
-	if (msix_src_reg & HCLGE_VECTOR0_REG_MSIX_MASK)
-		return HCLGE_VECTOR0_EVENT_ERR;
-=======
 	if (msix_src_reg & HCLGE_VECTOR0_REG_MSIX_MASK) {
 		dev_dbg(&hdev->pdev->dev, "received event 0x%x\n",
 			msix_src_reg);
 		return HCLGE_VECTOR0_EVENT_ERR;
 	}
->>>>>>> 0ecfebd2
 
 	/* check for vector0 mailbox(=CMDQ RX) event source */
 	if (BIT(HCLGE_VECTOR0_RX_CMDQ_INT_B) & cmdq_src_reg) {
@@ -3047,43 +2879,6 @@
 	return 0;
 }
 
-<<<<<<< HEAD
-static int hclge_notify_roce_client(struct hclge_dev *hdev,
-				    enum hnae3_reset_notify_type type)
-=======
-int hclge_notify_client(struct hclge_dev *hdev,
-			enum hnae3_reset_notify_type type)
->>>>>>> 0ecfebd2
-{
-	struct hnae3_client *client = hdev->roce_client;
-	int ret = 0;
-	u16 i;
-
-	if (!client)
-		return 0;
-
-	if (!client->ops->reset_notify)
-		return -EOPNOTSUPP;
-
-	for (i = 0; i < hdev->num_vmdq_vport + 1; i++) {
-		struct hnae3_handle *handle = &hdev->vport[i].roce;
-
-		ret = client->ops->reset_notify(handle, type);
-		if (ret) {
-			dev_err(&hdev->pdev->dev,
-<<<<<<< HEAD
-				"notify roce client failed %d(%d)",
-				type, ret);
-=======
-				"notify nic client failed %d(%d)\n", type, ret);
->>>>>>> 0ecfebd2
-			return ret;
-		}
-	}
-
-	return ret;
-}
-
 static int hclge_notify_roce_client(struct hclge_dev *hdev,
 				    enum hnae3_reset_notify_type type)
 {
@@ -3207,11 +3002,7 @@
 			return ret;
 		}
 
-<<<<<<< HEAD
-		if (!reset)
-=======
 		if (!reset || !test_bit(HCLGE_VPORT_STATE_ALIVE, &vport->state))
->>>>>>> 0ecfebd2
 			continue;
 
 		/* Inform VF to process the reset.
@@ -3337,13 +3128,10 @@
 		rst_level = HNAE3_FLR_RESET;
 		clear_bit(HNAE3_FLR_RESET, addr);
 	}
-<<<<<<< HEAD
-=======
 
 	if (hdev->reset_type != HNAE3_NONE_RESET &&
 	    rst_level < hdev->reset_type)
 		return HNAE3_NONE_RESET;
->>>>>>> 0ecfebd2
 
 	return rst_level;
 }
@@ -3414,10 +3202,7 @@
 		 * after hclge_cmd_init is called.
 		 */
 		set_bit(HCLGE_STATE_CMD_DISABLE, &hdev->state);
-<<<<<<< HEAD
-=======
 		hdev->rst_stats.pf_rst_cnt++;
->>>>>>> 0ecfebd2
 		break;
 	case HNAE3_FLR_RESET:
 		/* There is no mechanism for PF to know if VF has stopped IO
@@ -3426,10 +3211,7 @@
 		msleep(100);
 		set_bit(HCLGE_STATE_CMD_DISABLE, &hdev->state);
 		set_bit(HNAE3_FLR_DOWN, &hdev->flr_state);
-<<<<<<< HEAD
-=======
 		hdev->rst_stats.flr_rst_cnt++;
->>>>>>> 0ecfebd2
 		break;
 	case HNAE3_IMP_RESET:
 		reg_val = hclge_read_dev(&hdev->hw, HCLGE_PF_OTHER_INT_REG);
@@ -3510,11 +3292,7 @@
 	 * know if device is undergoing reset
 	 */
 	ae_dev->reset_type = hdev->reset_type;
-<<<<<<< HEAD
-	hdev->reset_count++;
-=======
 	hdev->rst_stats.reset_cnt++;
->>>>>>> 0ecfebd2
 	/* perform reset of the stack & ae device for a client */
 	ret = hclge_notify_roce_client(hdev, HNAE3_DOWN_CLIENT);
 	if (ret)
@@ -3540,11 +3318,8 @@
 		goto err_reset;
 	}
 
-<<<<<<< HEAD
-=======
 	hdev->rst_stats.hw_reset_done_cnt++;
 
->>>>>>> 0ecfebd2
 	ret = hclge_notify_roce_client(hdev, HNAE3_UNINIT_CLIENT);
 	if (ret)
 		goto err_reset;
@@ -3588,13 +3363,9 @@
 
 	hdev->last_reset_time = jiffies;
 	hdev->reset_fail_cnt = 0;
-<<<<<<< HEAD
-	ae_dev->reset_type = HNAE3_NONE_RESET;
-=======
 	hdev->rst_stats.reset_done_cnt++;
 	ae_dev->reset_type = HNAE3_NONE_RESET;
 	del_timer(&hdev->reset_timer);
->>>>>>> 0ecfebd2
 
 	return;
 
@@ -4482,7 +4253,6 @@
 	struct hclge_dev *hdev = vport->back;
 	struct hclge_promisc_param param;
 	bool en_bc_pmc = true;
-<<<<<<< HEAD
 
 	/* For revision 0x20, if broadcast promisc enabled, vlan filter is
 	 * always bypassed. So broadcast promisc should be disabled until
@@ -4491,16 +4261,6 @@
 	if (handle->pdev->revision == 0x20)
 		en_bc_pmc = handle->netdev_flags & HNAE3_BPE ? true : false;
 
-=======
-
-	/* For revision 0x20, if broadcast promisc enabled, vlan filter is
-	 * always bypassed. So broadcast promisc should be disabled until
-	 * user enable promisc mode
-	 */
-	if (handle->pdev->revision == 0x20)
-		en_bc_pmc = handle->netdev_flags & HNAE3_BPE ? true : false;
-
->>>>>>> 0ecfebd2
 	hclge_promisc_param_init(&param, en_uc_pmc, en_mc_pmc, en_bc_pmc,
 				 vport->vport_id);
 	return hclge_cmd_set_promisc_mode(hdev, &param);
@@ -5798,11 +5558,7 @@
 	struct hclge_vport *vport = hclge_get_vport(handle);
 	struct hclge_dev *hdev = vport->back;
 
-<<<<<<< HEAD
-	return hdev->reset_count;
-=======
 	return hdev->rst_stats.hw_reset_done_cnt;
->>>>>>> 0ecfebd2
 }
 
 static void hclge_enable_fd(struct hnae3_handle *handle, bool enable)
@@ -5890,13 +5646,8 @@
 #define HCLGE_SERDES_RETRY_MS	10
 #define HCLGE_SERDES_RETRY_NUM	100
 
-<<<<<<< HEAD
-#define HCLGE_MAC_LINK_STATUS_MS   20
-#define HCLGE_MAC_LINK_STATUS_NUM  10
-=======
 #define HCLGE_MAC_LINK_STATUS_MS   10
 #define HCLGE_MAC_LINK_STATUS_NUM  100
->>>>>>> 0ecfebd2
 #define HCLGE_MAC_LINK_STATUS_DOWN 0
 #define HCLGE_MAC_LINK_STATUS_UP   1
 
@@ -7539,30 +7290,6 @@
 	struct hclge_dev *hdev = vport->back;
 	int ret;
 
-<<<<<<< HEAD
-	if (hdev->pdev->revision >= 0x21) {
-		/* for revision 0x21, vf vlan filter is per function */
-		for (i = 0; i < hdev->num_alloc_vport; i++) {
-			vport = &hdev->vport[i];
-			ret = hclge_set_vlan_filter_ctrl(hdev,
-							 HCLGE_FILTER_TYPE_VF,
-							 HCLGE_FILTER_FE_EGRESS,
-							 true,
-							 vport->vport_id);
-			if (ret)
-				return ret;
-		}
-
-		ret = hclge_set_vlan_filter_ctrl(hdev, HCLGE_FILTER_TYPE_PORT,
-						 HCLGE_FILTER_FE_INGRESS, true,
-						 0);
-		if (ret)
-			return ret;
-	} else {
-		ret = hclge_set_vlan_filter_ctrl(hdev, HCLGE_FILTER_TYPE_VF,
-						 HCLGE_FILTER_FE_EGRESS_V1_B,
-						 true, 0);
-=======
 	old_vlan_info = &vport->port_base_vlan_cfg.vlan_info;
 
 	ret = hclge_vlan_offload_cfg(vport, state, vlan_info->vlan_tag);
@@ -7585,7 +7312,6 @@
 					       vport->vport_id,
 					       old_vlan_info->vlan_tag,
 					       old_vlan_info->qos, true);
->>>>>>> 0ecfebd2
 		if (ret)
 			return ret;
 
@@ -7681,90 +7407,8 @@
 	}
 }
 
-<<<<<<< HEAD
-void hclge_add_vport_vlan_table(struct hclge_vport *vport, u16 vlan_id)
-{
-	struct hclge_vport_vlan_cfg *vlan;
-
-	/* vlan 0 is reserved */
-	if (!vlan_id)
-		return;
-
-	vlan = kzalloc(sizeof(*vlan), GFP_KERNEL);
-	if (!vlan)
-		return;
-
-	vlan->hd_tbl_status = true;
-	vlan->vlan_id = vlan_id;
-
-	list_add_tail(&vlan->node, &vport->vlan_list);
-}
-
-void hclge_rm_vport_vlan_table(struct hclge_vport *vport, u16 vlan_id,
-			       bool is_write_tbl)
-{
-	struct hclge_vport_vlan_cfg *vlan, *tmp;
-	struct hclge_dev *hdev = vport->back;
-
-	list_for_each_entry_safe(vlan, tmp, &vport->vlan_list, node) {
-		if (vlan->vlan_id == vlan_id) {
-			if (is_write_tbl && vlan->hd_tbl_status)
-				hclge_set_vlan_filter_hw(hdev,
-							 htons(ETH_P_8021Q),
-							 vport->vport_id,
-							 vlan_id, 0,
-							 true);
-
-			list_del(&vlan->node);
-			kfree(vlan);
-			break;
-		}
-	}
-}
-
-void hclge_rm_vport_all_vlan_table(struct hclge_vport *vport, bool is_del_list)
-{
-	struct hclge_vport_vlan_cfg *vlan, *tmp;
-	struct hclge_dev *hdev = vport->back;
-
-	list_for_each_entry_safe(vlan, tmp, &vport->vlan_list, node) {
-		if (vlan->hd_tbl_status)
-			hclge_set_vlan_filter_hw(hdev,
-						 htons(ETH_P_8021Q),
-						 vport->vport_id,
-						 vlan->vlan_id, 0,
-						 true);
-
-		vlan->hd_tbl_status = false;
-		if (is_del_list) {
-			list_del(&vlan->node);
-			kfree(vlan);
-		}
-	}
-}
-
-void hclge_uninit_vport_vlan_table(struct hclge_dev *hdev)
-{
-	struct hclge_vport_vlan_cfg *vlan, *tmp;
-	struct hclge_vport *vport;
-	int i;
-
-	mutex_lock(&hdev->vport_cfg_mutex);
-	for (i = 0; i < hdev->num_alloc_vport; i++) {
-		vport = &hdev->vport[i];
-		list_for_each_entry_safe(vlan, tmp, &vport->vlan_list, node) {
-			list_del(&vlan->node);
-			kfree(vlan);
-		}
-	}
-	mutex_unlock(&hdev->vport_cfg_mutex);
-}
-
-int hclge_en_hw_strip_rxvtag(struct hnae3_handle *handle, bool enable)
-=======
 int hclge_set_vlan_filter(struct hnae3_handle *handle, __be16 proto,
 			  u16 vlan_id, bool is_kill)
->>>>>>> 0ecfebd2
 {
 	struct hclge_vport *vport = hclge_get_vport(handle);
 	struct hclge_dev *hdev = vport->back;
@@ -7837,7 +7481,6 @@
 		mutex_unlock(&hdev->vport_lock);
 		return 0;
 	}
-<<<<<<< HEAD
 
 	/* PF's mps must be greater then VF's mps */
 	for (i = 1; i < hdev->num_alloc_vport; i++)
@@ -7848,18 +7491,6 @@
 
 	hclge_notify_client(hdev, HNAE3_DOWN_CLIENT);
 
-=======
-
-	/* PF's mps must be greater then VF's mps */
-	for (i = 1; i < hdev->num_alloc_vport; i++)
-		if (max_frm_size < hdev->vport[i].mps) {
-			mutex_unlock(&hdev->vport_lock);
-			return -EINVAL;
-		}
-
-	hclge_notify_client(hdev, HNAE3_DOWN_CLIENT);
-
->>>>>>> 0ecfebd2
 	ret = hclge_set_mac_mtu(hdev, max_frm_size);
 	if (ret) {
 		dev_err(&hdev->pdev->dev,
@@ -8237,8 +7868,6 @@
 		*tp_mdix = ETH_TP_MDI;
 }
 
-<<<<<<< HEAD
-=======
 static void hclge_info_show(struct hclge_dev *hdev)
 {
 	struct device *dev = &hdev->pdev->dev;
@@ -8265,7 +7894,6 @@
 	dev_info(dev, "PF info end.\n");
 }
 
->>>>>>> 0ecfebd2
 static int hclge_init_client_instance(struct hnae3_client *client,
 				      struct hnae3_ae_dev *ae_dev)
 {
@@ -8699,11 +8327,7 @@
 	int i;
 
 	for (i = 0; i < hdev->num_alloc_vport; i++) {
-<<<<<<< HEAD
-		hclge_vport_start(vport);
-=======
 		hclge_vport_stop(vport);
->>>>>>> 0ecfebd2
 		vport++;
 	}
 }
