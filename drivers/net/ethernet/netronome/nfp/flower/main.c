// SPDX-License-Identifier: (GPL-2.0-only OR BSD-2-Clause)
/* Copyright (C) 2017-2018 Netronome Systems, Inc. */

#include <linux/etherdevice.h>
#include <linux/lockdep.h>
#include <linux/pci.h>
#include <linux/skbuff.h>
#include <linux/vmalloc.h>
#include <net/devlink.h>
#include <net/dst_metadata.h>

#include "main.h"
#include "../nfpcore/nfp_cpp.h"
#include "../nfpcore/nfp_nffw.h"
#include "../nfpcore/nfp_nsp.h"
#include "../nfp_app.h"
#include "../nfp_main.h"
#include "../nfp_net.h"
#include "../nfp_net_repr.h"
#include "../nfp_port.h"
#include "./cmsg.h"

#define NFP_FLOWER_ALLOWED_VER 0x0001000000010000UL

#define NFP_MIN_INT_PORT_ID	1
#define NFP_MAX_INT_PORT_ID	256

static const char *nfp_flower_extra_cap(struct nfp_app *app, struct nfp_net *nn)
{
	return "FLOWER";
}

static enum devlink_eswitch_mode eswitch_mode_get(struct nfp_app *app)
{
	return DEVLINK_ESWITCH_MODE_SWITCHDEV;
}

<<<<<<< HEAD
=======
static int
nfp_flower_lookup_internal_port_id(struct nfp_flower_priv *priv,
				   struct net_device *netdev)
{
	struct net_device *entry;
	int i, id = 0;

	rcu_read_lock();
	idr_for_each_entry(&priv->internal_ports.port_ids, entry, i)
		if (entry == netdev) {
			id = i;
			break;
		}
	rcu_read_unlock();

	return id;
}

static int
nfp_flower_get_internal_port_id(struct nfp_app *app, struct net_device *netdev)
{
	struct nfp_flower_priv *priv = app->priv;
	int id;

	id = nfp_flower_lookup_internal_port_id(priv, netdev);
	if (id > 0)
		return id;

	idr_preload(GFP_ATOMIC);
	spin_lock_bh(&priv->internal_ports.lock);
	id = idr_alloc(&priv->internal_ports.port_ids, netdev,
		       NFP_MIN_INT_PORT_ID, NFP_MAX_INT_PORT_ID, GFP_ATOMIC);
	spin_unlock_bh(&priv->internal_ports.lock);
	idr_preload_end();

	return id;
}

u32 nfp_flower_get_port_id_from_netdev(struct nfp_app *app,
				       struct net_device *netdev)
{
	int ext_port;

	if (nfp_netdev_is_nfp_repr(netdev)) {
		return nfp_repr_get_port_id(netdev);
	} else if (nfp_flower_internal_port_can_offload(app, netdev)) {
		ext_port = nfp_flower_get_internal_port_id(app, netdev);
		if (ext_port < 0)
			return 0;

		return nfp_flower_internal_port_get_port_id(ext_port);
	}

	return 0;
}

static struct net_device *
nfp_flower_get_netdev_from_internal_port_id(struct nfp_app *app, int port_id)
{
	struct nfp_flower_priv *priv = app->priv;
	struct net_device *netdev;

	rcu_read_lock();
	netdev = idr_find(&priv->internal_ports.port_ids, port_id);
	rcu_read_unlock();

	return netdev;
}

static void
nfp_flower_free_internal_port_id(struct nfp_app *app, struct net_device *netdev)
{
	struct nfp_flower_priv *priv = app->priv;
	int id;

	id = nfp_flower_lookup_internal_port_id(priv, netdev);
	if (!id)
		return;

	spin_lock_bh(&priv->internal_ports.lock);
	idr_remove(&priv->internal_ports.port_ids, id);
	spin_unlock_bh(&priv->internal_ports.lock);
}

static int
nfp_flower_internal_port_event_handler(struct nfp_app *app,
				       struct net_device *netdev,
				       unsigned long event)
{
	if (event == NETDEV_UNREGISTER &&
	    nfp_flower_internal_port_can_offload(app, netdev))
		nfp_flower_free_internal_port_id(app, netdev);

	return NOTIFY_OK;
}

static void nfp_flower_internal_port_init(struct nfp_flower_priv *priv)
{
	spin_lock_init(&priv->internal_ports.lock);
	idr_init(&priv->internal_ports.port_ids);
}

static void nfp_flower_internal_port_cleanup(struct nfp_flower_priv *priv)
{
	idr_destroy(&priv->internal_ports.port_ids);
}

>>>>>>> 0ecfebd2
static struct nfp_flower_non_repr_priv *
nfp_flower_non_repr_priv_lookup(struct nfp_app *app, struct net_device *netdev)
{
	struct nfp_flower_priv *priv = app->priv;
	struct nfp_flower_non_repr_priv *entry;

	ASSERT_RTNL();

	list_for_each_entry(entry, &priv->non_repr_priv, list)
		if (entry->netdev == netdev)
			return entry;

	return NULL;
}

void
__nfp_flower_non_repr_priv_get(struct nfp_flower_non_repr_priv *non_repr_priv)
{
	non_repr_priv->ref_count++;
}

struct nfp_flower_non_repr_priv *
nfp_flower_non_repr_priv_get(struct nfp_app *app, struct net_device *netdev)
{
	struct nfp_flower_priv *priv = app->priv;
	struct nfp_flower_non_repr_priv *entry;

	entry = nfp_flower_non_repr_priv_lookup(app, netdev);
	if (entry)
		goto inc_ref;

	entry = kzalloc(sizeof(*entry), GFP_KERNEL);
	if (!entry)
		return NULL;

	entry->netdev = netdev;
	list_add(&entry->list, &priv->non_repr_priv);

inc_ref:
	__nfp_flower_non_repr_priv_get(entry);
	return entry;
}

void
__nfp_flower_non_repr_priv_put(struct nfp_flower_non_repr_priv *non_repr_priv)
{
	if (--non_repr_priv->ref_count)
		return;

	list_del(&non_repr_priv->list);
	kfree(non_repr_priv);
}

void
nfp_flower_non_repr_priv_put(struct nfp_app *app, struct net_device *netdev)
{
	struct nfp_flower_non_repr_priv *entry;

	entry = nfp_flower_non_repr_priv_lookup(app, netdev);
	if (!entry)
		return;

	__nfp_flower_non_repr_priv_put(entry);
}

static enum nfp_repr_type
nfp_flower_repr_get_type_and_port(struct nfp_app *app, u32 port_id, u8 *port)
{
	switch (FIELD_GET(NFP_FLOWER_CMSG_PORT_TYPE, port_id)) {
	case NFP_FLOWER_CMSG_PORT_TYPE_PHYS_PORT:
		*port = FIELD_GET(NFP_FLOWER_CMSG_PORT_PHYS_PORT_NUM,
				  port_id);
		return NFP_REPR_TYPE_PHYS_PORT;

	case NFP_FLOWER_CMSG_PORT_TYPE_PCIE_PORT:
		*port = FIELD_GET(NFP_FLOWER_CMSG_PORT_VNIC, port_id);
		if (FIELD_GET(NFP_FLOWER_CMSG_PORT_VNIC_TYPE, port_id) ==
		    NFP_FLOWER_CMSG_PORT_VNIC_TYPE_PF)
			return NFP_REPR_TYPE_PF;
		else
			return NFP_REPR_TYPE_VF;
	}

	return __NFP_REPR_TYPE_MAX;
}

static struct net_device *
nfp_flower_dev_get(struct nfp_app *app, u32 port_id, bool *redir_egress)
{
	enum nfp_repr_type repr_type;
	struct nfp_reprs *reprs;
	u8 port = 0;

	/* Check if the port is internal. */
	if (FIELD_GET(NFP_FLOWER_CMSG_PORT_TYPE, port_id) ==
	    NFP_FLOWER_CMSG_PORT_TYPE_OTHER_PORT) {
		if (redir_egress)
			*redir_egress = true;
		port = FIELD_GET(NFP_FLOWER_CMSG_PORT_PHYS_PORT_NUM, port_id);
		return nfp_flower_get_netdev_from_internal_port_id(app, port);
	}

	repr_type = nfp_flower_repr_get_type_and_port(app, port_id, &port);
	if (repr_type > NFP_REPR_TYPE_MAX)
		return NULL;

	reprs = rcu_dereference(app->reprs[repr_type]);
	if (!reprs)
		return NULL;

	if (port >= reprs->num_reprs)
		return NULL;

	return rcu_dereference(reprs->reprs[port]);
}

static int
nfp_flower_reprs_reify(struct nfp_app *app, enum nfp_repr_type type,
		       bool exists)
{
	struct nfp_reprs *reprs;
	int i, err, count = 0;

	reprs = rcu_dereference_protected(app->reprs[type],
					  lockdep_is_held(&app->pf->lock));
	if (!reprs)
		return 0;

	for (i = 0; i < reprs->num_reprs; i++) {
		struct net_device *netdev;

		netdev = nfp_repr_get_locked(app, reprs, i);
		if (netdev) {
			struct nfp_repr *repr = netdev_priv(netdev);

			err = nfp_flower_cmsg_portreify(repr, exists);
			if (err)
				return err;
			count++;
		}
	}

	return count;
}

static int
nfp_flower_wait_repr_reify(struct nfp_app *app, atomic_t *replies, int tot_repl)
{
	struct nfp_flower_priv *priv = app->priv;

	if (!tot_repl)
		return 0;

	lockdep_assert_held(&app->pf->lock);
	if (!wait_event_timeout(priv->reify_wait_queue,
				atomic_read(replies) >= tot_repl,
				NFP_FL_REPLY_TIMEOUT)) {
		nfp_warn(app->cpp, "Not all reprs responded to reify\n");
		return -EIO;
	}

	return 0;
}

static int
nfp_flower_repr_netdev_open(struct nfp_app *app, struct nfp_repr *repr)
{
	int err;

	err = nfp_flower_cmsg_portmod(repr, true, repr->netdev->mtu, false);
	if (err)
		return err;

	netif_tx_wake_all_queues(repr->netdev);

	return 0;
}

static int
nfp_flower_repr_netdev_stop(struct nfp_app *app, struct nfp_repr *repr)
{
	netif_tx_disable(repr->netdev);

	return nfp_flower_cmsg_portmod(repr, false, repr->netdev->mtu, false);
}

static void
nfp_flower_repr_netdev_clean(struct nfp_app *app, struct net_device *netdev)
{
	struct nfp_repr *repr = netdev_priv(netdev);

	kfree(repr->app_priv);
}

static void
nfp_flower_repr_netdev_preclean(struct nfp_app *app, struct net_device *netdev)
{
	struct nfp_repr *repr = netdev_priv(netdev);
	struct nfp_flower_priv *priv = app->priv;
	atomic_t *replies = &priv->reify_replies;
	int err;

	atomic_set(replies, 0);
	err = nfp_flower_cmsg_portreify(repr, false);
	if (err) {
		nfp_warn(app->cpp, "Failed to notify firmware about repr destruction\n");
		return;
	}

	nfp_flower_wait_repr_reify(app, replies, 1);
}

static void nfp_flower_sriov_disable(struct nfp_app *app)
{
	struct nfp_flower_priv *priv = app->priv;

	if (!priv->nn)
		return;

	nfp_reprs_clean_and_free_by_type(app, NFP_REPR_TYPE_VF);
}

static int
nfp_flower_spawn_vnic_reprs(struct nfp_app *app,
			    enum nfp_flower_cmsg_port_vnic_type vnic_type,
			    enum nfp_repr_type repr_type, unsigned int cnt)
{
	u8 nfp_pcie = nfp_cppcore_pcie_unit(app->pf->cpp);
	struct nfp_flower_priv *priv = app->priv;
	atomic_t *replies = &priv->reify_replies;
	struct nfp_flower_repr_priv *repr_priv;
	enum nfp_port_type port_type;
	struct nfp_repr *nfp_repr;
	struct nfp_reprs *reprs;
	int i, err, reify_cnt;
	const u8 queue = 0;

	port_type = repr_type == NFP_REPR_TYPE_PF ? NFP_PORT_PF_PORT :
						    NFP_PORT_VF_PORT;

	reprs = nfp_reprs_alloc(cnt);
	if (!reprs)
		return -ENOMEM;

	for (i = 0; i < cnt; i++) {
		struct net_device *repr;
		struct nfp_port *port;
		u32 port_id;

		repr = nfp_repr_alloc(app);
		if (!repr) {
			err = -ENOMEM;
			goto err_reprs_clean;
		}

		repr_priv = kzalloc(sizeof(*repr_priv), GFP_KERNEL);
		if (!repr_priv) {
			err = -ENOMEM;
			goto err_reprs_clean;
		}

		nfp_repr = netdev_priv(repr);
		nfp_repr->app_priv = repr_priv;
		repr_priv->nfp_repr = nfp_repr;

		/* For now we only support 1 PF */
		WARN_ON(repr_type == NFP_REPR_TYPE_PF && i);

		port = nfp_port_alloc(app, port_type, repr);
		if (IS_ERR(port)) {
			err = PTR_ERR(port);
			nfp_repr_free(repr);
			goto err_reprs_clean;
		}
		if (repr_type == NFP_REPR_TYPE_PF) {
			port->pf_id = i;
			port->vnic = priv->nn->dp.ctrl_bar;
		} else {
			port->pf_id = 0;
			port->vf_id = i;
			port->vnic =
				app->pf->vf_cfg_mem + i * NFP_NET_CFG_BAR_SZ;
		}

		eth_hw_addr_random(repr);

		port_id = nfp_flower_cmsg_pcie_port(nfp_pcie, vnic_type,
						    i, queue);
		err = nfp_repr_init(app, repr,
				    port_id, port, priv->nn->dp.netdev);
		if (err) {
			nfp_port_free(port);
			nfp_repr_free(repr);
			goto err_reprs_clean;
		}

		RCU_INIT_POINTER(reprs->reprs[i], repr);
		nfp_info(app->cpp, "%s%d Representor(%s) created\n",
			 repr_type == NFP_REPR_TYPE_PF ? "PF" : "VF", i,
			 repr->name);
	}

	nfp_app_reprs_set(app, repr_type, reprs);

	atomic_set(replies, 0);
	reify_cnt = nfp_flower_reprs_reify(app, repr_type, true);
	if (reify_cnt < 0) {
		err = reify_cnt;
		nfp_warn(app->cpp, "Failed to notify firmware about repr creation\n");
		goto err_reprs_remove;
	}

	err = nfp_flower_wait_repr_reify(app, replies, reify_cnt);
	if (err)
		goto err_reprs_remove;

	return 0;
err_reprs_remove:
	reprs = nfp_app_reprs_set(app, repr_type, NULL);
err_reprs_clean:
	nfp_reprs_clean_and_free(app, reprs);
	return err;
}

static int nfp_flower_sriov_enable(struct nfp_app *app, int num_vfs)
{
	struct nfp_flower_priv *priv = app->priv;

	if (!priv->nn)
		return 0;

	return nfp_flower_spawn_vnic_reprs(app,
					   NFP_FLOWER_CMSG_PORT_VNIC_TYPE_VF,
					   NFP_REPR_TYPE_VF, num_vfs);
}

static int
nfp_flower_spawn_phy_reprs(struct nfp_app *app, struct nfp_flower_priv *priv)
{
	struct nfp_eth_table *eth_tbl = app->pf->eth_tbl;
	atomic_t *replies = &priv->reify_replies;
	struct nfp_flower_repr_priv *repr_priv;
	struct nfp_repr *nfp_repr;
	struct sk_buff *ctrl_skb;
	struct nfp_reprs *reprs;
	int err, reify_cnt;
	unsigned int i;

	ctrl_skb = nfp_flower_cmsg_mac_repr_start(app, eth_tbl->count);
	if (!ctrl_skb)
		return -ENOMEM;

	reprs = nfp_reprs_alloc(eth_tbl->max_index + 1);
	if (!reprs) {
		err = -ENOMEM;
		goto err_free_ctrl_skb;
	}

	for (i = 0; i < eth_tbl->count; i++) {
		unsigned int phys_port = eth_tbl->ports[i].index;
		struct net_device *repr;
		struct nfp_port *port;
		u32 cmsg_port_id;

		repr = nfp_repr_alloc(app);
		if (!repr) {
			err = -ENOMEM;
			goto err_reprs_clean;
		}

		repr_priv = kzalloc(sizeof(*repr_priv), GFP_KERNEL);
		if (!repr_priv) {
			err = -ENOMEM;
			goto err_reprs_clean;
		}

		nfp_repr = netdev_priv(repr);
		nfp_repr->app_priv = repr_priv;
		repr_priv->nfp_repr = nfp_repr;

		port = nfp_port_alloc(app, NFP_PORT_PHYS_PORT, repr);
		if (IS_ERR(port)) {
			err = PTR_ERR(port);
			nfp_repr_free(repr);
			goto err_reprs_clean;
		}
		err = nfp_port_init_phy_port(app->pf, app, port, i);
		if (err) {
			nfp_port_free(port);
			nfp_repr_free(repr);
			goto err_reprs_clean;
		}

		SET_NETDEV_DEV(repr, &priv->nn->pdev->dev);
		nfp_net_get_mac_addr(app->pf, repr, port);

		cmsg_port_id = nfp_flower_cmsg_phys_port(phys_port);
		err = nfp_repr_init(app, repr,
				    cmsg_port_id, port, priv->nn->dp.netdev);
		if (err) {
			nfp_port_free(port);
			nfp_repr_free(repr);
			goto err_reprs_clean;
		}

		nfp_flower_cmsg_mac_repr_add(ctrl_skb, i,
					     eth_tbl->ports[i].nbi,
					     eth_tbl->ports[i].base,
					     phys_port);

		RCU_INIT_POINTER(reprs->reprs[phys_port], repr);
		nfp_info(app->cpp, "Phys Port %d Representor(%s) created\n",
			 phys_port, repr->name);
	}

	nfp_app_reprs_set(app, NFP_REPR_TYPE_PHYS_PORT, reprs);

	/* The REIFY/MAC_REPR control messages should be sent after the MAC
	 * representors are registered using nfp_app_reprs_set().  This is
	 * because the firmware may respond with control messages for the
	 * MAC representors, f.e. to provide the driver with information
	 * about their state, and without registration the driver will drop
	 * any such messages.
	 */
	atomic_set(replies, 0);
	reify_cnt = nfp_flower_reprs_reify(app, NFP_REPR_TYPE_PHYS_PORT, true);
	if (reify_cnt < 0) {
		err = reify_cnt;
		nfp_warn(app->cpp, "Failed to notify firmware about repr creation\n");
		goto err_reprs_remove;
	}

	err = nfp_flower_wait_repr_reify(app, replies, reify_cnt);
	if (err)
		goto err_reprs_remove;

	nfp_ctrl_tx(app->ctrl, ctrl_skb);

	return 0;
err_reprs_remove:
	reprs = nfp_app_reprs_set(app, NFP_REPR_TYPE_PHYS_PORT, NULL);
err_reprs_clean:
	nfp_reprs_clean_and_free(app, reprs);
err_free_ctrl_skb:
	kfree_skb(ctrl_skb);
	return err;
}

static int nfp_flower_vnic_alloc(struct nfp_app *app, struct nfp_net *nn,
				 unsigned int id)
{
	if (id > 0) {
		nfp_warn(app->cpp, "FlowerNIC doesn't support more than one data vNIC\n");
		goto err_invalid_port;
	}

	eth_hw_addr_random(nn->dp.netdev);
	netif_keep_dst(nn->dp.netdev);
	nn->vnic_no_name = true;

	return 0;

err_invalid_port:
	nn->port = nfp_port_alloc(app, NFP_PORT_INVALID, nn->dp.netdev);
	return PTR_ERR_OR_ZERO(nn->port);
}

static void nfp_flower_vnic_clean(struct nfp_app *app, struct nfp_net *nn)
{
	struct nfp_flower_priv *priv = app->priv;

	if (app->pf->num_vfs)
		nfp_reprs_clean_and_free_by_type(app, NFP_REPR_TYPE_VF);
	nfp_reprs_clean_and_free_by_type(app, NFP_REPR_TYPE_PF);
	nfp_reprs_clean_and_free_by_type(app, NFP_REPR_TYPE_PHYS_PORT);

	priv->nn = NULL;
}

static int nfp_flower_vnic_init(struct nfp_app *app, struct nfp_net *nn)
{
	struct nfp_flower_priv *priv = app->priv;
	int err;

	priv->nn = nn;

	err = nfp_flower_spawn_phy_reprs(app, app->priv);
	if (err)
		goto err_clear_nn;

	err = nfp_flower_spawn_vnic_reprs(app,
					  NFP_FLOWER_CMSG_PORT_VNIC_TYPE_PF,
					  NFP_REPR_TYPE_PF, 1);
	if (err)
		goto err_destroy_reprs_phy;

	if (app->pf->num_vfs) {
		err = nfp_flower_spawn_vnic_reprs(app,
						  NFP_FLOWER_CMSG_PORT_VNIC_TYPE_VF,
						  NFP_REPR_TYPE_VF,
						  app->pf->num_vfs);
		if (err)
			goto err_destroy_reprs_pf;
	}

	return 0;

err_destroy_reprs_pf:
	nfp_reprs_clean_and_free_by_type(app, NFP_REPR_TYPE_PF);
err_destroy_reprs_phy:
	nfp_reprs_clean_and_free_by_type(app, NFP_REPR_TYPE_PHYS_PORT);
err_clear_nn:
	priv->nn = NULL;
	return err;
}

static int nfp_flower_init(struct nfp_app *app)
{
	u64 version, features, ctx_count, num_mems;
	const struct nfp_pf *pf = app->pf;
	struct nfp_flower_priv *app_priv;
	int err;

	if (!pf->eth_tbl) {
		nfp_warn(app->cpp, "FlowerNIC requires eth table\n");
		return -EINVAL;
	}

	if (!pf->mac_stats_bar) {
		nfp_warn(app->cpp, "FlowerNIC requires mac_stats BAR\n");
		return -EINVAL;
	}

	if (!pf->vf_cfg_bar) {
		nfp_warn(app->cpp, "FlowerNIC requires vf_cfg BAR\n");
		return -EINVAL;
	}

	version = nfp_rtsym_read_le(app->pf->rtbl, "hw_flower_version", &err);
	if (err) {
		nfp_warn(app->cpp, "FlowerNIC requires hw_flower_version memory symbol\n");
		return err;
	}

	num_mems = nfp_rtsym_read_le(app->pf->rtbl, "CONFIG_FC_HOST_CTX_SPLIT",
				     &err);
	if (err) {
		nfp_warn(app->cpp,
			 "FlowerNIC: unsupported host context memory: %d\n",
			 err);
		err = 0;
		num_mems = 1;
	}

	if (!FIELD_FIT(NFP_FL_STAT_ID_MU_NUM, num_mems) || !num_mems) {
		nfp_warn(app->cpp,
			 "FlowerNIC: invalid host context memory: %llu\n",
			 num_mems);
		return -EINVAL;
	}

	ctx_count = nfp_rtsym_read_le(app->pf->rtbl, "CONFIG_FC_HOST_CTX_COUNT",
				      &err);
	if (err) {
		nfp_warn(app->cpp,
			 "FlowerNIC: unsupported host context count: %d\n",
			 err);
		err = 0;
		ctx_count = BIT(17);
	}

	/* We need to ensure hardware has enough flower capabilities. */
	if (version != NFP_FLOWER_ALLOWED_VER) {
		nfp_warn(app->cpp, "FlowerNIC: unsupported firmware version\n");
		return -EINVAL;
	}

	app_priv = vzalloc(sizeof(struct nfp_flower_priv));
	if (!app_priv)
		return -ENOMEM;

	app_priv->total_mem_units = num_mems;
	app_priv->active_mem_unit = 0;
	app_priv->stats_ring_size = roundup_pow_of_two(ctx_count);
	app->priv = app_priv;
	app_priv->app = app;
	skb_queue_head_init(&app_priv->cmsg_skbs_high);
	skb_queue_head_init(&app_priv->cmsg_skbs_low);
	INIT_WORK(&app_priv->cmsg_work, nfp_flower_cmsg_process_rx);
	init_waitqueue_head(&app_priv->reify_wait_queue);

	init_waitqueue_head(&app_priv->mtu_conf.wait_q);
	spin_lock_init(&app_priv->mtu_conf.lock);

	err = nfp_flower_metadata_init(app, ctx_count, num_mems);
	if (err)
		goto err_free_app_priv;

	/* Extract the extra features supported by the firmware. */
	features = nfp_rtsym_read_le(app->pf->rtbl,
				     "_abi_flower_extra_features", &err);
	if (err)
		app_priv->flower_ext_feats = 0;
	else
		app_priv->flower_ext_feats = features;

	/* Tell the firmware that the driver supports lag. */
	err = nfp_rtsym_write_le(app->pf->rtbl,
				 "_abi_flower_balance_sync_enable", 1);
	if (!err) {
		app_priv->flower_ext_feats |= NFP_FL_FEATS_LAG;
		nfp_flower_lag_init(&app_priv->nfp_lag);
	} else if (err == -ENOENT) {
		nfp_warn(app->cpp, "LAG not supported by FW.\n");
	} else {
		goto err_cleanup_metadata;
	}

<<<<<<< HEAD
=======
	if (app_priv->flower_ext_feats & NFP_FL_FEATS_FLOW_MOD) {
		/* Tell the firmware that the driver supports flow merging. */
		err = nfp_rtsym_write_le(app->pf->rtbl,
					 "_abi_flower_merge_hint_enable", 1);
		if (!err) {
			app_priv->flower_ext_feats |= NFP_FL_FEATS_FLOW_MERGE;
			nfp_flower_internal_port_init(app_priv);
		} else if (err == -ENOENT) {
			nfp_warn(app->cpp, "Flow merge not supported by FW.\n");
		} else {
			goto err_lag_clean;
		}
	} else {
		nfp_warn(app->cpp, "Flow mod/merge not supported by FW.\n");
	}

	if (app_priv->flower_ext_feats & NFP_FL_FEATS_VF_RLIM)
		nfp_flower_qos_init(app);

>>>>>>> 0ecfebd2
	INIT_LIST_HEAD(&app_priv->indr_block_cb_priv);
	INIT_LIST_HEAD(&app_priv->non_repr_priv);

	return 0;

err_lag_clean:
	if (app_priv->flower_ext_feats & NFP_FL_FEATS_LAG)
		nfp_flower_lag_cleanup(&app_priv->nfp_lag);
err_cleanup_metadata:
	nfp_flower_metadata_cleanup(app);
err_free_app_priv:
	vfree(app->priv);
	return err;
}

static void nfp_flower_clean(struct nfp_app *app)
{
	struct nfp_flower_priv *app_priv = app->priv;

	skb_queue_purge(&app_priv->cmsg_skbs_high);
	skb_queue_purge(&app_priv->cmsg_skbs_low);
	flush_work(&app_priv->cmsg_work);

	if (app_priv->flower_ext_feats & NFP_FL_FEATS_VF_RLIM)
		nfp_flower_qos_cleanup(app);

	if (app_priv->flower_ext_feats & NFP_FL_FEATS_LAG)
		nfp_flower_lag_cleanup(&app_priv->nfp_lag);

	if (app_priv->flower_ext_feats & NFP_FL_FEATS_FLOW_MERGE)
		nfp_flower_internal_port_cleanup(app_priv);

	nfp_flower_metadata_cleanup(app);
	vfree(app->priv);
	app->priv = NULL;
}

static bool nfp_flower_check_ack(struct nfp_flower_priv *app_priv)
{
	bool ret;

	spin_lock_bh(&app_priv->mtu_conf.lock);
	ret = app_priv->mtu_conf.ack;
	spin_unlock_bh(&app_priv->mtu_conf.lock);

	return ret;
}

static int
nfp_flower_repr_change_mtu(struct nfp_app *app, struct net_device *netdev,
			   int new_mtu)
{
	struct nfp_flower_priv *app_priv = app->priv;
	struct nfp_repr *repr = netdev_priv(netdev);
	int err;

	/* Only need to config FW for physical port MTU change. */
	if (repr->port->type != NFP_PORT_PHYS_PORT)
		return 0;

	if (!(app_priv->flower_ext_feats & NFP_FL_NBI_MTU_SETTING)) {
		nfp_err(app->cpp, "Physical port MTU setting not supported\n");
		return -EINVAL;
	}

	spin_lock_bh(&app_priv->mtu_conf.lock);
	app_priv->mtu_conf.ack = false;
	app_priv->mtu_conf.requested_val = new_mtu;
	app_priv->mtu_conf.portnum = repr->dst->u.port_info.port_id;
	spin_unlock_bh(&app_priv->mtu_conf.lock);

	err = nfp_flower_cmsg_portmod(repr, netif_carrier_ok(netdev), new_mtu,
				      true);
	if (err) {
		spin_lock_bh(&app_priv->mtu_conf.lock);
		app_priv->mtu_conf.requested_val = 0;
		spin_unlock_bh(&app_priv->mtu_conf.lock);
		return err;
	}

	/* Wait for fw to ack the change. */
	if (!wait_event_timeout(app_priv->mtu_conf.wait_q,
				nfp_flower_check_ack(app_priv),
				NFP_FL_REPLY_TIMEOUT)) {
		spin_lock_bh(&app_priv->mtu_conf.lock);
		app_priv->mtu_conf.requested_val = 0;
		spin_unlock_bh(&app_priv->mtu_conf.lock);
		nfp_warn(app->cpp, "MTU change not verified with fw\n");
		return -EIO;
	}

	return 0;
}

static int nfp_flower_start(struct nfp_app *app)
{
	struct nfp_flower_priv *app_priv = app->priv;
	int err;

	if (app_priv->flower_ext_feats & NFP_FL_FEATS_LAG) {
		err = nfp_flower_lag_reset(&app_priv->nfp_lag);
		if (err)
			return err;
	}

	return nfp_tunnel_config_start(app);
}

static void nfp_flower_stop(struct nfp_app *app)
{
	nfp_tunnel_config_stop(app);
}

static int
nfp_flower_netdev_event(struct nfp_app *app, struct net_device *netdev,
			unsigned long event, void *ptr)
{
	struct nfp_flower_priv *app_priv = app->priv;
	int ret;

	if (app_priv->flower_ext_feats & NFP_FL_FEATS_LAG) {
		ret = nfp_flower_lag_netdev_event(app_priv, netdev, event, ptr);
		if (ret & NOTIFY_STOP_MASK)
			return ret;
	}

	ret = nfp_flower_reg_indir_block_handler(app, netdev, event);
	if (ret & NOTIFY_STOP_MASK)
		return ret;

<<<<<<< HEAD
=======
	ret = nfp_flower_internal_port_event_handler(app, netdev, event);
	if (ret & NOTIFY_STOP_MASK)
		return ret;

>>>>>>> 0ecfebd2
	return nfp_tunnel_mac_event_handler(app, netdev, event, ptr);
}

const struct nfp_app_type app_flower = {
	.id		= NFP_APP_FLOWER_NIC,
	.name		= "flower",

	.ctrl_cap_mask	= ~0U,
	.ctrl_has_meta	= true,

	.extra_cap	= nfp_flower_extra_cap,

	.init		= nfp_flower_init,
	.clean		= nfp_flower_clean,

	.repr_change_mtu  = nfp_flower_repr_change_mtu,

	.vnic_alloc	= nfp_flower_vnic_alloc,
	.vnic_init	= nfp_flower_vnic_init,
	.vnic_clean	= nfp_flower_vnic_clean,

	.repr_preclean	= nfp_flower_repr_netdev_preclean,
	.repr_clean	= nfp_flower_repr_netdev_clean,

	.repr_open	= nfp_flower_repr_netdev_open,
	.repr_stop	= nfp_flower_repr_netdev_stop,

	.start		= nfp_flower_start,
	.stop		= nfp_flower_stop,

	.netdev_event	= nfp_flower_netdev_event,

	.ctrl_msg_rx	= nfp_flower_cmsg_rx,

	.sriov_enable	= nfp_flower_sriov_enable,
	.sriov_disable	= nfp_flower_sriov_disable,

	.eswitch_mode_get  = eswitch_mode_get,
	.dev_get	= nfp_flower_dev_get,

	.setup_tc	= nfp_flower_setup_tc,
};<|MERGE_RESOLUTION|>--- conflicted
+++ resolved
@@ -35,8 +35,6 @@
 	return DEVLINK_ESWITCH_MODE_SWITCHDEV;
 }
 
-<<<<<<< HEAD
-=======
 static int
 nfp_flower_lookup_internal_port_id(struct nfp_flower_priv *priv,
 				   struct net_device *netdev)
@@ -144,7 +142,6 @@
 	idr_destroy(&priv->internal_ports.port_ids);
 }
 
->>>>>>> 0ecfebd2
 static struct nfp_flower_non_repr_priv *
 nfp_flower_non_repr_priv_lookup(struct nfp_app *app, struct net_device *netdev)
 {
@@ -763,8 +760,6 @@
 		goto err_cleanup_metadata;
 	}
 
-<<<<<<< HEAD
-=======
 	if (app_priv->flower_ext_feats & NFP_FL_FEATS_FLOW_MOD) {
 		/* Tell the firmware that the driver supports flow merging. */
 		err = nfp_rtsym_write_le(app->pf->rtbl,
@@ -784,7 +779,6 @@
 	if (app_priv->flower_ext_feats & NFP_FL_FEATS_VF_RLIM)
 		nfp_flower_qos_init(app);
 
->>>>>>> 0ecfebd2
 	INIT_LIST_HEAD(&app_priv->indr_block_cb_priv);
 	INIT_LIST_HEAD(&app_priv->non_repr_priv);
 
@@ -915,13 +909,10 @@
 	if (ret & NOTIFY_STOP_MASK)
 		return ret;
 
-<<<<<<< HEAD
-=======
 	ret = nfp_flower_internal_port_event_handler(app, netdev, event);
 	if (ret & NOTIFY_STOP_MASK)
 		return ret;
 
->>>>>>> 0ecfebd2
 	return nfp_tunnel_mac_event_handler(app, netdev, event, ptr);
 }
 
