--- conflicted
+++ resolved
@@ -15600,17 +15600,10 @@
 					 PCI_VPD_RO_KEYWORD_MFR_ID, &len);
 	if (i < 0)
 		goto partno;
-<<<<<<< HEAD
 
 	if (len != 4 || memcmp(vpd_data + i, "1028", 4))
 		goto partno;
 
-=======
-
-	if (len != 4 || memcmp(vpd_data + i, "1028", 4))
-		goto partno;
-
->>>>>>> df0cc57e
 	i = pci_vpd_find_ro_info_keyword(vpd_data, vpdlen,
 					 PCI_VPD_RO_KEYWORD_VENDOR0, &len);
 	if (i < 0)
