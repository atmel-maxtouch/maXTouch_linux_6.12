--- conflicted
+++ resolved
@@ -724,10 +724,6 @@
 	u16 vid;
 
 	/* re-add all VLAN filters */
-<<<<<<< HEAD
-	for_each_set_bit(vid, adapter->vsi.active_vlans, VLAN_N_VID)
-		iavf_add_vlan(adapter, vid);
-=======
 	for_each_set_bit(vid, adapter->vsi.active_cvlans, VLAN_N_VID)
 		iavf_add_vlan(adapter, IAVF_VLAN(vid, ETH_P_8021Q));
 
@@ -777,7 +773,6 @@
 		return false;
 
 	return true;
->>>>>>> 754e0b0e
 }
 
 /**
@@ -794,12 +789,6 @@
 	if (!VLAN_FILTERING_ALLOWED(adapter))
 		return -EIO;
 
-<<<<<<< HEAD
-	if (iavf_add_vlan(adapter, vid) == NULL)
-		return -ENOMEM;
-
-	set_bit(vid, adapter->vsi.active_vlans);
-=======
 	if (iavf_max_vlans_added(adapter)) {
 		netdev_err(netdev, "Max allowed VLAN filters %u. Remove existing VLANs or disable filtering via Ethtool if supported.\n",
 			   iavf_get_max_vlans_allowed(adapter));
@@ -814,7 +803,6 @@
 	else
 		set_bit(vid, adapter->vsi.active_svlans);
 
->>>>>>> 754e0b0e
 	return 0;
 }
 
@@ -829,16 +817,11 @@
 {
 	struct iavf_adapter *adapter = netdev_priv(netdev);
 
-<<<<<<< HEAD
-	iavf_del_vlan(adapter, vid);
-	clear_bit(vid, adapter->vsi.active_vlans);
-=======
 	iavf_del_vlan(adapter, IAVF_VLAN(vid, be16_to_cpu(proto)));
 	if (proto == cpu_to_be16(ETH_P_8021Q))
 		clear_bit(vid, adapter->vsi.active_cvlans);
 	else
 		clear_bit(vid, adapter->vsi.active_svlans);
->>>>>>> 754e0b0e
 
 	return 0;
 }
@@ -1882,8 +1865,6 @@
 		iavf_del_adv_rss_cfg(adapter);
 		return 0;
 	}
-<<<<<<< HEAD
-=======
 	if (adapter->aq_required & IAVF_FLAG_AQ_DISABLE_CTAG_VLAN_STRIPPING) {
 		iavf_disable_vlan_stripping_v2(adapter, ETH_P_8021Q);
 		return 0;
@@ -1917,7 +1898,6 @@
 		return 0;
 	}
 
->>>>>>> 754e0b0e
 	if (adapter->aq_required & IAVF_FLAG_AQ_REQUEST_STATS) {
 		iavf_request_stats(adapter);
 		return 0;
@@ -2110,8 +2090,6 @@
 	return;
 err:
 	iavf_change_state(adapter, __IAVF_INIT_FAILED);
-<<<<<<< HEAD
-=======
 }
 
 /**
@@ -2165,7 +2143,6 @@
 	}
 
 	return 0;
->>>>>>> 754e0b0e
 }
 
 /**
@@ -2370,13 +2347,10 @@
 	else
 		iavf_init_rss(adapter);
 
-<<<<<<< HEAD
-=======
 	if (VLAN_V2_ALLOWED(adapter))
 		/* request initial VLAN offload settings */
 		iavf_set_vlan_offload_features(adapter, 0, netdev->features);
 
->>>>>>> 754e0b0e
 	return;
 err_mem:
 	iavf_free_rss(adapter);
@@ -2432,8 +2406,6 @@
 		queue_delayed_work(iavf_wq, &adapter->watchdog_task,
 				   msecs_to_jiffies(1));
 		return;
-<<<<<<< HEAD
-=======
 	case __IAVF_INIT_GET_OFFLOAD_VLAN_V2_CAPS:
 		iavf_init_get_offload_vlan_v2_caps(adapter);
 		mutex_unlock(&adapter->crit_lock);
@@ -2446,7 +2418,6 @@
 		queue_delayed_work(iavf_wq, &adapter->watchdog_task,
 				   msecs_to_jiffies(1));
 		return;
->>>>>>> 754e0b0e
 	case __IAVF_INIT_FAILED:
 		if (++adapter->aq_wait_count > IAVF_AQ_MAX_ERR) {
 			dev_err(&adapter->pdev->dev,
@@ -3904,33 +3875,11 @@
 {
 	struct iavf_adapter *adapter = netdev_priv(netdev);
 
-<<<<<<< HEAD
-	/* Don't allow enabling VLAN features when adapter is not capable
-	 * of VLAN offload/filtering
-	 */
-	if (!VLAN_ALLOWED(adapter)) {
-		netdev->hw_features &= ~(NETIF_F_HW_VLAN_CTAG_RX |
-					 NETIF_F_HW_VLAN_CTAG_TX |
-					 NETIF_F_HW_VLAN_CTAG_FILTER);
-		if (features & (NETIF_F_HW_VLAN_CTAG_RX |
-				NETIF_F_HW_VLAN_CTAG_TX |
-				NETIF_F_HW_VLAN_CTAG_FILTER))
-			return -EINVAL;
-	} else if ((netdev->features ^ features) & NETIF_F_HW_VLAN_CTAG_RX) {
-		if (features & NETIF_F_HW_VLAN_CTAG_RX)
-			adapter->aq_required |=
-				IAVF_FLAG_AQ_ENABLE_VLAN_STRIPPING;
-		else
-			adapter->aq_required |=
-				IAVF_FLAG_AQ_DISABLE_VLAN_STRIPPING;
-	}
-=======
 	/* trigger update on any VLAN feature change */
 	if ((netdev->features & NETIF_VLAN_OFFLOAD_FEATURES) ^
 	    (features & NETIF_VLAN_OFFLOAD_FEATURES))
 		iavf_set_vlan_offload_features(adapter, netdev->features,
 					       features);
->>>>>>> 754e0b0e
 
 	return 0;
 }
@@ -4227,17 +4176,7 @@
 {
 	struct iavf_adapter *adapter = netdev_priv(netdev);
 
-<<<<<<< HEAD
-	if (adapter->vf_res &&
-	    !(adapter->vf_res->vf_cap_flags & VIRTCHNL_VF_OFFLOAD_VLAN))
-		features &= ~(NETIF_F_HW_VLAN_CTAG_TX |
-			      NETIF_F_HW_VLAN_CTAG_RX |
-			      NETIF_F_HW_VLAN_CTAG_FILTER);
-
-	return features;
-=======
 	return iavf_fix_netdev_vlan_features(adapter, features);
->>>>>>> 754e0b0e
 }
 
 static const struct net_device_ops iavf_netdev_ops = {
