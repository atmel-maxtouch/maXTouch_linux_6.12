/*
 * Copyright (C) 2013, NVIDIA Corporation.  All rights reserved.
 *
 * Permission is hereby granted, free of charge, to any person obtaining a
 * copy of this software and associated documentation files (the "Software"),
 * to deal in the Software without restriction, including without limitation
 * the rights to use, copy, modify, merge, publish, distribute, sub license,
 * and/or sell copies of the Software, and to permit persons to whom the
 * Software is furnished to do so, subject to the following conditions:
 *
 * The above copyright notice and this permission notice (including the
 * next paragraph) shall be included in all copies or substantial portions
 * of the Software.
 *
 * THE SOFTWARE IS PROVIDED "AS IS", WITHOUT WARRANTY OF ANY KIND, EXPRESS OR
 * IMPLIED, INCLUDING BUT NOT LIMITED TO THE WARRANTIES OF MERCHANTABILITY,
 * FITNESS FOR A PARTICULAR PURPOSE AND NON-INFRINGEMENT. IN NO EVENT SHALL
 * THE AUTHORS OR COPYRIGHT HOLDERS BE LIABLE FOR ANY CLAIM, DAMAGES OR OTHER
 * LIABILITY, WHETHER IN AN ACTION OF CONTRACT, TORT OR OTHERWISE, ARISING
 * FROM, OUT OF OR IN CONNECTION WITH THE SOFTWARE OR THE USE OR OTHER
 * DEALINGS IN THE SOFTWARE.
 */

#include <linux/delay.h>
#include <linux/gpio/consumer.h>
#include <linux/i2c.h>
#include <linux/media-bus-format.h>
#include <linux/module.h>
#include <linux/of_platform.h>
#include <linux/platform_device.h>
#include <linux/pm_runtime.h>
#include <linux/regulator/consumer.h>

#include <video/display_timing.h>
#include <video/of_display_timing.h>
#include <video/videomode.h>

#include <drm/drm_crtc.h>
#include <drm/drm_device.h>
#include <drm/drm_edid.h>
#include <drm/drm_mipi_dsi.h>
#include <drm/drm_panel.h>
#include <drm/drm_of.h>

/**
 * struct panel_desc - Describes a simple panel.
 */
struct panel_desc {
	/**
	 * @modes: Pointer to array of fixed modes appropriate for this panel.
	 *
	 * If only one mode then this can just be the address of the mode.
	 * NOTE: cannot be used with "timings" and also if this is specified
	 * then you cannot override the mode in the device tree.
	 */
	const struct drm_display_mode *modes;

	/** @num_modes: Number of elements in modes array. */
	unsigned int num_modes;

	/**
	 * @timings: Pointer to array of display timings
	 *
	 * NOTE: cannot be used with "modes" and also these will be used to
	 * validate a device tree override if one is present.
	 */
	const struct display_timing *timings;

	/** @num_timings: Number of elements in timings array. */
	unsigned int num_timings;

	/** @bpc: Bits per color. */
	unsigned int bpc;

	/** @size: Structure containing the physical size of this panel. */
	struct {
		/**
		 * @size.width: Width (in mm) of the active display area.
		 */
		unsigned int width;

		/**
		 * @size.height: Height (in mm) of the active display area.
		 */
		unsigned int height;
	} size;

	/** @delay: Structure containing various delay values for this panel. */
	struct {
		/**
		 * @delay.prepare: Time for the panel to become ready.
		 *
		 * The time (in milliseconds) that it takes for the panel to
		 * become ready and start receiving video data
		 */
		unsigned int prepare;

		/**
		 * @delay.enable: Time for the panel to display a valid frame.
		 *
		 * The time (in milliseconds) that it takes for the panel to
		 * display the first valid frame after starting to receive
		 * video data.
		 */
		unsigned int enable;

		/**
		 * @delay.disable: Time for the panel to turn the display off.
		 *
		 * The time (in milliseconds) that it takes for the panel to
		 * turn the display off (no content is visible).
		 */
		unsigned int disable;

		/**
		 * @delay.unprepare: Time to power down completely.
		 *
		 * The time (in milliseconds) that it takes for the panel
		 * to power itself down completely.
		 *
		 * This time is used to prevent a future "prepare" from
		 * starting until at least this many milliseconds has passed.
		 * If at prepare time less time has passed since unprepare
		 * finished, the driver waits for the remaining time.
		 */
		unsigned int unprepare;
	} delay;

	/** @bus_format: See MEDIA_BUS_FMT_... defines. */
	u32 bus_format;

	/** @bus_flags: See DRM_BUS_FLAG_... defines. */
	u32 bus_flags;

	/** @connector_type: LVDS, eDP, DSI, DPI, etc. */
	int connector_type;
};

struct panel_simple {
	struct drm_panel base;

	ktime_t unprepared_time;

	const struct panel_desc *desc;

	struct regulator *supply;
	struct i2c_adapter *ddc;

	struct gpio_desc *enable_gpio;

	const struct drm_edid *drm_edid;

	struct drm_display_mode override_mode;

	enum drm_panel_orientation orientation;
};

static inline struct panel_simple *to_panel_simple(struct drm_panel *panel)
{
	return container_of(panel, struct panel_simple, base);
}

static unsigned int panel_simple_get_timings_modes(struct panel_simple *panel,
						   struct drm_connector *connector)
{
	struct drm_display_mode *mode;
	unsigned int i, num = 0;

	for (i = 0; i < panel->desc->num_timings; i++) {
		const struct display_timing *dt = &panel->desc->timings[i];
		struct videomode vm;

		videomode_from_timing(dt, &vm);
		mode = drm_mode_create(connector->dev);
		if (!mode) {
			dev_err(panel->base.dev, "failed to add mode %ux%u\n",
				dt->hactive.typ, dt->vactive.typ);
			continue;
		}

		drm_display_mode_from_videomode(&vm, mode);

		mode->type |= DRM_MODE_TYPE_DRIVER;

		if (panel->desc->num_timings == 1)
			mode->type |= DRM_MODE_TYPE_PREFERRED;

		drm_mode_probed_add(connector, mode);
		num++;
	}

	return num;
}

static unsigned int panel_simple_get_display_modes(struct panel_simple *panel,
						   struct drm_connector *connector)
{
	struct drm_display_mode *mode;
	unsigned int i, num = 0;

	for (i = 0; i < panel->desc->num_modes; i++) {
		const struct drm_display_mode *m = &panel->desc->modes[i];

		mode = drm_mode_duplicate(connector->dev, m);
		if (!mode) {
			dev_err(panel->base.dev, "failed to add mode %ux%u@%u\n",
				m->hdisplay, m->vdisplay,
				drm_mode_vrefresh(m));
			continue;
		}

		mode->type |= DRM_MODE_TYPE_DRIVER;

		if (panel->desc->num_modes == 1)
			mode->type |= DRM_MODE_TYPE_PREFERRED;

		drm_mode_set_name(mode);

		drm_mode_probed_add(connector, mode);
		num++;
	}

	return num;
}

static int panel_simple_get_non_edid_modes(struct panel_simple *panel,
					   struct drm_connector *connector)
{
	struct drm_display_mode *mode;
	bool has_override = panel->override_mode.type;
	unsigned int num = 0;

	if (!panel->desc)
		return 0;

	if (has_override) {
		mode = drm_mode_duplicate(connector->dev,
					  &panel->override_mode);
		if (mode) {
			drm_mode_probed_add(connector, mode);
			num = 1;
		} else {
			dev_err(panel->base.dev, "failed to add override mode\n");
		}
	}

	/* Only add timings if override was not there or failed to validate */
	if (num == 0 && panel->desc->num_timings)
		num = panel_simple_get_timings_modes(panel, connector);

	/*
	 * Only add fixed modes if timings/override added no mode.
	 *
	 * We should only ever have either the display timings specified
	 * or a fixed mode. Anything else is rather bogus.
	 */
	WARN_ON(panel->desc->num_timings && panel->desc->num_modes);
	if (num == 0)
		num = panel_simple_get_display_modes(panel, connector);

	connector->display_info.bpc = panel->desc->bpc;
	connector->display_info.width_mm = panel->desc->size.width;
	connector->display_info.height_mm = panel->desc->size.height;
	if (panel->desc->bus_format)
		drm_display_info_set_bus_formats(&connector->display_info,
						 &panel->desc->bus_format, 1);
	connector->display_info.bus_flags = panel->desc->bus_flags;

	return num;
}

static void panel_simple_wait(ktime_t start_ktime, unsigned int min_ms)
{
	ktime_t now_ktime, min_ktime;

	if (!min_ms)
		return;

	min_ktime = ktime_add(start_ktime, ms_to_ktime(min_ms));
	now_ktime = ktime_get_boottime();

	if (ktime_before(now_ktime, min_ktime))
		msleep(ktime_to_ms(ktime_sub(min_ktime, now_ktime)) + 1);
}

static int panel_simple_disable(struct drm_panel *panel)
{
	struct panel_simple *p = to_panel_simple(panel);

	if (p->desc->delay.disable)
		msleep(p->desc->delay.disable);

	return 0;
}

static int panel_simple_suspend(struct device *dev)
{
	struct panel_simple *p = dev_get_drvdata(dev);

	gpiod_set_value_cansleep(p->enable_gpio, 0);
	regulator_disable(p->supply);
	p->unprepared_time = ktime_get_boottime();

	drm_edid_free(p->drm_edid);
	p->drm_edid = NULL;

	return 0;
}

static int panel_simple_unprepare(struct drm_panel *panel)
{
	int ret;

	pm_runtime_mark_last_busy(panel->dev);
	ret = pm_runtime_put_autosuspend(panel->dev);
	if (ret < 0)
		return ret;

	return 0;
}

static int panel_simple_resume(struct device *dev)
{
	struct panel_simple *p = dev_get_drvdata(dev);
	int err;

	panel_simple_wait(p->unprepared_time, p->desc->delay.unprepare);

	err = regulator_enable(p->supply);
	if (err < 0) {
		dev_err(dev, "failed to enable supply: %d\n", err);
		return err;
	}

	gpiod_set_value_cansleep(p->enable_gpio, 1);

	if (p->desc->delay.prepare)
		msleep(p->desc->delay.prepare);

	return 0;
}

static int panel_simple_prepare(struct drm_panel *panel)
{
	int ret;

	ret = pm_runtime_get_sync(panel->dev);
	if (ret < 0) {
		pm_runtime_put_autosuspend(panel->dev);
		return ret;
	}

	return 0;
}

static int panel_simple_enable(struct drm_panel *panel)
{
	struct panel_simple *p = to_panel_simple(panel);

	if (p->desc->delay.enable)
		msleep(p->desc->delay.enable);

	return 0;
}

static int panel_simple_get_modes(struct drm_panel *panel,
				  struct drm_connector *connector)
{
	struct panel_simple *p = to_panel_simple(panel);
	int num = 0;

	/* probe EDID if a DDC bus is available */
	if (p->ddc) {
		pm_runtime_get_sync(panel->dev);

		if (!p->drm_edid)
			p->drm_edid = drm_edid_read_ddc(connector, p->ddc);

		drm_edid_connector_update(connector, p->drm_edid);

		num += drm_edid_connector_add_modes(connector);

		pm_runtime_mark_last_busy(panel->dev);
		pm_runtime_put_autosuspend(panel->dev);
	}

	/* add hard-coded panel modes */
	num += panel_simple_get_non_edid_modes(p, connector);

	/*
	 * TODO: Remove once all drm drivers call
	 * drm_connector_set_orientation_from_panel()
	 */
	drm_connector_set_panel_orientation(connector, p->orientation);

	return num;
}

static int panel_simple_get_timings(struct drm_panel *panel,
				    unsigned int num_timings,
				    struct display_timing *timings)
{
	struct panel_simple *p = to_panel_simple(panel);
	unsigned int i;

	if (p->desc->num_timings < num_timings)
		num_timings = p->desc->num_timings;

	if (timings)
		for (i = 0; i < num_timings; i++)
			timings[i] = p->desc->timings[i];

	return p->desc->num_timings;
}

static enum drm_panel_orientation panel_simple_get_orientation(struct drm_panel *panel)
{
	struct panel_simple *p = to_panel_simple(panel);

	return p->orientation;
}

static const struct drm_panel_funcs panel_simple_funcs = {
	.disable = panel_simple_disable,
	.unprepare = panel_simple_unprepare,
	.prepare = panel_simple_prepare,
	.enable = panel_simple_enable,
	.get_modes = panel_simple_get_modes,
	.get_orientation = panel_simple_get_orientation,
	.get_timings = panel_simple_get_timings,
};

static struct panel_desc panel_dpi;

static int panel_dpi_probe(struct device *dev,
			   struct panel_simple *panel)
{
	struct display_timing *timing;
	const struct device_node *np;
	struct panel_desc *desc;
	unsigned int bus_flags;
	struct videomode vm;
	int ret;

	np = dev->of_node;
	desc = devm_kzalloc(dev, sizeof(*desc), GFP_KERNEL);
	if (!desc)
		return -ENOMEM;

	timing = devm_kzalloc(dev, sizeof(*timing), GFP_KERNEL);
	if (!timing)
		return -ENOMEM;

	ret = of_get_display_timing(np, "panel-timing", timing);
	if (ret < 0) {
		dev_err(dev, "%pOF: no panel-timing node found for \"panel-dpi\" binding\n",
			np);
		return ret;
	}

	desc->timings = timing;
	desc->num_timings = 1;

	of_property_read_u32(np, "width-mm", &desc->size.width);
	of_property_read_u32(np, "height-mm", &desc->size.height);

	/* Extract bus_flags from display_timing */
	bus_flags = 0;
	vm.flags = timing->flags;
	drm_bus_flags_from_videomode(&vm, &bus_flags);
	desc->bus_flags = bus_flags;

	/* We do not know the connector for the DT node, so guess it */
	desc->connector_type = DRM_MODE_CONNECTOR_DPI;

	panel->desc = desc;

	return 0;
}

#define PANEL_SIMPLE_BOUNDS_CHECK(to_check, bounds, field) \
	(to_check->field.typ >= bounds->field.min && \
	 to_check->field.typ <= bounds->field.max)
static void panel_simple_parse_panel_timing_node(struct device *dev,
						 struct panel_simple *panel,
						 const struct display_timing *ot)
{
	const struct panel_desc *desc = panel->desc;
	struct videomode vm;
	unsigned int i;

	if (WARN_ON(desc->num_modes)) {
		dev_err(dev, "Reject override mode: panel has a fixed mode\n");
		return;
	}
	if (WARN_ON(!desc->num_timings)) {
		dev_err(dev, "Reject override mode: no timings specified\n");
		return;
	}

	for (i = 0; i < panel->desc->num_timings; i++) {
		const struct display_timing *dt = &panel->desc->timings[i];

		if (!PANEL_SIMPLE_BOUNDS_CHECK(ot, dt, hactive) ||
		    !PANEL_SIMPLE_BOUNDS_CHECK(ot, dt, hfront_porch) ||
		    !PANEL_SIMPLE_BOUNDS_CHECK(ot, dt, hback_porch) ||
		    !PANEL_SIMPLE_BOUNDS_CHECK(ot, dt, hsync_len) ||
		    !PANEL_SIMPLE_BOUNDS_CHECK(ot, dt, vactive) ||
		    !PANEL_SIMPLE_BOUNDS_CHECK(ot, dt, vfront_porch) ||
		    !PANEL_SIMPLE_BOUNDS_CHECK(ot, dt, vback_porch) ||
		    !PANEL_SIMPLE_BOUNDS_CHECK(ot, dt, vsync_len))
			continue;

		if (ot->flags != dt->flags)
			continue;

		videomode_from_timing(ot, &vm);
		drm_display_mode_from_videomode(&vm, &panel->override_mode);
		panel->override_mode.type |= DRM_MODE_TYPE_DRIVER |
					     DRM_MODE_TYPE_PREFERRED;
		break;
	}

	if (WARN_ON(!panel->override_mode.type))
		dev_err(dev, "Reject override mode: No display_timing found\n");
}

static int panel_simple_override_nondefault_lvds_datamapping(struct device *dev,
							     struct panel_simple *panel)
{
	int ret, bpc;

	ret = drm_of_lvds_get_data_mapping(dev->of_node);
	if (ret < 0) {
		if (ret == -EINVAL)
			dev_warn(dev, "Ignore invalid data-mapping property\n");

		/*
		 * Ignore non-existing or malformatted property, fallback to
		 * default data-mapping, and return 0.
		 */
		return 0;
	}

	switch (ret) {
	default:
		WARN_ON(1);
		fallthrough;
	case MEDIA_BUS_FMT_RGB888_1X7X4_SPWG:
		fallthrough;
	case MEDIA_BUS_FMT_RGB888_1X7X4_JEIDA:
		bpc = 8;
		break;
	case MEDIA_BUS_FMT_RGB666_1X7X3_SPWG:
		bpc = 6;
	}

	if (panel->desc->bpc != bpc || panel->desc->bus_format != ret) {
		struct panel_desc *override_desc;

		override_desc = devm_kmemdup(dev, panel->desc, sizeof(*panel->desc), GFP_KERNEL);
		if (!override_desc)
			return -ENOMEM;

		override_desc->bus_format = ret;
		override_desc->bpc = bpc;
		panel->desc = override_desc;
	}

	return 0;
}

static int panel_simple_probe(struct device *dev, const struct panel_desc *desc)
{
	struct panel_simple *panel;
	struct display_timing dt;
	struct device_node *ddc;
	int connector_type;
	u32 bus_flags;
	int err;

	panel = devm_kzalloc(dev, sizeof(*panel), GFP_KERNEL);
	if (!panel)
		return -ENOMEM;

	panel->desc = desc;

	panel->supply = devm_regulator_get(dev, "power");
	if (IS_ERR(panel->supply))
		return PTR_ERR(panel->supply);

	panel->enable_gpio = devm_gpiod_get_optional(dev, "enable",
						     GPIOD_OUT_LOW);
	if (IS_ERR(panel->enable_gpio))
		return dev_err_probe(dev, PTR_ERR(panel->enable_gpio),
				     "failed to request GPIO\n");

	err = of_drm_get_panel_orientation(dev->of_node, &panel->orientation);
	if (err) {
		dev_err(dev, "%pOF: failed to get orientation %d\n", dev->of_node, err);
		return err;
	}

	ddc = of_parse_phandle(dev->of_node, "ddc-i2c-bus", 0);
	if (ddc) {
		panel->ddc = of_find_i2c_adapter_by_node(ddc);
		of_node_put(ddc);

		if (!panel->ddc)
			return -EPROBE_DEFER;
	}

	if (desc == &panel_dpi) {
		/* Handle the generic panel-dpi binding */
		err = panel_dpi_probe(dev, panel);
		if (err)
			goto free_ddc;
		desc = panel->desc;
	} else {
		if (!of_get_display_timing(dev->of_node, "panel-timing", &dt))
			panel_simple_parse_panel_timing_node(dev, panel, &dt);
	}

	if (desc->connector_type == DRM_MODE_CONNECTOR_LVDS) {
		/* Optional data-mapping property for overriding bus format */
		err = panel_simple_override_nondefault_lvds_datamapping(dev, panel);
		if (err)
			goto free_ddc;
	}

	connector_type = desc->connector_type;
	/* Catch common mistakes for panels. */
	switch (connector_type) {
	case 0:
		dev_warn(dev, "Specify missing connector_type\n");
		connector_type = DRM_MODE_CONNECTOR_DPI;
		break;
	case DRM_MODE_CONNECTOR_LVDS:
		WARN_ON(desc->bus_flags &
			~(DRM_BUS_FLAG_DE_LOW |
			  DRM_BUS_FLAG_DE_HIGH |
			  DRM_BUS_FLAG_DATA_MSB_TO_LSB |
			  DRM_BUS_FLAG_DATA_LSB_TO_MSB));
		WARN_ON(desc->bus_format != MEDIA_BUS_FMT_RGB666_1X7X3_SPWG &&
			desc->bus_format != MEDIA_BUS_FMT_RGB888_1X7X4_SPWG &&
			desc->bus_format != MEDIA_BUS_FMT_RGB888_1X7X4_JEIDA);
		WARN_ON(desc->bus_format == MEDIA_BUS_FMT_RGB666_1X7X3_SPWG &&
			desc->bpc != 6);
		WARN_ON((desc->bus_format == MEDIA_BUS_FMT_RGB888_1X7X4_SPWG ||
			 desc->bus_format == MEDIA_BUS_FMT_RGB888_1X7X4_JEIDA) &&
			desc->bpc != 8);
		break;
	case DRM_MODE_CONNECTOR_eDP:
		dev_warn(dev, "eDP panels moved to panel-edp\n");
		err = -EINVAL;
		goto free_ddc;
	case DRM_MODE_CONNECTOR_DSI:
		if (desc->bpc != 6 && desc->bpc != 8)
			dev_warn(dev, "Expected bpc in {6,8} but got: %u\n", desc->bpc);
		break;
	case DRM_MODE_CONNECTOR_DPI:
		bus_flags = DRM_BUS_FLAG_DE_LOW |
			    DRM_BUS_FLAG_DE_HIGH |
			    DRM_BUS_FLAG_PIXDATA_SAMPLE_POSEDGE |
			    DRM_BUS_FLAG_PIXDATA_SAMPLE_NEGEDGE |
			    DRM_BUS_FLAG_DATA_MSB_TO_LSB |
			    DRM_BUS_FLAG_DATA_LSB_TO_MSB |
			    DRM_BUS_FLAG_SYNC_SAMPLE_POSEDGE |
			    DRM_BUS_FLAG_SYNC_SAMPLE_NEGEDGE;
		if (desc->bus_flags & ~bus_flags)
			dev_warn(dev, "Unexpected bus_flags(%d)\n", desc->bus_flags & ~bus_flags);
		if (!(desc->bus_flags & bus_flags))
			dev_warn(dev, "Specify missing bus_flags\n");
		if (desc->bus_format == 0)
			dev_warn(dev, "Specify missing bus_format\n");
		if (desc->bpc != 6 && desc->bpc != 8)
			dev_warn(dev, "Expected bpc in {6,8} but got: %u\n", desc->bpc);
		break;
	default:
		dev_warn(dev, "Specify a valid connector_type: %d\n", desc->connector_type);
		connector_type = DRM_MODE_CONNECTOR_DPI;
		break;
	}

	dev_set_drvdata(dev, panel);

	/*
	 * We use runtime PM for prepare / unprepare since those power the panel
	 * on and off and those can be very slow operations. This is important
	 * to optimize powering the panel on briefly to read the EDID before
	 * fully enabling the panel.
	 */
	pm_runtime_enable(dev);
	pm_runtime_set_autosuspend_delay(dev, 1000);
	pm_runtime_use_autosuspend(dev);

	drm_panel_init(&panel->base, dev, &panel_simple_funcs, connector_type);

	err = drm_panel_of_backlight(&panel->base);
	if (err) {
		dev_err_probe(dev, err, "Could not find backlight\n");
		goto disable_pm_runtime;
	}

	drm_panel_add(&panel->base);

	return 0;

disable_pm_runtime:
	pm_runtime_dont_use_autosuspend(dev);
	pm_runtime_disable(dev);
free_ddc:
	if (panel->ddc)
		put_device(&panel->ddc->dev);

	return err;
}

static void panel_simple_shutdown(struct device *dev)
{
	struct panel_simple *panel = dev_get_drvdata(dev);

	/*
	 * NOTE: the following two calls don't really belong here. It is the
	 * responsibility of a correctly written DRM modeset driver to call
	 * drm_atomic_helper_shutdown() at shutdown time and that should
	 * cause the panel to be disabled / unprepared if needed. For now,
	 * however, we'll keep these calls due to the sheer number of
	 * different DRM modeset drivers used with panel-simple. Once we've
	 * confirmed that all DRM modeset drivers using this panel properly
	 * call drm_atomic_helper_shutdown() we can simply delete the two
	 * calls below.
	 *
	 * TO BE EXPLICIT: THE CALLS BELOW SHOULDN'T BE COPIED TO ANY NEW
	 * PANEL DRIVERS.
	 *
	 * FIXME: If we're still haven't figured out if all DRM modeset
	 * drivers properly call drm_atomic_helper_shutdown() but we _have_
	 * managed to make sure that DRM modeset drivers get their shutdown()
	 * callback before the panel's shutdown() callback (perhaps using
	 * device link), we could add a WARN_ON here to help move forward.
	 */
	if (panel->base.enabled)
		drm_panel_disable(&panel->base);
	if (panel->base.prepared)
		drm_panel_unprepare(&panel->base);
}

static void panel_simple_remove(struct device *dev)
{
	struct panel_simple *panel = dev_get_drvdata(dev);

	drm_panel_remove(&panel->base);
	panel_simple_shutdown(dev);

	pm_runtime_dont_use_autosuspend(dev);
	pm_runtime_disable(dev);
	if (panel->ddc)
		put_device(&panel->ddc->dev);
}

static const struct drm_display_mode ampire_am_1280800n3tzqw_t00h_mode = {
	.clock = 71100,
	.hdisplay = 1280,
	.hsync_start = 1280 + 40,
	.hsync_end = 1280 + 40 + 80,
	.htotal = 1280 + 40 + 80 + 40,
	.vdisplay = 800,
	.vsync_start = 800 + 3,
	.vsync_end = 800 + 3 + 10,
	.vtotal = 800 + 3 + 10 + 10,
	.flags = DRM_MODE_FLAG_PHSYNC | DRM_MODE_FLAG_PVSYNC,
};

static const struct panel_desc ampire_am_1280800n3tzqw_t00h = {
	.modes = &ampire_am_1280800n3tzqw_t00h_mode,
	.num_modes = 1,
	.bpc = 8,
	.size = {
		.width = 217,
		.height = 136,
	},
	.bus_flags = DRM_BUS_FLAG_DE_HIGH,
	.bus_format = MEDIA_BUS_FMT_RGB888_1X7X4_SPWG,
	.connector_type = DRM_MODE_CONNECTOR_LVDS,
};

static const struct drm_display_mode ampire_am_480272h3tmqw_t01h_mode = {
	.clock = 9000,
	.hdisplay = 480,
	.hsync_start = 480 + 2,
	.hsync_end = 480 + 2 + 41,
	.htotal = 480 + 2 + 41 + 2,
	.vdisplay = 272,
	.vsync_start = 272 + 2,
	.vsync_end = 272 + 2 + 10,
	.vtotal = 272 + 2 + 10 + 2,
	.flags = DRM_MODE_FLAG_PHSYNC | DRM_MODE_FLAG_PVSYNC,
};

static const struct panel_desc ampire_am_480272h3tmqw_t01h = {
	.modes = &ampire_am_480272h3tmqw_t01h_mode,
	.num_modes = 1,
	.bpc = 8,
	.size = {
		.width = 99,
		.height = 58,
	},
	.bus_format = MEDIA_BUS_FMT_RGB888_1X24,
};

static const struct drm_display_mode ampire_am800480r3tmqwa1h_mode = {
	.clock = 33333,
	.hdisplay = 800,
	.hsync_start = 800 + 0,
	.hsync_end = 800 + 0 + 255,
	.htotal = 800 + 0 + 255 + 0,
	.vdisplay = 480,
	.vsync_start = 480 + 2,
	.vsync_end = 480 + 2 + 45,
	.vtotal = 480 + 2 + 45 + 0,
	.flags = DRM_MODE_FLAG_PHSYNC | DRM_MODE_FLAG_PVSYNC,
};

static const struct display_timing ampire_am_800480l1tmqw_t00h_timing = {
	.pixelclock = { 29930000, 33260000, 36590000 },
	.hactive = { 800, 800, 800 },
	.hfront_porch = { 1, 40, 168 },
	.hback_porch = { 88, 88, 88 },
	.hsync_len = { 1, 128, 128 },
	.vactive = { 480, 480, 480 },
	.vfront_porch = { 1, 35, 37 },
	.vback_porch = { 8, 8, 8 },
	.vsync_len = { 1, 2, 2 },
	.flags = DISPLAY_FLAGS_HSYNC_LOW | DISPLAY_FLAGS_VSYNC_LOW |
		 DISPLAY_FLAGS_DE_HIGH | DISPLAY_FLAGS_PIXDATA_POSEDGE |
		 DISPLAY_FLAGS_SYNC_POSEDGE,
};

static const struct panel_desc ampire_am_800480l1tmqw_t00h = {
	.timings = &ampire_am_800480l1tmqw_t00h_timing,
	.num_timings = 1,
	.bpc = 8,
	.size = {
		.width = 111,
		.height = 67,
	},
	.bus_format = MEDIA_BUS_FMT_RGB888_1X24,
	.bus_flags = DRM_BUS_FLAG_DE_HIGH |
		     DRM_BUS_FLAG_PIXDATA_SAMPLE_NEGEDGE |
		     DRM_BUS_FLAG_SYNC_SAMPLE_NEGEDGE,
	.connector_type = DRM_MODE_CONNECTOR_DPI,
};

static const struct panel_desc ampire_am800480r3tmqwa1h = {
	.modes = &ampire_am800480r3tmqwa1h_mode,
	.num_modes = 1,
	.bpc = 6,
	.size = {
		.width = 152,
		.height = 91,
	},
	.bus_format = MEDIA_BUS_FMT_RGB666_1X18,
};

static const struct display_timing ampire_am800600p5tmqw_tb8h_timing = {
	.pixelclock = { 34500000, 39600000, 50400000 },
	.hactive = { 800, 800, 800 },
	.hfront_porch = { 12, 112, 312 },
	.hback_porch = { 87, 87, 48 },
	.hsync_len = { 1, 1, 40 },
	.vactive = { 600, 600, 600 },
	.vfront_porch = { 1, 21, 61 },
	.vback_porch = { 38, 38, 19 },
	.vsync_len = { 1, 1, 20 },
	.flags = DISPLAY_FLAGS_HSYNC_LOW | DISPLAY_FLAGS_VSYNC_LOW |
		DISPLAY_FLAGS_DE_HIGH | DISPLAY_FLAGS_PIXDATA_POSEDGE |
		DISPLAY_FLAGS_SYNC_POSEDGE,
};

static const struct panel_desc ampire_am800600p5tmqwtb8h = {
	.timings = &ampire_am800600p5tmqw_tb8h_timing,
	.num_timings = 1,
	.bpc = 6,
	.size = {
		.width = 162,
		.height = 122,
	},
	.bus_format = MEDIA_BUS_FMT_RGB666_1X18,
	.bus_flags = DRM_BUS_FLAG_DE_HIGH |
		DRM_BUS_FLAG_PIXDATA_SAMPLE_NEGEDGE |
		DRM_BUS_FLAG_SYNC_SAMPLE_NEGEDGE,
	.connector_type = DRM_MODE_CONNECTOR_DPI,
};

static const struct display_timing santek_st0700i5y_rbslw_f_timing = {
	.pixelclock = { 26400000, 33300000, 46800000 },
	.hactive = { 800, 800, 800 },
	.hfront_porch = { 16, 210, 354 },
	.hback_porch = { 45, 36, 6 },
	.hsync_len = { 1, 10, 40 },
	.vactive = { 480, 480, 480 },
	.vfront_porch = { 7, 22, 147 },
	.vback_porch = { 22, 13, 3 },
	.vsync_len = { 1, 10, 20 },
	.flags = DISPLAY_FLAGS_HSYNC_LOW | DISPLAY_FLAGS_VSYNC_LOW |
		DISPLAY_FLAGS_DE_HIGH | DISPLAY_FLAGS_PIXDATA_POSEDGE
};

static const struct panel_desc armadeus_st0700_adapt = {
	.timings = &santek_st0700i5y_rbslw_f_timing,
	.num_timings = 1,
	.bpc = 6,
	.size = {
		.width = 154,
		.height = 86,
	},
	.bus_format = MEDIA_BUS_FMT_RGB666_1X18,
	.bus_flags = DRM_BUS_FLAG_DE_HIGH | DRM_BUS_FLAG_PIXDATA_SAMPLE_NEGEDGE,
};

static const struct drm_display_mode auo_b101aw03_mode = {
	.clock = 51450,
	.hdisplay = 1024,
	.hsync_start = 1024 + 156,
	.hsync_end = 1024 + 156 + 8,
	.htotal = 1024 + 156 + 8 + 156,
	.vdisplay = 600,
	.vsync_start = 600 + 16,
	.vsync_end = 600 + 16 + 6,
	.vtotal = 600 + 16 + 6 + 16,
};

static const struct panel_desc auo_b101aw03 = {
	.modes = &auo_b101aw03_mode,
	.num_modes = 1,
	.bpc = 6,
	.size = {
		.width = 223,
		.height = 125,
	},
	.bus_format = MEDIA_BUS_FMT_RGB666_1X7X3_SPWG,
	.bus_flags = DRM_BUS_FLAG_DE_HIGH,
	.connector_type = DRM_MODE_CONNECTOR_LVDS,
};

static const struct drm_display_mode auo_b101xtn01_mode = {
	.clock = 72000,
	.hdisplay = 1366,
	.hsync_start = 1366 + 20,
	.hsync_end = 1366 + 20 + 70,
	.htotal = 1366 + 20 + 70,
	.vdisplay = 768,
	.vsync_start = 768 + 14,
	.vsync_end = 768 + 14 + 42,
	.vtotal = 768 + 14 + 42,
	.flags = DRM_MODE_FLAG_NVSYNC | DRM_MODE_FLAG_NHSYNC,
};

static const struct panel_desc auo_b101xtn01 = {
	.modes = &auo_b101xtn01_mode,
	.num_modes = 1,
	.bpc = 6,
	.size = {
		.width = 223,
		.height = 125,
	},
};

static const struct drm_display_mode auo_b116xw03_mode = {
	.clock = 70589,
	.hdisplay = 1366,
	.hsync_start = 1366 + 40,
	.hsync_end = 1366 + 40 + 40,
	.htotal = 1366 + 40 + 40 + 32,
	.vdisplay = 768,
	.vsync_start = 768 + 10,
	.vsync_end = 768 + 10 + 12,
	.vtotal = 768 + 10 + 12 + 6,
	.flags = DRM_MODE_FLAG_NVSYNC | DRM_MODE_FLAG_NHSYNC,
};

static const struct panel_desc auo_b116xw03 = {
	.modes = &auo_b116xw03_mode,
	.num_modes = 1,
	.bpc = 6,
	.size = {
		.width = 256,
		.height = 144,
	},
	.delay = {
		.prepare = 1,
		.enable = 200,
		.disable = 200,
		.unprepare = 500,
	},
	.bus_format = MEDIA_BUS_FMT_RGB666_1X7X3_SPWG,
	.bus_flags = DRM_BUS_FLAG_DE_HIGH,
	.connector_type = DRM_MODE_CONNECTOR_LVDS,
};

static const struct display_timing auo_g070vvn01_timings = {
	.pixelclock = { 33300000, 34209000, 45000000 },
	.hactive = { 800, 800, 800 },
	.hfront_porch = { 20, 40, 200 },
	.hback_porch = { 87, 40, 1 },
	.hsync_len = { 1, 48, 87 },
	.vactive = { 480, 480, 480 },
	.vfront_porch = { 5, 13, 200 },
	.vback_porch = { 31, 31, 29 },
	.vsync_len = { 1, 1, 3 },
};

static const struct panel_desc auo_g070vvn01 = {
	.timings = &auo_g070vvn01_timings,
	.num_timings = 1,
	.bpc = 8,
	.size = {
		.width = 152,
		.height = 91,
	},
	.delay = {
		.prepare = 200,
		.enable = 50,
		.disable = 50,
		.unprepare = 1000,
	},
};

static const struct drm_display_mode auo_g101evn010_mode = {
	.clock = 68930,
	.hdisplay = 1280,
	.hsync_start = 1280 + 82,
	.hsync_end = 1280 + 82 + 2,
	.htotal = 1280 + 82 + 2 + 84,
	.vdisplay = 800,
	.vsync_start = 800 + 8,
	.vsync_end = 800 + 8 + 2,
	.vtotal = 800 + 8 + 2 + 6,
};

static const struct panel_desc auo_g101evn010 = {
	.modes = &auo_g101evn010_mode,
	.num_modes = 1,
	.bpc = 6,
	.size = {
		.width = 216,
		.height = 135,
	},
	.bus_format = MEDIA_BUS_FMT_RGB666_1X7X3_SPWG,
	.connector_type = DRM_MODE_CONNECTOR_LVDS,
};

static const struct drm_display_mode auo_g104sn02_mode = {
	.clock = 40000,
	.hdisplay = 800,
	.hsync_start = 800 + 40,
	.hsync_end = 800 + 40 + 216,
	.htotal = 800 + 40 + 216 + 128,
	.vdisplay = 600,
	.vsync_start = 600 + 10,
	.vsync_end = 600 + 10 + 35,
	.vtotal = 600 + 10 + 35 + 2,
};

static const struct panel_desc auo_g104sn02 = {
	.modes = &auo_g104sn02_mode,
	.num_modes = 1,
	.bpc = 8,
	.size = {
		.width = 211,
		.height = 158,
	},
	.bus_format = MEDIA_BUS_FMT_RGB888_1X7X4_SPWG,
	.connector_type = DRM_MODE_CONNECTOR_LVDS,
};

static const struct drm_display_mode auo_g104stn01_mode = {
	.clock = 40000,
	.hdisplay = 800,
	.hsync_start = 800 + 40,
	.hsync_end = 800 + 40 + 88,
	.htotal = 800 + 40 + 88 + 128,
	.vdisplay = 600,
	.vsync_start = 600 + 1,
	.vsync_end = 600 + 1 + 23,
	.vtotal = 600 + 1 + 23 + 4,
};

static const struct panel_desc auo_g104stn01 = {
	.modes = &auo_g104stn01_mode,
	.num_modes = 1,
	.bpc = 8,
	.size = {
		.width = 211,
		.height = 158,
	},
	.bus_format = MEDIA_BUS_FMT_RGB888_1X7X4_SPWG,
	.connector_type = DRM_MODE_CONNECTOR_LVDS,
};

static const struct display_timing auo_g121ean01_timing = {
	.pixelclock = { 60000000, 74400000, 90000000 },
	.hactive = { 1280, 1280, 1280 },
	.hfront_porch = { 20, 50, 100 },
	.hback_porch = { 20, 50, 100 },
	.hsync_len = { 30, 100, 200 },
	.vactive = { 800, 800, 800 },
	.vfront_porch = { 2, 10, 25 },
	.vback_porch = { 2, 10, 25 },
	.vsync_len = { 4, 18, 50 },
};

static const struct panel_desc auo_g121ean01 = {
	.timings = &auo_g121ean01_timing,
	.num_timings = 1,
	.bpc = 8,
	.size = {
		.width = 261,
		.height = 163,
	},
	.bus_format = MEDIA_BUS_FMT_RGB888_1X7X4_SPWG,
	.connector_type = DRM_MODE_CONNECTOR_LVDS,
};

static const struct display_timing auo_g133han01_timings = {
	.pixelclock = { 134000000, 141200000, 149000000 },
	.hactive = { 1920, 1920, 1920 },
	.hfront_porch = { 39, 58, 77 },
	.hback_porch = { 59, 88, 117 },
	.hsync_len = { 28, 42, 56 },
	.vactive = { 1080, 1080, 1080 },
	.vfront_porch = { 3, 8, 11 },
	.vback_porch = { 5, 14, 19 },
	.vsync_len = { 4, 14, 19 },
};

static const struct panel_desc auo_g133han01 = {
	.timings = &auo_g133han01_timings,
	.num_timings = 1,
	.bpc = 8,
	.size = {
		.width = 293,
		.height = 165,
	},
	.delay = {
		.prepare = 200,
		.enable = 50,
		.disable = 50,
		.unprepare = 1000,
	},
	.bus_format = MEDIA_BUS_FMT_RGB888_1X7X4_JEIDA,
	.connector_type = DRM_MODE_CONNECTOR_LVDS,
};

static const struct display_timing auo_g156han04_timings = {
	.pixelclock = { 137000000, 141000000, 146000000 },
	.hactive = { 1920, 1920, 1920 },
	.hfront_porch = { 60, 60, 60 },
	.hback_porch = { 90, 92, 111 },
	.hsync_len =  { 32, 32, 32 },
	.vactive = { 1080, 1080, 1080 },
	.vfront_porch = { 12, 12, 12 },
	.vback_porch = { 24, 36, 56 },
	.vsync_len = { 8, 8, 8 },
};

static const struct panel_desc auo_g156han04 = {
	.timings = &auo_g156han04_timings,
	.num_timings = 1,
	.bpc = 8,
	.size = {
		.width = 344,
		.height = 194,
	},
	.delay = {
		.prepare = 50,		/* T2 */
		.enable = 200,		/* T3 */
		.disable = 110,		/* T10 */
		.unprepare = 1000,	/* T13 */
	},
	.bus_format = MEDIA_BUS_FMT_RGB888_1X7X4_SPWG,
	.bus_flags = DRM_BUS_FLAG_DE_HIGH,
	.connector_type = DRM_MODE_CONNECTOR_LVDS,
};

static const struct drm_display_mode auo_g156xtn01_mode = {
	.clock = 76000,
	.hdisplay = 1366,
	.hsync_start = 1366 + 33,
	.hsync_end = 1366 + 33 + 67,
	.htotal = 1560,
	.vdisplay = 768,
	.vsync_start = 768 + 4,
	.vsync_end = 768 + 4 + 4,
	.vtotal = 806,
};

static const struct panel_desc auo_g156xtn01 = {
	.modes = &auo_g156xtn01_mode,
	.num_modes = 1,
	.bpc = 8,
	.size = {
		.width = 344,
		.height = 194,
	},
	.bus_format = MEDIA_BUS_FMT_RGB888_1X7X4_SPWG,
	.connector_type = DRM_MODE_CONNECTOR_LVDS,
};

static const struct display_timing auo_g185han01_timings = {
	.pixelclock = { 120000000, 144000000, 175000000 },
	.hactive = { 1920, 1920, 1920 },
	.hfront_porch = { 36, 120, 148 },
	.hback_porch = { 24, 88, 108 },
	.hsync_len = { 20, 48, 64 },
	.vactive = { 1080, 1080, 1080 },
	.vfront_porch = { 6, 10, 40 },
	.vback_porch = { 2, 5, 20 },
	.vsync_len = { 2, 5, 20 },
};

static const struct panel_desc auo_g185han01 = {
	.timings = &auo_g185han01_timings,
	.num_timings = 1,
	.bpc = 8,
	.size = {
		.width = 409,
		.height = 230,
	},
	.delay = {
		.prepare = 50,
		.enable = 200,
		.disable = 110,
		.unprepare = 1000,
	},
	.bus_format = MEDIA_BUS_FMT_RGB888_1X7X4_SPWG,
	.connector_type = DRM_MODE_CONNECTOR_LVDS,
};

static const struct display_timing auo_g190ean01_timings = {
	.pixelclock = { 90000000, 108000000, 135000000 },
	.hactive = { 1280, 1280, 1280 },
	.hfront_porch = { 126, 184, 1266 },
	.hback_porch = { 84, 122, 844 },
	.hsync_len = { 70, 102, 704 },
	.vactive = { 1024, 1024, 1024 },
	.vfront_porch = { 4, 26, 76 },
	.vback_porch = { 2, 8, 25 },
	.vsync_len = { 2, 8, 25 },
};

static const struct panel_desc auo_g190ean01 = {
	.timings = &auo_g190ean01_timings,
	.num_timings = 1,
	.bpc = 8,
	.size = {
		.width = 376,
		.height = 301,
	},
	.delay = {
		.prepare = 50,
		.enable = 200,
		.disable = 110,
		.unprepare = 1000,
	},
	.bus_format = MEDIA_BUS_FMT_RGB888_1X7X4_SPWG,
	.connector_type = DRM_MODE_CONNECTOR_LVDS,
};

static const struct display_timing auo_p320hvn03_timings = {
	.pixelclock = { 106000000, 148500000, 164000000 },
	.hactive = { 1920, 1920, 1920 },
	.hfront_porch = { 25, 50, 130 },
	.hback_porch = { 25, 50, 130 },
	.hsync_len = { 20, 40, 105 },
	.vactive = { 1080, 1080, 1080 },
	.vfront_porch = { 8, 17, 150 },
	.vback_porch = { 8, 17, 150 },
	.vsync_len = { 4, 11, 100 },
};

static const struct panel_desc auo_p320hvn03 = {
	.timings = &auo_p320hvn03_timings,
	.num_timings = 1,
	.bpc = 8,
	.size = {
		.width = 698,
		.height = 393,
	},
	.delay = {
		.prepare = 1,
		.enable = 450,
		.unprepare = 500,
	},
	.bus_format = MEDIA_BUS_FMT_RGB888_1X7X4_SPWG,
	.connector_type = DRM_MODE_CONNECTOR_LVDS,
};

static const struct drm_display_mode auo_t215hvn01_mode = {
	.clock = 148800,
	.hdisplay = 1920,
	.hsync_start = 1920 + 88,
	.hsync_end = 1920 + 88 + 44,
	.htotal = 1920 + 88 + 44 + 148,
	.vdisplay = 1080,
	.vsync_start = 1080 + 4,
	.vsync_end = 1080 + 4 + 5,
	.vtotal = 1080 + 4 + 5 + 36,
};

static const struct panel_desc auo_t215hvn01 = {
	.modes = &auo_t215hvn01_mode,
	.num_modes = 1,
	.bpc = 8,
	.size = {
		.width = 430,
		.height = 270,
	},
	.delay = {
		.disable = 5,
		.unprepare = 1000,
	},
	.bus_format = MEDIA_BUS_FMT_RGB888_1X7X4_SPWG,
	.connector_type = DRM_MODE_CONNECTOR_LVDS,
};

static const struct drm_display_mode avic_tm070ddh03_mode = {
	.clock = 51200,
	.hdisplay = 1024,
	.hsync_start = 1024 + 160,
	.hsync_end = 1024 + 160 + 4,
	.htotal = 1024 + 160 + 4 + 156,
	.vdisplay = 600,
	.vsync_start = 600 + 17,
	.vsync_end = 600 + 17 + 1,
	.vtotal = 600 + 17 + 1 + 17,
};

static const struct panel_desc avic_tm070ddh03 = {
	.modes = &avic_tm070ddh03_mode,
	.num_modes = 1,
	.bpc = 8,
	.size = {
		.width = 154,
		.height = 90,
	},
	.delay = {
		.prepare = 20,
		.enable = 200,
		.disable = 200,
	},
};

static const struct drm_display_mode bananapi_s070wv20_ct16_mode = {
	.clock = 30000,
	.hdisplay = 800,
	.hsync_start = 800 + 40,
	.hsync_end = 800 + 40 + 48,
	.htotal = 800 + 40 + 48 + 40,
	.vdisplay = 480,
	.vsync_start = 480 + 13,
	.vsync_end = 480 + 13 + 3,
	.vtotal = 480 + 13 + 3 + 29,
};

static const struct panel_desc bananapi_s070wv20_ct16 = {
	.modes = &bananapi_s070wv20_ct16_mode,
	.num_modes = 1,
	.bpc = 6,
	.size = {
		.width = 154,
		.height = 86,
	},
};

static const struct drm_display_mode boe_bp101wx1_100_mode = {
	.clock = 78945,
	.hdisplay = 1280,
	.hsync_start = 1280 + 0,
	.hsync_end = 1280 + 0 + 2,
	.htotal = 1280 + 62 + 0 + 2,
	.vdisplay = 800,
	.vsync_start = 800 + 8,
	.vsync_end = 800 + 8 + 2,
	.vtotal = 800 + 6 + 8 + 2,
};

static const struct panel_desc boe_bp082wx1_100 = {
	.modes = &boe_bp101wx1_100_mode,
	.num_modes = 1,
	.bpc = 8,
	.size = {
		.width = 177,
		.height = 110,
	},
	.delay = {
		.enable = 50,
		.disable = 50,
	},
	.bus_format = MEDIA_BUS_FMT_RGB888_1X7X4_JEIDA,
	.bus_flags = DRM_BUS_FLAG_DE_HIGH,
	.connector_type = DRM_MODE_CONNECTOR_LVDS,
};

static const struct panel_desc boe_bp101wx1_100 = {
	.modes = &boe_bp101wx1_100_mode,
	.num_modes = 1,
	.bpc = 8,
	.size = {
		.width = 217,
		.height = 136,
	},
	.delay = {
		.enable = 50,
		.disable = 50,
	},
	.bus_format = MEDIA_BUS_FMT_RGB888_1X7X4_JEIDA,
	.bus_flags = DRM_BUS_FLAG_DE_HIGH,
	.connector_type = DRM_MODE_CONNECTOR_LVDS,
};

static const struct display_timing boe_ev121wxm_n10_1850_timing = {
	.pixelclock = { 69922000, 71000000, 72293000 },
	.hactive = { 1280, 1280, 1280 },
	.hfront_porch = { 48, 48, 48 },
	.hback_porch = { 80, 80, 80 },
	.hsync_len = { 32, 32, 32 },
	.vactive = { 800, 800, 800 },
	.vfront_porch = { 3, 3, 3 },
	.vback_porch = { 14, 14, 14 },
	.vsync_len = { 6, 6, 6 },
};

static const struct panel_desc boe_ev121wxm_n10_1850 = {
	.timings = &boe_ev121wxm_n10_1850_timing,
	.num_timings = 1,
	.bpc = 8,
	.size = {
		.width = 261,
		.height = 163,
	},
	.delay = {
		.prepare = 9,
		.enable = 300,
		.unprepare = 300,
		.disable = 560,
	},
	.bus_format = MEDIA_BUS_FMT_RGB888_1X7X4_SPWG,
	.bus_flags = DRM_BUS_FLAG_DE_HIGH,
	.connector_type = DRM_MODE_CONNECTOR_LVDS,
};

static const struct drm_display_mode boe_hv070wsa_mode = {
	.clock = 42105,
	.hdisplay = 1024,
	.hsync_start = 1024 + 30,
	.hsync_end = 1024 + 30 + 30,
	.htotal = 1024 + 30 + 30 + 30,
	.vdisplay = 600,
	.vsync_start = 600 + 10,
	.vsync_end = 600 + 10 + 10,
	.vtotal = 600 + 10 + 10 + 10,
};

static const struct panel_desc boe_hv070wsa = {
	.modes = &boe_hv070wsa_mode,
	.num_modes = 1,
	.bpc = 8,
	.size = {
		.width = 154,
		.height = 90,
	},
	.bus_format = MEDIA_BUS_FMT_RGB888_1X7X4_SPWG,
	.bus_flags = DRM_BUS_FLAG_DE_HIGH,
	.connector_type = DRM_MODE_CONNECTOR_LVDS,
};

static const struct display_timing cct_cmt430b19n00_timing = {
	.pixelclock = { 8000000, 9000000, 12000000 },
	.hactive = { 480, 480, 480 },
	.hfront_porch = { 2, 8, 75 },
	.hback_porch = { 3, 43, 43 },
	.hsync_len = { 2, 4, 75 },
	.vactive = { 272, 272, 272 },
	.vfront_porch = { 2, 8, 37 },
	.vback_porch = { 2, 12, 12 },
	.vsync_len = { 2, 4, 37 },
	.flags = DISPLAY_FLAGS_HSYNC_LOW | DISPLAY_FLAGS_VSYNC_LOW
};

static const struct panel_desc cct_cmt430b19n00 = {
	.timings = &cct_cmt430b19n00_timing,
	.num_timings = 1,
	.bpc = 8,
	.size = {
		.width = 95,
		.height = 53,
	},
	.bus_format = MEDIA_BUS_FMT_RGB888_1X24,
	.bus_flags = DRM_BUS_FLAG_DE_HIGH | DRM_BUS_FLAG_PIXDATA_DRIVE_NEGEDGE,
	.connector_type = DRM_MODE_CONNECTOR_DPI,
};

static const struct drm_display_mode cdtech_s043wq26h_ct7_mode = {
	.clock = 9000,
	.hdisplay = 480,
	.hsync_start = 480 + 5,
	.hsync_end = 480 + 5 + 5,
	.htotal = 480 + 5 + 5 + 40,
	.vdisplay = 272,
	.vsync_start = 272 + 8,
	.vsync_end = 272 + 8 + 8,
	.vtotal = 272 + 8 + 8 + 8,
	.flags = DRM_MODE_FLAG_NHSYNC | DRM_MODE_FLAG_NVSYNC,
};

static const struct panel_desc cdtech_s043wq26h_ct7 = {
	.modes = &cdtech_s043wq26h_ct7_mode,
	.num_modes = 1,
	.bpc = 8,
	.size = {
		.width = 95,
		.height = 54,
	},
	.bus_flags = DRM_BUS_FLAG_PIXDATA_DRIVE_POSEDGE,
};

/* S070PWS19HP-FC21 2017/04/22 */
static const struct drm_display_mode cdtech_s070pws19hp_fc21_mode = {
	.clock = 51200,
	.hdisplay = 1024,
	.hsync_start = 1024 + 160,
	.hsync_end = 1024 + 160 + 20,
	.htotal = 1024 + 160 + 20 + 140,
	.vdisplay = 600,
	.vsync_start = 600 + 12,
	.vsync_end = 600 + 12 + 3,
	.vtotal = 600 + 12 + 3 + 20,
	.flags = DRM_MODE_FLAG_NHSYNC | DRM_MODE_FLAG_NVSYNC,
};

static const struct panel_desc cdtech_s070pws19hp_fc21 = {
	.modes = &cdtech_s070pws19hp_fc21_mode,
	.num_modes = 1,
	.bpc = 6,
	.size = {
		.width = 154,
		.height = 86,
	},
	.bus_format = MEDIA_BUS_FMT_RGB666_1X18,
	.bus_flags = DRM_BUS_FLAG_DE_HIGH | DRM_BUS_FLAG_PIXDATA_SAMPLE_NEGEDGE,
	.connector_type = DRM_MODE_CONNECTOR_DPI,
};

/* S070SWV29HG-DC44 2017/09/21 */
static const struct drm_display_mode cdtech_s070swv29hg_dc44_mode = {
	.clock = 33300,
	.hdisplay = 800,
	.hsync_start = 800 + 210,
	.hsync_end = 800 + 210 + 2,
	.htotal = 800 + 210 + 2 + 44,
	.vdisplay = 480,
	.vsync_start = 480 + 22,
	.vsync_end = 480 + 22 + 2,
	.vtotal = 480 + 22 + 2 + 21,
	.flags = DRM_MODE_FLAG_NHSYNC | DRM_MODE_FLAG_NVSYNC,
};

static const struct panel_desc cdtech_s070swv29hg_dc44 = {
	.modes = &cdtech_s070swv29hg_dc44_mode,
	.num_modes = 1,
	.bpc = 6,
	.size = {
		.width = 154,
		.height = 86,
	},
	.bus_format = MEDIA_BUS_FMT_RGB666_1X18,
	.bus_flags = DRM_BUS_FLAG_DE_HIGH | DRM_BUS_FLAG_PIXDATA_SAMPLE_NEGEDGE,
	.connector_type = DRM_MODE_CONNECTOR_DPI,
};

static const struct drm_display_mode cdtech_s070wv95_ct16_mode = {
	.clock = 35000,
	.hdisplay = 800,
	.hsync_start = 800 + 40,
	.hsync_end = 800 + 40 + 40,
	.htotal = 800 + 40 + 40 + 48,
	.vdisplay = 480,
	.vsync_start = 480 + 29,
	.vsync_end = 480 + 29 + 13,
	.vtotal = 480 + 29 + 13 + 3,
	.flags = DRM_MODE_FLAG_NHSYNC | DRM_MODE_FLAG_NVSYNC,
};

static const struct panel_desc cdtech_s070wv95_ct16 = {
	.modes = &cdtech_s070wv95_ct16_mode,
	.num_modes = 1,
	.bpc = 8,
	.size = {
		.width = 154,
		.height = 85,
	},
};

static const struct display_timing chefree_ch101olhlwh_002_timing = {
	.pixelclock = { 68900000, 71100000, 73400000 },
	.hactive = { 1280, 1280, 1280 },
	.hfront_porch = { 65, 80, 95 },
	.hback_porch = { 64, 79, 94 },
	.hsync_len = { 1, 1, 1 },
	.vactive = { 800, 800, 800 },
	.vfront_porch = { 7, 11, 14 },
	.vback_porch = { 7, 11, 14 },
	.vsync_len = { 1, 1, 1 },
	.flags = DISPLAY_FLAGS_DE_HIGH,
};

static const struct panel_desc chefree_ch101olhlwh_002 = {
	.timings = &chefree_ch101olhlwh_002_timing,
	.num_timings = 1,
	.bpc = 8,
	.size = {
		.width = 217,
		.height = 135,
	},
	.delay = {
		.enable = 200,
		.disable = 200,
	},
	.bus_flags = DRM_BUS_FLAG_DE_HIGH,
	.bus_format = MEDIA_BUS_FMT_RGB888_1X7X4_SPWG,
	.connector_type = DRM_MODE_CONNECTOR_LVDS,
};

static const struct drm_display_mode chunghwa_claa070wp03xg_mode = {
	.clock = 66770,
	.hdisplay = 800,
	.hsync_start = 800 + 49,
	.hsync_end = 800 + 49 + 33,
	.htotal = 800 + 49 + 33 + 17,
	.vdisplay = 1280,
	.vsync_start = 1280 + 1,
	.vsync_end = 1280 + 1 + 7,
	.vtotal = 1280 + 1 + 7 + 15,
	.flags = DRM_MODE_FLAG_NVSYNC | DRM_MODE_FLAG_NHSYNC,
};

static const struct panel_desc chunghwa_claa070wp03xg = {
	.modes = &chunghwa_claa070wp03xg_mode,
	.num_modes = 1,
	.bpc = 6,
	.size = {
		.width = 94,
		.height = 150,
	},
	.bus_format = MEDIA_BUS_FMT_RGB666_1X7X3_SPWG,
	.bus_flags = DRM_BUS_FLAG_DE_HIGH,
	.connector_type = DRM_MODE_CONNECTOR_LVDS,
};

static const struct drm_display_mode chunghwa_claa101wa01a_mode = {
	.clock = 72070,
	.hdisplay = 1366,
	.hsync_start = 1366 + 58,
	.hsync_end = 1366 + 58 + 58,
	.htotal = 1366 + 58 + 58 + 58,
	.vdisplay = 768,
	.vsync_start = 768 + 4,
	.vsync_end = 768 + 4 + 4,
	.vtotal = 768 + 4 + 4 + 4,
};

static const struct panel_desc chunghwa_claa101wa01a = {
	.modes = &chunghwa_claa101wa01a_mode,
	.num_modes = 1,
	.bpc = 6,
	.size = {
		.width = 220,
		.height = 120,
	},
	.bus_format = MEDIA_BUS_FMT_RGB666_1X7X3_SPWG,
	.bus_flags = DRM_BUS_FLAG_DE_HIGH,
	.connector_type = DRM_MODE_CONNECTOR_LVDS,
};

static const struct drm_display_mode chunghwa_claa101wb01_mode = {
	.clock = 69300,
	.hdisplay = 1366,
	.hsync_start = 1366 + 48,
	.hsync_end = 1366 + 48 + 32,
	.htotal = 1366 + 48 + 32 + 20,
	.vdisplay = 768,
	.vsync_start = 768 + 16,
	.vsync_end = 768 + 16 + 8,
	.vtotal = 768 + 16 + 8 + 16,
};

static const struct panel_desc chunghwa_claa101wb01 = {
	.modes = &chunghwa_claa101wb01_mode,
	.num_modes = 1,
	.bpc = 6,
	.size = {
		.width = 223,
		.height = 125,
	},
	.bus_format = MEDIA_BUS_FMT_RGB666_1X7X3_SPWG,
	.bus_flags = DRM_BUS_FLAG_DE_HIGH,
	.connector_type = DRM_MODE_CONNECTOR_LVDS,
};

static const struct display_timing dataimage_fg040346dsswbg04_timing = {
	.pixelclock = { 5000000, 9000000, 12000000 },
	.hactive = { 480, 480, 480 },
	.hfront_porch = { 12, 12, 12 },
	.hback_porch = { 12, 12, 12 },
	.hsync_len = { 21, 21, 21 },
	.vactive = { 272, 272, 272 },
	.vfront_porch = { 4, 4, 4 },
	.vback_porch = { 4, 4, 4 },
	.vsync_len = { 8, 8, 8 },
};

static const struct panel_desc dataimage_fg040346dsswbg04 = {
	.timings = &dataimage_fg040346dsswbg04_timing,
	.num_timings = 1,
	.bpc = 8,
	.size = {
		.width = 95,
		.height = 54,
	},
	.bus_format = MEDIA_BUS_FMT_RGB888_1X24,
	.bus_flags = DRM_BUS_FLAG_DE_HIGH | DRM_BUS_FLAG_PIXDATA_DRIVE_POSEDGE,
	.connector_type = DRM_MODE_CONNECTOR_DPI,
};

static const struct display_timing dataimage_fg1001l0dsswmg01_timing = {
	.pixelclock = { 68900000, 71110000, 73400000 },
	.hactive = { 1280, 1280, 1280 },
	.vactive = { 800, 800, 800 },
	.hback_porch = { 100, 100, 100 },
	.hfront_porch = { 100, 100, 100 },
	.vback_porch = { 5, 5, 5 },
	.vfront_porch = { 5, 5, 5 },
	.hsync_len = { 24, 24, 24 },
	.vsync_len = { 3, 3, 3 },
	.flags = DISPLAY_FLAGS_DE_HIGH | DISPLAY_FLAGS_PIXDATA_POSEDGE |
		 DISPLAY_FLAGS_HSYNC_LOW | DISPLAY_FLAGS_VSYNC_LOW,
};

static const struct panel_desc dataimage_fg1001l0dsswmg01 = {
	.timings = &dataimage_fg1001l0dsswmg01_timing,
	.num_timings = 1,
	.bpc = 8,
	.size = {
		.width = 217,
		.height = 136,
	},
};

static const struct drm_display_mode dataimage_scf0700c48ggu18_mode = {
	.clock = 33260,
	.hdisplay = 800,
	.hsync_start = 800 + 40,
	.hsync_end = 800 + 40 + 128,
	.htotal = 800 + 40 + 128 + 88,
	.vdisplay = 480,
	.vsync_start = 480 + 10,
	.vsync_end = 480 + 10 + 2,
	.vtotal = 480 + 10 + 2 + 33,
	.flags = DRM_MODE_FLAG_NVSYNC | DRM_MODE_FLAG_NHSYNC,
};

static const struct panel_desc dataimage_scf0700c48ggu18 = {
	.modes = &dataimage_scf0700c48ggu18_mode,
	.num_modes = 1,
	.bpc = 8,
	.size = {
		.width = 152,
		.height = 91,
	},
	.bus_format = MEDIA_BUS_FMT_RGB888_1X24,
	.bus_flags = DRM_BUS_FLAG_DE_HIGH | DRM_BUS_FLAG_PIXDATA_DRIVE_POSEDGE,
};

static const struct display_timing dlc_dlc0700yzg_1_timing = {
	.pixelclock = { 45000000, 51200000, 57000000 },
	.hactive = { 1024, 1024, 1024 },
	.hfront_porch = { 100, 106, 113 },
	.hback_porch = { 100, 106, 113 },
	.hsync_len = { 100, 108, 114 },
	.vactive = { 600, 600, 600 },
	.vfront_porch = { 8, 11, 15 },
	.vback_porch = { 8, 11, 15 },
	.vsync_len = { 9, 13, 15 },
	.flags = DISPLAY_FLAGS_DE_HIGH,
};

static const struct panel_desc dlc_dlc0700yzg_1 = {
	.timings = &dlc_dlc0700yzg_1_timing,
	.num_timings = 1,
	.bpc = 6,
	.size = {
		.width = 154,
		.height = 86,
	},
	.delay = {
		.prepare = 30,
		.enable = 200,
		.disable = 200,
	},
	.bus_format = MEDIA_BUS_FMT_RGB666_1X7X3_SPWG,
	.connector_type = DRM_MODE_CONNECTOR_LVDS,
};

static const struct display_timing dlc_dlc1010gig_timing = {
	.pixelclock = { 68900000, 71100000, 73400000 },
	.hactive = { 1280, 1280, 1280 },
	.hfront_porch = { 43, 53, 63 },
	.hback_porch = { 43, 53, 63 },
	.hsync_len = { 44, 54, 64 },
	.vactive = { 800, 800, 800 },
	.vfront_porch = { 5, 8, 11 },
	.vback_porch = { 5, 8, 11 },
	.vsync_len = { 5, 7, 11 },
	.flags = DISPLAY_FLAGS_DE_HIGH,
};

static const struct panel_desc dlc_dlc1010gig = {
	.timings = &dlc_dlc1010gig_timing,
	.num_timings = 1,
	.bpc = 8,
	.size = {
		.width = 216,
		.height = 135,
	},
	.delay = {
		.prepare = 60,
		.enable = 150,
		.disable = 100,
		.unprepare = 60,
	},
	.bus_format = MEDIA_BUS_FMT_RGB888_1X7X4_SPWG,
	.connector_type = DRM_MODE_CONNECTOR_LVDS,
};

static const struct drm_display_mode edt_et035012dm6_mode = {
	.clock = 6500,
	.hdisplay = 320,
	.hsync_start = 320 + 20,
	.hsync_end = 320 + 20 + 30,
	.htotal = 320 + 20 + 68,
	.vdisplay = 240,
	.vsync_start = 240 + 4,
	.vsync_end = 240 + 4 + 4,
	.vtotal = 240 + 4 + 4 + 14,
	.flags = DRM_MODE_FLAG_NVSYNC | DRM_MODE_FLAG_NHSYNC,
};

static const struct panel_desc edt_et035012dm6 = {
	.modes = &edt_et035012dm6_mode,
	.num_modes = 1,
	.bpc = 8,
	.size = {
		.width = 70,
		.height = 52,
	},
	.bus_format = MEDIA_BUS_FMT_RGB888_1X24,
	.bus_flags = DRM_BUS_FLAG_DE_LOW | DRM_BUS_FLAG_PIXDATA_SAMPLE_POSEDGE,
};

static const struct drm_display_mode edt_etm0350g0dh6_mode = {
	.clock = 6520,
	.hdisplay = 320,
	.hsync_start = 320 + 20,
	.hsync_end = 320 + 20 + 68,
	.htotal = 320 + 20 + 68,
	.vdisplay = 240,
	.vsync_start = 240 + 4,
	.vsync_end = 240 + 4 + 18,
	.vtotal = 240 + 4 + 18,
	.flags = DRM_MODE_FLAG_NVSYNC | DRM_MODE_FLAG_NHSYNC,
};

static const struct panel_desc edt_etm0350g0dh6 = {
	.modes = &edt_etm0350g0dh6_mode,
	.num_modes = 1,
	.bpc = 6,
	.size = {
		.width = 70,
		.height = 53,
	},
	.bus_format = MEDIA_BUS_FMT_RGB888_1X24,
	.bus_flags = DRM_BUS_FLAG_DE_HIGH | DRM_BUS_FLAG_PIXDATA_DRIVE_NEGEDGE,
	.connector_type = DRM_MODE_CONNECTOR_DPI,
};

static const struct drm_display_mode edt_etm043080dh6gp_mode = {
	.clock = 10870,
	.hdisplay = 480,
	.hsync_start = 480 + 8,
	.hsync_end = 480 + 8 + 4,
	.htotal = 480 + 8 + 4 + 41,

	/*
	 * IWG22M: Y resolution changed for "dc_linuxfb" module crashing while
	 * fb_align
	 */

	.vdisplay = 288,
	.vsync_start = 288 + 2,
	.vsync_end = 288 + 2 + 4,
	.vtotal = 288 + 2 + 4 + 10,
};

static const struct panel_desc edt_etm043080dh6gp = {
	.modes = &edt_etm043080dh6gp_mode,
	.num_modes = 1,
	.bpc = 8,
	.size = {
		.width = 100,
		.height = 65,
	},
	.bus_format = MEDIA_BUS_FMT_RGB666_1X18,
	.connector_type = DRM_MODE_CONNECTOR_DPI,
};

static const struct drm_display_mode edt_etm0430g0dh6_mode = {
	.clock = 9000,
	.hdisplay = 480,
	.hsync_start = 480 + 2,
	.hsync_end = 480 + 2 + 41,
	.htotal = 480 + 2 + 41 + 2,
	.vdisplay = 272,
	.vsync_start = 272 + 2,
	.vsync_end = 272 + 2 + 10,
	.vtotal = 272 + 2 + 10 + 2,
	.flags = DRM_MODE_FLAG_NHSYNC | DRM_MODE_FLAG_NVSYNC,
};

static const struct panel_desc edt_etm0430g0dh6 = {
	.modes = &edt_etm0430g0dh6_mode,
	.num_modes = 1,
	.bpc = 6,
	.size = {
		.width = 95,
		.height = 54,
	},
	.bus_format = MEDIA_BUS_FMT_RGB666_1X18,
	.bus_flags = DRM_BUS_FLAG_DE_HIGH | DRM_BUS_FLAG_PIXDATA_SAMPLE_POSEDGE,
	.connector_type = DRM_MODE_CONNECTOR_DPI,
};

static const struct drm_display_mode edt_et057090dhu_mode = {
	.clock = 25175,
	.hdisplay = 640,
	.hsync_start = 640 + 16,
	.hsync_end = 640 + 16 + 30,
	.htotal = 640 + 16 + 30 + 114,
	.vdisplay = 480,
	.vsync_start = 480 + 10,
	.vsync_end = 480 + 10 + 3,
	.vtotal = 480 + 10 + 3 + 32,
	.flags = DRM_MODE_FLAG_NVSYNC | DRM_MODE_FLAG_NHSYNC,
};

static const struct panel_desc edt_et057090dhu = {
	.modes = &edt_et057090dhu_mode,
	.num_modes = 1,
	.bpc = 6,
	.size = {
		.width = 115,
		.height = 86,
	},
	.bus_format = MEDIA_BUS_FMT_RGB666_1X18,
	.bus_flags = DRM_BUS_FLAG_DE_HIGH | DRM_BUS_FLAG_PIXDATA_DRIVE_NEGEDGE,
	.connector_type = DRM_MODE_CONNECTOR_DPI,
};

static const struct drm_display_mode edt_etm0700g0dh6_mode = {
	.clock = 33260,
	.hdisplay = 800,
	.hsync_start = 800 + 40,
	.hsync_end = 800 + 40 + 128,
	.htotal = 800 + 40 + 128 + 88,
	.vdisplay = 480,
	.vsync_start = 480 + 10,
	.vsync_end = 480 + 10 + 2,
	.vtotal = 480 + 10 + 2 + 33,
	.flags = DRM_MODE_FLAG_NHSYNC | DRM_MODE_FLAG_NVSYNC,
};

static const struct panel_desc edt_etm0700g0dh6 = {
	.modes = &edt_etm0700g0dh6_mode,
	.num_modes = 1,
	.bpc = 6,
	.size = {
		.width = 152,
		.height = 91,
	},
	.bus_format = MEDIA_BUS_FMT_RGB666_1X18,
	.bus_flags = DRM_BUS_FLAG_DE_HIGH | DRM_BUS_FLAG_PIXDATA_DRIVE_NEGEDGE,
	.connector_type = DRM_MODE_CONNECTOR_DPI,
};

static const struct panel_desc edt_etm0700g0bdh6 = {
	.modes = &edt_etm0700g0dh6_mode,
	.num_modes = 1,
	.bpc = 6,
	.size = {
		.width = 152,
		.height = 91,
	},
	.bus_format = MEDIA_BUS_FMT_RGB666_1X18,
	.bus_flags = DRM_BUS_FLAG_DE_HIGH | DRM_BUS_FLAG_PIXDATA_DRIVE_POSEDGE,
	.connector_type = DRM_MODE_CONNECTOR_DPI,
};

static const struct display_timing edt_etml0700y5dha_timing = {
	.pixelclock = { 40800000, 51200000, 67200000 },
	.hactive = { 1024, 1024, 1024 },
	.hfront_porch = { 30, 106, 125 },
	.hback_porch = { 30, 106, 125 },
	.hsync_len = { 30, 108, 126 },
	.vactive = { 600, 600, 600 },
	.vfront_porch = { 3, 12, 67},
	.vback_porch = { 3, 12, 67 },
	.vsync_len = { 4, 11, 66 },
	.flags = DISPLAY_FLAGS_HSYNC_LOW | DISPLAY_FLAGS_VSYNC_LOW |
		 DISPLAY_FLAGS_DE_HIGH,
};

static const struct panel_desc edt_etml0700y5dha = {
	.timings = &edt_etml0700y5dha_timing,
	.num_timings = 1,
	.bpc = 8,
	.size = {
		.width = 155,
		.height = 86,
	},
	.bus_format = MEDIA_BUS_FMT_RGB888_1X7X4_SPWG,
	.connector_type = DRM_MODE_CONNECTOR_LVDS,
};

static const struct display_timing edt_etml1010g3dra_timing = {
	.pixelclock = { 66300000, 72400000, 78900000 },
	.hactive = { 1280, 1280, 1280 },
	.hfront_porch = { 12, 72, 132 },
	.hback_porch = { 86, 86, 86 },
	.hsync_len = { 2, 2, 2 },
	.vactive = { 800, 800, 800 },
	.vfront_porch = { 1, 15, 49 },
	.vback_porch = { 21, 21, 21 },
	.vsync_len = { 2, 2, 2 },
	.flags = DISPLAY_FLAGS_VSYNC_LOW | DISPLAY_FLAGS_HSYNC_LOW |
		 DISPLAY_FLAGS_DE_HIGH,
};

static const struct panel_desc edt_etml1010g3dra = {
	.timings = &edt_etml1010g3dra_timing,
	.num_timings = 1,
	.bpc = 8,
	.size = {
		.width = 216,
		.height = 135,
	},
	.bus_format = MEDIA_BUS_FMT_RGB888_1X7X4_SPWG,
	.bus_flags = DRM_BUS_FLAG_DE_HIGH,
	.connector_type = DRM_MODE_CONNECTOR_LVDS,
};

static const struct drm_display_mode edt_etmv570g2dhu_mode = {
	.clock = 25175,
	.hdisplay = 640,
	.hsync_start = 640,
	.hsync_end = 640 + 16,
	.htotal = 640 + 16 + 30 + 114,
	.vdisplay = 480,
	.vsync_start = 480 + 10,
	.vsync_end = 480 + 10 + 3,
	.vtotal = 480 + 10 + 3 + 35,
	.flags = DRM_MODE_FLAG_PVSYNC | DRM_MODE_FLAG_PHSYNC,
};

static const struct panel_desc edt_etmv570g2dhu = {
	.modes = &edt_etmv570g2dhu_mode,
	.num_modes = 1,
	.bpc = 6,
	.size = {
		.width = 115,
		.height = 86,
	},
	.bus_format = MEDIA_BUS_FMT_RGB888_1X24,
	.bus_flags = DRM_BUS_FLAG_DE_HIGH | DRM_BUS_FLAG_PIXDATA_DRIVE_NEGEDGE,
	.connector_type = DRM_MODE_CONNECTOR_DPI,
};

static const struct display_timing eink_vb3300_kca_timing = {
	.pixelclock = { 40000000, 40000000, 40000000 },
	.hactive = { 334, 334, 334 },
	.hfront_porch = { 1, 1, 1 },
	.hback_porch = { 1, 1, 1 },
	.hsync_len = { 1, 1, 1 },
	.vactive = { 1405, 1405, 1405 },
	.vfront_porch = { 1, 1, 1 },
	.vback_porch = { 1, 1, 1 },
	.vsync_len = { 1, 1, 1 },
	.flags = DISPLAY_FLAGS_HSYNC_LOW | DISPLAY_FLAGS_VSYNC_LOW |
		 DISPLAY_FLAGS_DE_HIGH | DISPLAY_FLAGS_PIXDATA_POSEDGE,
};

static const struct panel_desc eink_vb3300_kca = {
	.timings = &eink_vb3300_kca_timing,
	.num_timings = 1,
	.bpc = 6,
	.size = {
		.width = 157,
		.height = 209,
	},
	.bus_format = MEDIA_BUS_FMT_RGB888_1X24,
	.bus_flags = DRM_BUS_FLAG_DE_HIGH | DRM_BUS_FLAG_PIXDATA_DRIVE_POSEDGE,
	.connector_type = DRM_MODE_CONNECTOR_DPI,
};

static const struct display_timing evervision_vgg644804_timing = {
	.pixelclock = { 25175000, 25175000, 25175000 },
	.hactive = { 640, 640, 640 },
	.hfront_porch = { 16, 16, 16 },
	.hback_porch = { 82, 114, 170 },
	.hsync_len = { 5, 30, 30 },
	.vactive = { 480, 480, 480 },
	.vfront_porch = { 10, 10, 10 },
	.vback_porch = { 30, 32, 34 },
	.vsync_len = { 1, 3, 5 },
	.flags = DISPLAY_FLAGS_HSYNC_LOW | DISPLAY_FLAGS_VSYNC_LOW |
		 DISPLAY_FLAGS_DE_HIGH | DISPLAY_FLAGS_PIXDATA_POSEDGE |
		 DISPLAY_FLAGS_SYNC_POSEDGE,
};

static const struct panel_desc evervision_vgg644804 = {
	.timings = &evervision_vgg644804_timing,
	.num_timings = 1,
	.bpc = 8,
	.size = {
		.width = 115,
		.height = 86,
	},
	.bus_format = MEDIA_BUS_FMT_RGB666_1X7X3_SPWG,
	.bus_flags = DRM_BUS_FLAG_DE_HIGH | DRM_BUS_FLAG_PIXDATA_SAMPLE_NEGEDGE,
};

static const struct display_timing evervision_vgg804821_timing = {
	.pixelclock = { 27600000, 33300000, 50000000 },
	.hactive = { 800, 800, 800 },
	.hfront_porch = { 40, 66, 70 },
	.hback_porch = { 40, 67, 70 },
	.hsync_len = { 40, 67, 70 },
	.vactive = { 480, 480, 480 },
	.vfront_porch = { 6, 10, 10 },
	.vback_porch = { 7, 11, 11 },
	.vsync_len = { 7, 11, 11 },
	.flags = DISPLAY_FLAGS_HSYNC_HIGH | DISPLAY_FLAGS_VSYNC_HIGH |
		 DISPLAY_FLAGS_DE_HIGH | DISPLAY_FLAGS_PIXDATA_NEGEDGE |
		 DISPLAY_FLAGS_SYNC_NEGEDGE,
};

static const struct panel_desc evervision_vgg804821 = {
	.timings = &evervision_vgg804821_timing,
	.num_timings = 1,
	.bpc = 8,
	.size = {
		.width = 108,
		.height = 64,
	},
	.bus_format = MEDIA_BUS_FMT_RGB888_1X24,
	.bus_flags = DRM_BUS_FLAG_DE_HIGH | DRM_BUS_FLAG_PIXDATA_SAMPLE_POSEDGE,
};

static const struct drm_display_mode foxlink_fl500wvr00_a0t_mode = {
	.clock = 32260,
	.hdisplay = 800,
	.hsync_start = 800 + 168,
	.hsync_end = 800 + 168 + 64,
	.htotal = 800 + 168 + 64 + 88,
	.vdisplay = 480,
	.vsync_start = 480 + 37,
	.vsync_end = 480 + 37 + 2,
	.vtotal = 480 + 37 + 2 + 8,
};

static const struct panel_desc foxlink_fl500wvr00_a0t = {
	.modes = &foxlink_fl500wvr00_a0t_mode,
	.num_modes = 1,
	.bpc = 8,
	.size = {
		.width = 108,
		.height = 65,
	},
	.bus_format = MEDIA_BUS_FMT_RGB888_1X24,
};

static const struct drm_display_mode frida_frd350h54004_modes[] = {
	{ /* 60 Hz */
		.clock = 6000,
		.hdisplay = 320,
		.hsync_start = 320 + 44,
		.hsync_end = 320 + 44 + 16,
		.htotal = 320 + 44 + 16 + 20,
		.vdisplay = 240,
		.vsync_start = 240 + 2,
		.vsync_end = 240 + 2 + 6,
		.vtotal = 240 + 2 + 6 + 2,
		.flags = DRM_MODE_FLAG_NHSYNC | DRM_MODE_FLAG_NVSYNC,
	},
	{ /* 50 Hz */
		.clock = 5400,
		.hdisplay = 320,
		.hsync_start = 320 + 56,
		.hsync_end = 320 + 56 + 16,
		.htotal = 320 + 56 + 16 + 40,
		.vdisplay = 240,
		.vsync_start = 240 + 2,
		.vsync_end = 240 + 2 + 6,
		.vtotal = 240 + 2 + 6 + 2,
		.flags = DRM_MODE_FLAG_NHSYNC | DRM_MODE_FLAG_NVSYNC,
	},
};

static const struct panel_desc frida_frd350h54004 = {
	.modes = frida_frd350h54004_modes,
	.num_modes = ARRAY_SIZE(frida_frd350h54004_modes),
	.bpc = 8,
	.size = {
		.width = 77,
		.height = 64,
	},
	.bus_format = MEDIA_BUS_FMT_RGB888_1X24,
	.bus_flags = DRM_BUS_FLAG_DE_HIGH | DRM_BUS_FLAG_PIXDATA_SAMPLE_NEGEDGE,
	.connector_type = DRM_MODE_CONNECTOR_DPI,
};

static const struct drm_display_mode friendlyarm_hd702e_mode = {
	.clock		= 67185,
	.hdisplay	= 800,
	.hsync_start	= 800 + 20,
	.hsync_end	= 800 + 20 + 24,
	.htotal		= 800 + 20 + 24 + 20,
	.vdisplay	= 1280,
	.vsync_start	= 1280 + 4,
	.vsync_end	= 1280 + 4 + 8,
	.vtotal		= 1280 + 4 + 8 + 4,
	.flags		= DRM_MODE_FLAG_NVSYNC | DRM_MODE_FLAG_NHSYNC,
};

static const struct panel_desc friendlyarm_hd702e = {
	.modes = &friendlyarm_hd702e_mode,
	.num_modes = 1,
	.size = {
		.width	= 94,
		.height	= 151,
	},
};

static const struct drm_display_mode giantplus_gpg482739qs5_mode = {
	.clock = 9000,
	.hdisplay = 480,
	.hsync_start = 480 + 5,
	.hsync_end = 480 + 5 + 1,
	.htotal = 480 + 5 + 1 + 40,
	.vdisplay = 272,
	.vsync_start = 272 + 8,
	.vsync_end = 272 + 8 + 1,
	.vtotal = 272 + 8 + 1 + 8,
};

static const struct panel_desc giantplus_gpg482739qs5 = {
	.modes = &giantplus_gpg482739qs5_mode,
	.num_modes = 1,
	.bpc = 8,
	.size = {
		.width = 95,
		.height = 54,
	},
	.bus_format = MEDIA_BUS_FMT_RGB888_1X24,
};

static const struct display_timing giantplus_gpm940b0_timing = {
	.pixelclock = { 13500000, 27000000, 27500000 },
	.hactive = { 320, 320, 320 },
	.hfront_porch = { 14, 686, 718 },
	.hback_porch = { 50, 70, 255 },
	.hsync_len = { 1, 1, 1 },
	.vactive = { 240, 240, 240 },
	.vfront_porch = { 1, 1, 179 },
	.vback_porch = { 1, 21, 31 },
	.vsync_len = { 1, 1, 6 },
	.flags = DISPLAY_FLAGS_HSYNC_LOW | DISPLAY_FLAGS_VSYNC_LOW,
};

static const struct panel_desc giantplus_gpm940b0 = {
	.timings = &giantplus_gpm940b0_timing,
	.num_timings = 1,
	.bpc = 8,
	.size = {
		.width = 60,
		.height = 45,
	},
	.bus_format = MEDIA_BUS_FMT_RGB888_3X8,
	.bus_flags = DRM_BUS_FLAG_DE_HIGH | DRM_BUS_FLAG_PIXDATA_SAMPLE_POSEDGE,
};

static const struct display_timing hannstar_hsd070pww1_timing = {
	.pixelclock = { 64300000, 71100000, 82000000 },
	.hactive = { 1280, 1280, 1280 },
	.hfront_porch = { 1, 1, 10 },
	.hback_porch = { 1, 1, 10 },
	/*
	 * According to the data sheet, the minimum horizontal blanking interval
	 * is 54 clocks (1 + 52 + 1), but tests with a Nitrogen6X have shown the
	 * minimum working horizontal blanking interval to be 60 clocks.
	 */
	.hsync_len = { 58, 158, 661 },
	.vactive = { 800, 800, 800 },
	.vfront_porch = { 1, 1, 10 },
	.vback_porch = { 1, 1, 10 },
	.vsync_len = { 1, 21, 203 },
	.flags = DISPLAY_FLAGS_DE_HIGH,
};

static const struct panel_desc hannstar_hsd070pww1 = {
	.timings = &hannstar_hsd070pww1_timing,
	.num_timings = 1,
	.bpc = 6,
	.size = {
		.width = 151,
		.height = 94,
	},
	.bus_format = MEDIA_BUS_FMT_RGB666_1X7X3_SPWG,
	.connector_type = DRM_MODE_CONNECTOR_LVDS,
};

static const struct display_timing hannstar_hsd100pxn1_timing = {
	.pixelclock = { 55000000, 65000000, 75000000 },
	.hactive = { 1024, 1024, 1024 },
	.hfront_porch = { 40, 40, 40 },
	.hback_porch = { 220, 220, 220 },
	.hsync_len = { 20, 60, 100 },
	.vactive = { 768, 768, 768 },
	.vfront_porch = { 7, 7, 7 },
	.vback_porch = { 21, 21, 21 },
	.vsync_len = { 10, 10, 10 },
	.flags = DISPLAY_FLAGS_DE_HIGH,
};

static const struct panel_desc hannstar_hsd100pxn1 = {
	.timings = &hannstar_hsd100pxn1_timing,
	.num_timings = 1,
	.bpc = 6,
	.size = {
		.width = 203,
		.height = 152,
	},
	.bus_format = MEDIA_BUS_FMT_RGB666_1X7X3_SPWG,
	.connector_type = DRM_MODE_CONNECTOR_LVDS,
};

static const struct display_timing hannstar_hsd101pww2_timing = {
	.pixelclock = { 64300000, 71100000, 82000000 },
	.hactive = { 1280, 1280, 1280 },
	.hfront_porch = { 1, 1, 10 },
	.hback_porch = { 1, 1, 10 },
	.hsync_len = { 58, 158, 661 },
	.vactive = { 800, 800, 800 },
	.vfront_porch = { 1, 1, 10 },
	.vback_porch = { 1, 1, 10 },
	.vsync_len = { 1, 21, 203 },
	.flags = DISPLAY_FLAGS_DE_HIGH,
};

static const struct panel_desc hannstar_hsd101pww2 = {
	.timings = &hannstar_hsd101pww2_timing,
	.num_timings = 1,
	.bpc = 8,
	.size = {
		.width = 217,
		.height = 136,
	},
	.bus_format = MEDIA_BUS_FMT_RGB888_1X7X4_SPWG,
	.connector_type = DRM_MODE_CONNECTOR_LVDS,
};

static const struct drm_display_mode hitachi_tx23d38vm0caa_mode = {
	.clock = 33333,
	.hdisplay = 800,
	.hsync_start = 800 + 85,
	.hsync_end = 800 + 85 + 86,
	.htotal = 800 + 85 + 86 + 85,
	.vdisplay = 480,
	.vsync_start = 480 + 16,
	.vsync_end = 480 + 16 + 13,
	.vtotal = 480 + 16 + 13 + 16,
};

static const struct panel_desc hitachi_tx23d38vm0caa = {
	.modes = &hitachi_tx23d38vm0caa_mode,
	.num_modes = 1,
	.bpc = 6,
	.size = {
		.width = 195,
		.height = 117,
	},
	.delay = {
		.enable = 160,
		.disable = 160,
	},
};

static const struct drm_display_mode innolux_at043tn24_mode = {
	.clock = 9000,
	.hdisplay = 480,
	.hsync_start = 480 + 2,
	.hsync_end = 480 + 2 + 41,
	.htotal = 480 + 2 + 41 + 2,
	.vdisplay = 272,
	.vsync_start = 272 + 2,
	.vsync_end = 272 + 2 + 10,
	.vtotal = 272 + 2 + 10 + 2,
	.flags = DRM_MODE_FLAG_NHSYNC | DRM_MODE_FLAG_NVSYNC,
};

static const struct panel_desc innolux_at043tn24 = {
	.modes = &innolux_at043tn24_mode,
	.num_modes = 1,
	.bpc = 8,
	.size = {
		.width = 95,
		.height = 54,
	},
	.bus_format = MEDIA_BUS_FMT_RGB888_1X24,
	.connector_type = DRM_MODE_CONNECTOR_DPI,
	.bus_flags = DRM_BUS_FLAG_DE_HIGH | DRM_BUS_FLAG_PIXDATA_DRIVE_POSEDGE,
};

static const struct drm_display_mode innolux_at070tn92_mode = {
	.clock = 33333,
	.hdisplay = 800,
	.hsync_start = 800 + 210,
	.hsync_end = 800 + 210 + 20,
	.htotal = 800 + 210 + 20 + 46,
	.vdisplay = 480,
	.vsync_start = 480 + 22,
	.vsync_end = 480 + 22 + 10,
	.vtotal = 480 + 22 + 23 + 10,
};

static const struct panel_desc innolux_at070tn92 = {
	.modes = &innolux_at070tn92_mode,
	.num_modes = 1,
	.size = {
		.width = 154,
		.height = 86,
	},
	.bus_format = MEDIA_BUS_FMT_RGB888_1X24,
};

static const struct display_timing innolux_g070ace_l01_timing = {
	.pixelclock = { 25200000, 35000000, 35700000 },
	.hactive = { 800, 800, 800 },
	.hfront_porch = { 30, 32, 87 },
	.hback_porch = { 30, 32, 87 },
	.hsync_len = { 1, 1, 1 },
	.vactive = { 480, 480, 480 },
	.vfront_porch = { 3, 3, 3 },
	.vback_porch = { 13, 13, 13 },
	.vsync_len = { 1, 1, 4 },
	.flags = DISPLAY_FLAGS_DE_HIGH,
};

static const struct panel_desc innolux_g070ace_l01 = {
	.timings = &innolux_g070ace_l01_timing,
	.num_timings = 1,
	.bpc = 8,
	.size = {
		.width = 152,
		.height = 91,
	},
	.delay = {
		.prepare = 10,
		.enable = 50,
		.disable = 50,
		.unprepare = 500,
	},
	.bus_format = MEDIA_BUS_FMT_RGB888_1X7X4_SPWG,
	.bus_flags = DRM_BUS_FLAG_DE_HIGH,
	.connector_type = DRM_MODE_CONNECTOR_LVDS,
};

static const struct display_timing innolux_g070y2_l01_timing = {
	.pixelclock = { 28000000, 29500000, 32000000 },
	.hactive = { 800, 800, 800 },
	.hfront_porch = { 61, 91, 141 },
	.hback_porch = { 60, 90, 140 },
	.hsync_len = { 12, 12, 12 },
	.vactive = { 480, 480, 480 },
	.vfront_porch = { 4, 9, 30 },
	.vback_porch = { 4, 8, 28 },
	.vsync_len = { 2, 2, 2 },
	.flags = DISPLAY_FLAGS_DE_HIGH,
};

static const struct panel_desc innolux_g070y2_l01 = {
	.timings = &innolux_g070y2_l01_timing,
	.num_timings = 1,
	.bpc = 8,
	.size = {
		.width = 152,
		.height = 91,
	},
	.delay = {
		.prepare = 10,
		.enable = 100,
		.disable = 100,
		.unprepare = 800,
	},
	.bus_format = MEDIA_BUS_FMT_RGB888_1X7X4_SPWG,
	.bus_flags = DRM_BUS_FLAG_DE_HIGH,
	.connector_type = DRM_MODE_CONNECTOR_LVDS,
};

static const struct display_timing innolux_g070ace_lh3_timing = {
	.pixelclock = { 25200000, 25400000, 35700000 },
	.hactive = { 800, 800, 800 },
	.hfront_porch = { 30, 32, 87 },
	.hback_porch = { 29, 31, 86 },
	.hsync_len = { 1, 1, 1 },
	.vactive = { 480, 480, 480 },
	.vfront_porch = { 4, 5, 65 },
	.vback_porch = { 3, 4, 65 },
	.vsync_len = { 1, 1, 1 },
	.flags = DISPLAY_FLAGS_DE_HIGH,
};

static const struct panel_desc innolux_g070ace_lh3 = {
	.timings = &innolux_g070ace_lh3_timing,
	.num_timings = 1,
	.bpc = 8,
	.size = {
		.width = 152,
		.height = 91,
	},
	.delay = {
		.prepare = 10,
		.enable = 450,
		.disable = 200,
		.unprepare = 510,
	},
	.bus_format = MEDIA_BUS_FMT_RGB888_1X7X4_SPWG,
	.bus_flags = DRM_BUS_FLAG_DE_HIGH,
	.connector_type = DRM_MODE_CONNECTOR_LVDS,
};

static const struct drm_display_mode innolux_g070y2_t02_mode = {
	.clock = 33333,
	.hdisplay = 800,
	.hsync_start = 800 + 210,
	.hsync_end = 800 + 210 + 20,
	.htotal = 800 + 210 + 20 + 46,
	.vdisplay = 480,
	.vsync_start = 480 + 22,
	.vsync_end = 480 + 22 + 10,
	.vtotal = 480 + 22 + 23 + 10,
};

static const struct panel_desc innolux_g070y2_t02 = {
	.modes = &innolux_g070y2_t02_mode,
	.num_modes = 1,
	.bpc = 8,
	.size = {
		.width = 152,
		.height = 92,
	},
	.bus_format = MEDIA_BUS_FMT_RGB888_1X24,
	.bus_flags = DRM_BUS_FLAG_DE_HIGH | DRM_BUS_FLAG_PIXDATA_DRIVE_POSEDGE,
	.connector_type = DRM_MODE_CONNECTOR_DPI,
};

static const struct display_timing innolux_g101ice_l01_timing = {
	.pixelclock = { 60400000, 71100000, 74700000 },
	.hactive = { 1280, 1280, 1280 },
	.hfront_porch = { 30, 60, 70 },
	.hback_porch = { 30, 60, 70 },
	.hsync_len = { 22, 40, 60 },
	.vactive = { 800, 800, 800 },
	.vfront_porch = { 3, 8, 14 },
	.vback_porch = { 3, 8, 14 },
	.vsync_len = { 4, 7, 12 },
	.flags = DISPLAY_FLAGS_DE_HIGH,
};

static const struct panel_desc innolux_g101ice_l01 = {
	.timings = &innolux_g101ice_l01_timing,
	.num_timings = 1,
	.bpc = 8,
	.size = {
		.width = 217,
		.height = 135,
	},
	.delay = {
		.enable = 200,
		.disable = 200,
	},
	.bus_format = MEDIA_BUS_FMT_RGB888_1X7X4_SPWG,
	.bus_flags = DRM_BUS_FLAG_DE_HIGH,
	.connector_type = DRM_MODE_CONNECTOR_LVDS,
};

static const struct display_timing innolux_g121i1_l01_timing = {
	.pixelclock = { 67450000, 71000000, 74550000 },
	.hactive = { 1280, 1280, 1280 },
	.hfront_porch = { 40, 80, 160 },
	.hback_porch = { 39, 79, 159 },
	.hsync_len = { 1, 1, 1 },
	.vactive = { 800, 800, 800 },
	.vfront_porch = { 5, 11, 100 },
	.vback_porch = { 4, 11, 99 },
	.vsync_len = { 1, 1, 1 },
};

static const struct panel_desc innolux_g121i1_l01 = {
	.timings = &innolux_g121i1_l01_timing,
	.num_timings = 1,
	.bpc = 6,
	.size = {
		.width = 261,
		.height = 163,
	},
	.delay = {
		.enable = 200,
		.disable = 20,
	},
	.bus_format = MEDIA_BUS_FMT_RGB666_1X7X3_SPWG,
	.connector_type = DRM_MODE_CONNECTOR_LVDS,
};

static const struct display_timing innolux_g121x1_l03_timings = {
	.pixelclock = { 57500000, 64900000, 74400000 },
	.hactive = { 1024, 1024, 1024 },
	.hfront_porch = { 90, 140, 190 },
	.hback_porch = { 90, 140, 190 },
	.hsync_len = { 36, 40, 60 },
	.vactive = { 768, 768, 768 },
	.vfront_porch = { 2, 15, 30 },
	.vback_porch = { 2, 15, 30 },
	.vsync_len = { 2, 8, 20 },
	.flags = DISPLAY_FLAGS_HSYNC_LOW | DISPLAY_FLAGS_VSYNC_LOW,
};

static const struct panel_desc innolux_g121x1_l03 = {
	.timings = &innolux_g121x1_l03_timings,
	.num_timings = 1,
	.bpc = 6,
	.size = {
		.width = 246,
		.height = 185,
	},
	.delay = {
		.enable = 200,
		.unprepare = 200,
		.disable = 400,
	},
	.bus_format = MEDIA_BUS_FMT_RGB666_1X7X3_SPWG,
	.bus_flags = DRM_BUS_FLAG_DE_HIGH,
	.connector_type = DRM_MODE_CONNECTOR_LVDS,
};

static const struct panel_desc innolux_g121xce_l01 = {
	.timings = &innolux_g121x1_l03_timings,
	.num_timings = 1,
	.bpc = 8,
	.size = {
		.width = 246,
		.height = 185,
	},
	.delay = {
		.enable = 200,
		.unprepare = 200,
		.disable = 400,
	},
	.bus_format = MEDIA_BUS_FMT_RGB888_1X7X4_SPWG,
	.bus_flags = DRM_BUS_FLAG_DE_HIGH,
	.connector_type = DRM_MODE_CONNECTOR_LVDS,
};

static const struct display_timing innolux_g156hce_l01_timings = {
	.pixelclock = { 120000000, 141860000, 150000000 },
	.hactive = { 1920, 1920, 1920 },
	.hfront_porch = { 80, 90, 100 },
	.hback_porch = { 80, 90, 100 },
	.hsync_len = { 20, 30, 30 },
	.vactive = { 1080, 1080, 1080 },
	.vfront_porch = { 3, 10, 20 },
	.vback_porch = { 3, 10, 20 },
	.vsync_len = { 4, 10, 10 },
};

static const struct panel_desc innolux_g156hce_l01 = {
	.timings = &innolux_g156hce_l01_timings,
	.num_timings = 1,
	.bpc = 8,
	.size = {
		.width = 344,
		.height = 194,
	},
	.delay = {
		.prepare = 1,		/* T1+T2 */
		.enable = 450,		/* T5 */
		.disable = 200,		/* T6 */
		.unprepare = 10,	/* T3+T7 */
	},
	.bus_format = MEDIA_BUS_FMT_RGB888_1X7X4_SPWG,
	.bus_flags = DRM_BUS_FLAG_DE_HIGH,
	.connector_type = DRM_MODE_CONNECTOR_LVDS,
};

static const struct drm_display_mode innolux_n156bge_l21_mode = {
	.clock = 69300,
	.hdisplay = 1366,
	.hsync_start = 1366 + 16,
	.hsync_end = 1366 + 16 + 34,
	.htotal = 1366 + 16 + 34 + 50,
	.vdisplay = 768,
	.vsync_start = 768 + 2,
	.vsync_end = 768 + 2 + 6,
	.vtotal = 768 + 2 + 6 + 12,
};

static const struct panel_desc innolux_n156bge_l21 = {
	.modes = &innolux_n156bge_l21_mode,
	.num_modes = 1,
	.bpc = 6,
	.size = {
		.width = 344,
		.height = 193,
	},
	.bus_format = MEDIA_BUS_FMT_RGB666_1X7X3_SPWG,
	.bus_flags = DRM_BUS_FLAG_DE_HIGH,
	.connector_type = DRM_MODE_CONNECTOR_LVDS,
};

static const struct drm_display_mode innolux_zj070na_01p_mode = {
	.clock = 51501,
	.hdisplay = 1024,
	.hsync_start = 1024 + 128,
	.hsync_end = 1024 + 128 + 64,
	.htotal = 1024 + 128 + 64 + 128,
	.vdisplay = 600,
	.vsync_start = 600 + 16,
	.vsync_end = 600 + 16 + 4,
	.vtotal = 600 + 16 + 4 + 16,
};

static const struct panel_desc innolux_zj070na_01p = {
	.modes = &innolux_zj070na_01p_mode,
	.num_modes = 1,
	.bpc = 6,
	.size = {
		.width = 154,
		.height = 90,
	},
};

static const struct display_timing koe_tx14d24vm1bpa_timing = {
	.pixelclock = { 5580000, 5850000, 6200000 },
	.hactive = { 320, 320, 320 },
	.hfront_porch = { 30, 30, 30 },
	.hback_porch = { 30, 30, 30 },
	.hsync_len = { 1, 5, 17 },
	.vactive = { 240, 240, 240 },
	.vfront_porch = { 6, 6, 6 },
	.vback_porch = { 5, 5, 5 },
	.vsync_len = { 1, 2, 11 },
	.flags = DISPLAY_FLAGS_DE_HIGH,
};

static const struct panel_desc koe_tx14d24vm1bpa = {
	.timings = &koe_tx14d24vm1bpa_timing,
	.num_timings = 1,
	.bpc = 6,
	.size = {
		.width = 115,
		.height = 86,
	},
};

static const struct display_timing koe_tx26d202vm0bwa_timing = {
	.pixelclock = { 151820000, 156720000, 159780000 },
	.hactive = { 1920, 1920, 1920 },
	.hfront_porch = { 105, 130, 142 },
	.hback_porch = { 45, 70, 82 },
	.hsync_len = { 30, 30, 30 },
	.vactive = { 1200, 1200, 1200},
	.vfront_porch = { 3, 5, 10 },
	.vback_porch = { 2, 5, 10 },
	.vsync_len = { 5, 5, 5 },
	.flags = DISPLAY_FLAGS_DE_HIGH,
};

static const struct panel_desc koe_tx26d202vm0bwa = {
	.timings = &koe_tx26d202vm0bwa_timing,
	.num_timings = 1,
	.bpc = 8,
	.size = {
		.width = 217,
		.height = 136,
	},
	.delay = {
		.prepare = 1000,
		.enable = 1000,
		.unprepare = 1000,
		.disable = 1000,
	},
	.bus_format = MEDIA_BUS_FMT_RGB888_1X7X4_SPWG,
	.bus_flags = DRM_BUS_FLAG_DE_HIGH,
	.connector_type = DRM_MODE_CONNECTOR_LVDS,
};

static const struct display_timing koe_tx31d200vm0baa_timing = {
	.pixelclock = { 39600000, 43200000, 48000000 },
	.hactive = { 1280, 1280, 1280 },
	.hfront_porch = { 16, 36, 56 },
	.hback_porch = { 16, 36, 56 },
	.hsync_len = { 8, 8, 8 },
	.vactive = { 480, 480, 480 },
	.vfront_porch = { 6, 21, 33 },
	.vback_porch = { 6, 21, 33 },
	.vsync_len = { 8, 8, 8 },
	.flags = DISPLAY_FLAGS_DE_HIGH,
};

static const struct panel_desc koe_tx31d200vm0baa = {
	.timings = &koe_tx31d200vm0baa_timing,
	.num_timings = 1,
	.bpc = 6,
	.size = {
		.width = 292,
		.height = 109,
	},
	.bus_format = MEDIA_BUS_FMT_RGB666_1X7X3_SPWG,
	.connector_type = DRM_MODE_CONNECTOR_LVDS,
};

static const struct display_timing kyo_tcg121xglp_timing = {
	.pixelclock = { 52000000, 65000000, 71000000 },
	.hactive = { 1024, 1024, 1024 },
	.hfront_porch = { 2, 2, 2 },
	.hback_porch = { 2, 2, 2 },
	.hsync_len = { 86, 124, 244 },
	.vactive = { 768, 768, 768 },
	.vfront_porch = { 2, 2, 2 },
	.vback_porch = { 2, 2, 2 },
	.vsync_len = { 6, 34, 73 },
	.flags = DISPLAY_FLAGS_DE_HIGH,
};

static const struct panel_desc kyo_tcg121xglp = {
	.timings = &kyo_tcg121xglp_timing,
	.num_timings = 1,
	.bpc = 8,
	.size = {
		.width = 246,
		.height = 184,
	},
	.bus_format = MEDIA_BUS_FMT_RGB888_1X7X4_SPWG,
	.connector_type = DRM_MODE_CONNECTOR_LVDS,
};

static const struct drm_display_mode lemaker_bl035_rgb_002_mode = {
	.clock = 7000,
	.hdisplay = 320,
	.hsync_start = 320 + 20,
	.hsync_end = 320 + 20 + 30,
	.htotal = 320 + 20 + 30 + 38,
	.vdisplay = 240,
	.vsync_start = 240 + 4,
	.vsync_end = 240 + 4 + 3,
	.vtotal = 240 + 4 + 3 + 15,
};

static const struct panel_desc lemaker_bl035_rgb_002 = {
	.modes = &lemaker_bl035_rgb_002_mode,
	.num_modes = 1,
	.size = {
		.width = 70,
		.height = 52,
	},
	.bus_format = MEDIA_BUS_FMT_RGB888_1X24,
	.bus_flags = DRM_BUS_FLAG_DE_LOW,
};

static const struct display_timing lg_lb070wv8_timing = {
	.pixelclock = { 31950000, 33260000, 34600000 },
	.hactive = { 800, 800, 800 },
	.hfront_porch = { 88, 88, 88 },
	.hback_porch = { 88, 88, 88 },
	.hsync_len = { 80, 80, 80 },
	.vactive = { 480, 480, 480 },
	.vfront_porch = { 10, 10, 10 },
	.vback_porch = { 10, 10, 10 },
	.vsync_len = { 25, 25, 25 },
};

static const struct panel_desc lg_lb070wv8 = {
	.timings = &lg_lb070wv8_timing,
	.num_timings = 1,
	.bpc = 8,
	.size = {
		.width = 151,
		.height = 91,
	},
	.bus_format = MEDIA_BUS_FMT_RGB888_1X7X4_SPWG,
	.connector_type = DRM_MODE_CONNECTOR_LVDS,
};

static const struct drm_display_mode lincolntech_lcd185_101ct_mode = {
	.clock = 155127,
	.hdisplay = 1920,
	.hsync_start = 1920 + 128,
	.hsync_end = 1920 + 128 + 20,
	.htotal = 1920 + 128 + 20 + 12,
	.vdisplay = 1200,
	.vsync_start = 1200 + 19,
	.vsync_end = 1200 + 19 + 4,
	.vtotal = 1200 + 19 + 4 + 20,
};

static const struct panel_desc lincolntech_lcd185_101ct = {
	.modes = &lincolntech_lcd185_101ct_mode,
	.bpc = 8,
	.num_modes = 1,
	.size = {
		.width = 217,
		.height = 136,
	},
	.delay = {
		.prepare = 50,
		.disable = 50,
	},
	.bus_flags = DRM_BUS_FLAG_DE_HIGH,
	.bus_format = MEDIA_BUS_FMT_RGB888_1X7X4_SPWG,
	.connector_type = DRM_MODE_CONNECTOR_LVDS,
};

static const struct display_timing logictechno_lt161010_2nh_timing = {
	.pixelclock = { 26400000, 33300000, 46800000 },
	.hactive = { 800, 800, 800 },
	.hfront_porch = { 16, 210, 354 },
	.hback_porch = { 46, 46, 46 },
	.hsync_len = { 1, 20, 40 },
	.vactive = { 480, 480, 480 },
	.vfront_porch = { 7, 22, 147 },
	.vback_porch = { 23, 23, 23 },
	.vsync_len = { 1, 10, 20 },
	.flags = DISPLAY_FLAGS_HSYNC_LOW | DISPLAY_FLAGS_VSYNC_LOW |
		 DISPLAY_FLAGS_DE_HIGH | DISPLAY_FLAGS_PIXDATA_POSEDGE |
		 DISPLAY_FLAGS_SYNC_POSEDGE,
};

static const struct panel_desc logictechno_lt161010_2nh = {
	.timings = &logictechno_lt161010_2nh_timing,
	.num_timings = 1,
	.bpc = 6,
	.size = {
		.width = 154,
		.height = 86,
	},
	.bus_format = MEDIA_BUS_FMT_RGB666_1X18,
	.bus_flags = DRM_BUS_FLAG_DE_HIGH |
		     DRM_BUS_FLAG_PIXDATA_SAMPLE_NEGEDGE |
		     DRM_BUS_FLAG_SYNC_SAMPLE_NEGEDGE,
	.connector_type = DRM_MODE_CONNECTOR_DPI,
};

static const struct display_timing logictechno_lt170410_2whc_timing = {
	.pixelclock = { 68900000, 71100000, 73400000 },
	.hactive = { 1280, 1280, 1280 },
	.hfront_porch = { 23, 60, 71 },
	.hback_porch = { 23, 60, 71 },
	.hsync_len = { 15, 40, 47 },
	.vactive = { 800, 800, 800 },
	.vfront_porch = { 5, 7, 10 },
	.vback_porch = { 5, 7, 10 },
	.vsync_len = { 6, 9, 12 },
	.flags = DISPLAY_FLAGS_HSYNC_LOW | DISPLAY_FLAGS_VSYNC_LOW |
		 DISPLAY_FLAGS_DE_HIGH | DISPLAY_FLAGS_PIXDATA_POSEDGE |
		 DISPLAY_FLAGS_SYNC_POSEDGE,
};

static const struct panel_desc logictechno_lt170410_2whc = {
	.timings = &logictechno_lt170410_2whc_timing,
	.num_timings = 1,
	.bpc = 8,
	.size = {
		.width = 217,
		.height = 136,
	},
	.bus_format = MEDIA_BUS_FMT_RGB888_1X7X4_SPWG,
	.bus_flags = DRM_BUS_FLAG_DE_HIGH,
	.connector_type = DRM_MODE_CONNECTOR_LVDS,
};

static const struct drm_display_mode logictechno_lttd800480070_l2rt_mode = {
	.clock = 33000,
	.hdisplay = 800,
	.hsync_start = 800 + 112,
	.hsync_end = 800 + 112 + 3,
	.htotal = 800 + 112 + 3 + 85,
	.vdisplay = 480,
	.vsync_start = 480 + 38,
	.vsync_end = 480 + 38 + 3,
	.vtotal = 480 + 38 + 3 + 29,
	.flags = DRM_MODE_FLAG_NVSYNC | DRM_MODE_FLAG_NHSYNC,
};

static const struct panel_desc logictechno_lttd800480070_l2rt = {
	.modes = &logictechno_lttd800480070_l2rt_mode,
	.num_modes = 1,
	.bpc = 8,
	.size = {
		.width = 154,
		.height = 86,
	},
	.delay = {
		.prepare = 45,
		.enable = 100,
		.disable = 100,
		.unprepare = 45
	},
	.bus_format = MEDIA_BUS_FMT_RGB888_1X24,
	.bus_flags = DRM_BUS_FLAG_PIXDATA_SAMPLE_NEGEDGE,
	.connector_type = DRM_MODE_CONNECTOR_DPI,
};

static const struct drm_display_mode logictechno_lttd800480070_l6wh_rt_mode = {
	.clock = 33000,
	.hdisplay = 800,
	.hsync_start = 800 + 154,
	.hsync_end = 800 + 154 + 3,
	.htotal = 800 + 154 + 3 + 43,
	.vdisplay = 480,
	.vsync_start = 480 + 47,
	.vsync_end = 480 + 47 + 3,
	.vtotal = 480 + 47 + 3 + 20,
	.flags = DRM_MODE_FLAG_NVSYNC | DRM_MODE_FLAG_NHSYNC,
};

static const struct panel_desc logictechno_lttd800480070_l6wh_rt = {
	.modes = &logictechno_lttd800480070_l6wh_rt_mode,
	.num_modes = 1,
	.bpc = 8,
	.size = {
		.width = 154,
		.height = 86,
	},
	.delay = {
		.prepare = 45,
		.enable = 100,
		.disable = 100,
		.unprepare = 45
	},
	.bus_format = MEDIA_BUS_FMT_RGB888_1X24,
	.bus_flags = DRM_BUS_FLAG_PIXDATA_SAMPLE_NEGEDGE,
	.connector_type = DRM_MODE_CONNECTOR_DPI,
};

static const struct drm_display_mode logicpd_type_28_mode = {
	.clock = 9107,
	.hdisplay = 480,
	.hsync_start = 480 + 3,
	.hsync_end = 480 + 3 + 42,
	.htotal = 480 + 3 + 42 + 2,

	.vdisplay = 272,
	.vsync_start = 272 + 2,
	.vsync_end = 272 + 2 + 11,
	.vtotal = 272 + 2 + 11 + 3,
	.flags = DRM_MODE_FLAG_PHSYNC | DRM_MODE_FLAG_PVSYNC,
};

static const struct panel_desc logicpd_type_28 = {
	.modes = &logicpd_type_28_mode,
	.num_modes = 1,
	.bpc = 8,
	.size = {
		.width = 105,
		.height = 67,
	},
	.delay = {
		.prepare = 200,
		.enable = 200,
		.unprepare = 200,
		.disable = 200,
	},
	.bus_format = MEDIA_BUS_FMT_RGB888_1X24,
	.bus_flags = DRM_BUS_FLAG_DE_HIGH | DRM_BUS_FLAG_PIXDATA_DRIVE_POSEDGE |
		     DRM_BUS_FLAG_SYNC_DRIVE_NEGEDGE,
	.connector_type = DRM_MODE_CONNECTOR_DPI,
};

static const struct drm_display_mode microtips_mf_101hiebcaf0_c_mode = {
	.clock = 150275,
	.hdisplay = 1920,
	.hsync_start = 1920 + 32,
	.hsync_end = 1920 + 32 + 52,
	.htotal = 1920 + 32 + 52 + 24,
	.vdisplay = 1200,
	.vsync_start = 1200 + 24,
	.vsync_end = 1200 + 24 + 8,
	.vtotal = 1200 + 24 + 8 + 3,
};

static const struct panel_desc microtips_mf_101hiebcaf0_c = {
	.modes = &microtips_mf_101hiebcaf0_c_mode,
	.bpc = 8,
	.num_modes = 1,
	.size = {
		.width = 217,
		.height = 136,
	},
	.delay = {
		.prepare = 50,
		.disable = 50,
	},
	.bus_flags = DRM_BUS_FLAG_DE_HIGH,
	.bus_format = MEDIA_BUS_FMT_RGB888_1X7X4_SPWG,
	.connector_type = DRM_MODE_CONNECTOR_LVDS,
};

static const struct drm_display_mode microtips_mf_103hieb0ga0_mode = {
	.clock = 93301,
	.hdisplay = 1920,
	.hsync_start = 1920 + 72,
	.hsync_end = 1920 + 72 + 72,
	.htotal = 1920 + 72 + 72 + 72,
	.vdisplay = 720,
	.vsync_start = 720 + 3,
	.vsync_end = 720 + 3 + 3,
	.vtotal = 720 + 3 + 3 + 2,
};

static const struct panel_desc microtips_mf_103hieb0ga0 = {
	.modes = &microtips_mf_103hieb0ga0_mode,
	.bpc = 8,
	.num_modes = 1,
	.size = {
		.width = 244,
		.height = 92,
	},
	.delay = {
		.prepare = 50,
		.disable = 50,
	},
	.bus_flags = DRM_BUS_FLAG_DE_HIGH,
	.bus_format = MEDIA_BUS_FMT_RGB888_1X7X4_SPWG,
	.connector_type = DRM_MODE_CONNECTOR_LVDS,
};

static const struct drm_display_mode mitsubishi_aa070mc01_mode = {
	.clock = 30400,
	.hdisplay = 800,
	.hsync_start = 800 + 0,
	.hsync_end = 800 + 1,
	.htotal = 800 + 0 + 1 + 160,
	.vdisplay = 480,
	.vsync_start = 480 + 0,
	.vsync_end = 480 + 48 + 1,
	.vtotal = 480 + 48 + 1 + 0,
	.flags = DRM_MODE_FLAG_NHSYNC | DRM_MODE_FLAG_NVSYNC,
};

static const struct panel_desc mitsubishi_aa070mc01 = {
	.modes = &mitsubishi_aa070mc01_mode,
	.num_modes = 1,
	.bpc = 8,
	.size = {
		.width = 152,
		.height = 91,
	},

	.delay = {
		.enable = 200,
		.unprepare = 200,
		.disable = 400,
	},
	.bus_format = MEDIA_BUS_FMT_RGB888_1X7X4_SPWG,
	.connector_type = DRM_MODE_CONNECTOR_LVDS,
	.bus_flags = DRM_BUS_FLAG_DE_HIGH,
};

static const struct drm_display_mode mitsubishi_aa084xe01_mode = {
	.clock = 56234,
	.hdisplay = 1024,
	.hsync_start = 1024 + 24,
	.hsync_end = 1024 + 24 + 63,
	.htotal = 1024 + 24 + 63 + 1,
	.vdisplay = 768,
	.vsync_start = 768 + 3,
	.vsync_end = 768 + 3 + 6,
	.vtotal = 768 + 3 + 6 + 1,
	.flags = DRM_MODE_FLAG_PHSYNC | DRM_MODE_FLAG_PVSYNC,
};

static const struct panel_desc mitsubishi_aa084xe01 = {
	.modes = &mitsubishi_aa084xe01_mode,
	.num_modes = 1,
	.bpc = 8,
	.size = {
		.width = 1024,
		.height = 768,
	},
	.bus_format = MEDIA_BUS_FMT_RGB565_1X16,
	.connector_type = DRM_MODE_CONNECTOR_DPI,
	.bus_flags = DRM_BUS_FLAG_DE_HIGH | DRM_BUS_FLAG_PIXDATA_SAMPLE_NEGEDGE,
};

static const struct display_timing multi_inno_mi0700s4t_6_timing = {
	.pixelclock = { 29000000, 33000000, 38000000 },
	.hactive = { 800, 800, 800 },
	.hfront_porch = { 180, 210, 240 },
	.hback_porch = { 16, 16, 16 },
	.hsync_len = { 30, 30, 30 },
	.vactive = { 480, 480, 480 },
	.vfront_porch = { 12, 22, 32 },
	.vback_porch = { 10, 10, 10 },
	.vsync_len = { 13, 13, 13 },
	.flags = DISPLAY_FLAGS_HSYNC_LOW | DISPLAY_FLAGS_VSYNC_LOW |
		 DISPLAY_FLAGS_DE_HIGH | DISPLAY_FLAGS_PIXDATA_POSEDGE |
		 DISPLAY_FLAGS_SYNC_POSEDGE,
};

static const struct panel_desc multi_inno_mi0700s4t_6 = {
	.timings = &multi_inno_mi0700s4t_6_timing,
	.num_timings = 1,
	.bpc = 8,
	.size = {
		.width = 154,
		.height = 86,
	},
	.bus_format = MEDIA_BUS_FMT_RGB888_1X24,
	.bus_flags = DRM_BUS_FLAG_DE_HIGH |
		     DRM_BUS_FLAG_PIXDATA_SAMPLE_NEGEDGE |
		     DRM_BUS_FLAG_SYNC_SAMPLE_NEGEDGE,
	.connector_type = DRM_MODE_CONNECTOR_DPI,
};

static const struct display_timing multi_inno_mi0800ft_9_timing = {
	.pixelclock = { 32000000, 40000000, 50000000 },
	.hactive = { 800, 800, 800 },
	.hfront_porch = { 16, 210, 354 },
	.hback_porch = { 6, 26, 45 },
	.hsync_len = { 1, 20, 40 },
	.vactive = { 600, 600, 600 },
	.vfront_porch = { 1, 12, 77 },
	.vback_porch = { 3, 13, 22 },
	.vsync_len = { 1, 10, 20 },
	.flags = DISPLAY_FLAGS_HSYNC_LOW | DISPLAY_FLAGS_VSYNC_LOW |
		 DISPLAY_FLAGS_DE_HIGH | DISPLAY_FLAGS_PIXDATA_POSEDGE |
		 DISPLAY_FLAGS_SYNC_POSEDGE,
};

static const struct panel_desc multi_inno_mi0800ft_9 = {
	.timings = &multi_inno_mi0800ft_9_timing,
	.num_timings = 1,
	.bpc = 8,
	.size = {
		.width = 162,
		.height = 122,
	},
	.bus_format = MEDIA_BUS_FMT_RGB888_1X24,
	.bus_flags = DRM_BUS_FLAG_DE_HIGH |
		     DRM_BUS_FLAG_PIXDATA_SAMPLE_NEGEDGE |
		     DRM_BUS_FLAG_SYNC_SAMPLE_NEGEDGE,
	.connector_type = DRM_MODE_CONNECTOR_DPI,
};

static const struct display_timing multi_inno_mi1010ait_1cp_timing = {
	.pixelclock = { 68900000, 70000000, 73400000 },
	.hactive = { 1280, 1280, 1280 },
	.hfront_porch = { 30, 60, 71 },
	.hback_porch = { 30, 60, 71 },
	.hsync_len = { 10, 10, 48 },
	.vactive = { 800, 800, 800 },
	.vfront_porch = { 5, 10, 10 },
	.vback_porch = { 5, 10, 10 },
	.vsync_len = { 5, 6, 13 },
	.flags = DISPLAY_FLAGS_HSYNC_LOW | DISPLAY_FLAGS_VSYNC_LOW |
		 DISPLAY_FLAGS_DE_HIGH,
};

static const struct panel_desc multi_inno_mi1010ait_1cp = {
	.timings = &multi_inno_mi1010ait_1cp_timing,
	.num_timings = 1,
	.bpc = 8,
	.size = {
		.width = 217,
		.height = 136,
	},
	.delay = {
		.enable = 50,
		.disable = 50,
	},
	.bus_format = MEDIA_BUS_FMT_RGB888_1X7X4_SPWG,
	.bus_flags = DRM_BUS_FLAG_DE_HIGH,
	.connector_type = DRM_MODE_CONNECTOR_LVDS,
};

static const struct display_timing nec_nl12880bc20_05_timing = {
	.pixelclock = { 67000000, 71000000, 75000000 },
	.hactive = { 1280, 1280, 1280 },
	.hfront_porch = { 2, 30, 30 },
	.hback_porch = { 6, 100, 100 },
	.hsync_len = { 2, 30, 30 },
	.vactive = { 800, 800, 800 },
	.vfront_porch = { 5, 5, 5 },
	.vback_porch = { 11, 11, 11 },
	.vsync_len = { 7, 7, 7 },
};

static const struct panel_desc nec_nl12880bc20_05 = {
	.timings = &nec_nl12880bc20_05_timing,
	.num_timings = 1,
	.bpc = 8,
	.size = {
		.width = 261,
		.height = 163,
	},
	.delay = {
		.enable = 50,
		.disable = 50,
	},
	.bus_format = MEDIA_BUS_FMT_RGB888_1X7X4_SPWG,
	.connector_type = DRM_MODE_CONNECTOR_LVDS,
};

static const struct drm_display_mode nec_nl4827hc19_05b_mode = {
	.clock = 10870,
	.hdisplay = 480,
	.hsync_start = 480 + 2,
	.hsync_end = 480 + 2 + 41,
	.htotal = 480 + 2 + 41 + 2,
	.vdisplay = 272,
	.vsync_start = 272 + 2,
	.vsync_end = 272 + 2 + 4,
	.vtotal = 272 + 2 + 4 + 2,
	.flags = DRM_MODE_FLAG_NVSYNC | DRM_MODE_FLAG_NHSYNC,
};

static const struct panel_desc nec_nl4827hc19_05b = {
	.modes = &nec_nl4827hc19_05b_mode,
	.num_modes = 1,
	.bpc = 8,
	.size = {
		.width = 95,
		.height = 54,
	},
	.bus_format = MEDIA_BUS_FMT_RGB888_1X24,
	.bus_flags = DRM_BUS_FLAG_PIXDATA_DRIVE_POSEDGE,
};

static const struct drm_display_mode netron_dy_e231732_mode = {
	.clock = 66000,
	.hdisplay = 1024,
	.hsync_start = 1024 + 160,
	.hsync_end = 1024 + 160 + 70,
	.htotal = 1024 + 160 + 70 + 90,
	.vdisplay = 600,
	.vsync_start = 600 + 127,
	.vsync_end = 600 + 127 + 20,
	.vtotal = 600 + 127 + 20 + 3,
};

static const struct panel_desc netron_dy_e231732 = {
	.modes = &netron_dy_e231732_mode,
	.num_modes = 1,
	.size = {
		.width = 154,
		.height = 87,
	},
	.bus_format = MEDIA_BUS_FMT_RGB666_1X18,
};

static const struct drm_display_mode newhaven_nhd_43_480272ef_atxl_mode = {
	.clock = 9000,
	.hdisplay = 480,
	.hsync_start = 480 + 2,
	.hsync_end = 480 + 2 + 41,
	.htotal = 480 + 2 + 41 + 2,
	.vdisplay = 272,
	.vsync_start = 272 + 2,
	.vsync_end = 272 + 2 + 10,
	.vtotal = 272 + 2 + 10 + 2,
	.flags = DRM_MODE_FLAG_NVSYNC | DRM_MODE_FLAG_NHSYNC,
};

static const struct panel_desc newhaven_nhd_43_480272ef_atxl = {
	.modes = &newhaven_nhd_43_480272ef_atxl_mode,
	.num_modes = 1,
	.bpc = 8,
	.size = {
		.width = 95,
		.height = 54,
	},
	.bus_format = MEDIA_BUS_FMT_RGB888_1X24,
	.bus_flags = DRM_BUS_FLAG_DE_HIGH | DRM_BUS_FLAG_PIXDATA_DRIVE_POSEDGE |
		     DRM_BUS_FLAG_SYNC_DRIVE_POSEDGE,
	.connector_type = DRM_MODE_CONNECTOR_DPI,
};

static const struct display_timing nlt_nl192108ac18_02d_timing = {
	.pixelclock = { 130000000, 148350000, 163000000 },
	.hactive = { 1920, 1920, 1920 },
	.hfront_porch = { 80, 100, 100 },
	.hback_porch = { 100, 120, 120 },
	.hsync_len = { 50, 60, 60 },
	.vactive = { 1080, 1080, 1080 },
	.vfront_porch = { 12, 30, 30 },
	.vback_porch = { 4, 10, 10 },
	.vsync_len = { 4, 5, 5 },
};

static const struct panel_desc nlt_nl192108ac18_02d = {
	.timings = &nlt_nl192108ac18_02d_timing,
	.num_timings = 1,
	.bpc = 8,
	.size = {
		.width = 344,
		.height = 194,
	},
	.delay = {
		.unprepare = 500,
	},
	.bus_format = MEDIA_BUS_FMT_RGB888_1X7X4_SPWG,
	.connector_type = DRM_MODE_CONNECTOR_LVDS,
};

static const struct drm_display_mode nvd_9128_mode = {
	.clock = 29500,
	.hdisplay = 800,
	.hsync_start = 800 + 130,
	.hsync_end = 800 + 130 + 98,
	.htotal = 800 + 0 + 130 + 98,
	.vdisplay = 480,
	.vsync_start = 480 + 10,
	.vsync_end = 480 + 10 + 50,
	.vtotal = 480 + 0 + 10 + 50,
};

static const struct panel_desc nvd_9128 = {
	.modes = &nvd_9128_mode,
	.num_modes = 1,
	.bpc = 8,
	.size = {
		.width = 156,
		.height = 88,
	},
	.bus_format = MEDIA_BUS_FMT_RGB888_1X7X4_SPWG,
	.connector_type = DRM_MODE_CONNECTOR_LVDS,
};

static const struct display_timing okaya_rs800480t_7x0gp_timing = {
	.pixelclock = { 30000000, 30000000, 40000000 },
	.hactive = { 800, 800, 800 },
	.hfront_porch = { 40, 40, 40 },
	.hback_porch = { 40, 40, 40 },
	.hsync_len = { 1, 48, 48 },
	.vactive = { 480, 480, 480 },
	.vfront_porch = { 13, 13, 13 },
	.vback_porch = { 29, 29, 29 },
	.vsync_len = { 3, 3, 3 },
	.flags = DISPLAY_FLAGS_DE_HIGH,
};

static const struct panel_desc okaya_rs800480t_7x0gp = {
	.timings = &okaya_rs800480t_7x0gp_timing,
	.num_timings = 1,
	.bpc = 6,
	.size = {
		.width = 154,
		.height = 87,
	},
	.delay = {
		.prepare = 41,
		.enable = 50,
		.unprepare = 41,
		.disable = 50,
	},
	.bus_format = MEDIA_BUS_FMT_RGB666_1X18,
};

static const struct drm_display_mode olimex_lcd_olinuxino_43ts_mode = {
	.clock = 9000,
	.hdisplay = 480,
	.hsync_start = 480 + 5,
	.hsync_end = 480 + 5 + 30,
	.htotal = 480 + 5 + 30 + 10,
	.vdisplay = 272,
	.vsync_start = 272 + 8,
	.vsync_end = 272 + 8 + 5,
	.vtotal = 272 + 8 + 5 + 3,
};

static const struct panel_desc olimex_lcd_olinuxino_43ts = {
	.modes = &olimex_lcd_olinuxino_43ts_mode,
	.num_modes = 1,
	.size = {
		.width = 95,
		.height = 54,
	},
	.bus_format = MEDIA_BUS_FMT_RGB888_1X24,
};

static const struct display_timing ontat_kd50g21_40nt_a1_timing = {
	.pixelclock = { 30000000, 30000000, 50000000 },
	.hactive = { 800, 800, 800 },
	.hfront_porch = { 1, 40, 255 },
	.hback_porch = { 1, 40, 87 },
	.hsync_len = { 1, 48, 87 },
	.vactive = { 480, 480, 480 },
	.vfront_porch = { 1, 13, 255 },
	.vback_porch = { 1, 29, 29 },
	.vsync_len = { 3, 3, 31 },
	.flags = DISPLAY_FLAGS_HSYNC_LOW | DISPLAY_FLAGS_VSYNC_LOW |
		 DISPLAY_FLAGS_DE_HIGH | DISPLAY_FLAGS_PIXDATA_POSEDGE,
};

static const struct panel_desc ontat_kd50g21_40nt_a1 = {
	.timings = &ontat_kd50g21_40nt_a1_timing,
	.num_timings = 1,
	.bpc = 8,
	.size = {
		.width = 108,
		.height = 65,
	},
	.delay = {
		.prepare = 147,		/* 5 VSDs */
		.enable = 147,		/* 5 VSDs */
		.disable = 88,		/* 3 VSDs */
		.unprepare = 117,	/* 4 VSDs */
	},
	.bus_format = MEDIA_BUS_FMT_RGB888_1X24,
	.bus_flags = DRM_BUS_FLAG_DE_HIGH | DRM_BUS_FLAG_PIXDATA_SAMPLE_NEGEDGE,
	.connector_type = DRM_MODE_CONNECTOR_DPI,
};

/*
 * 800x480 CVT. The panel appears to be quite accepting, at least as far as
 * pixel clocks, but this is the timing that was being used in the Adafruit
 * installation instructions.
 */
static const struct drm_display_mode ontat_yx700wv03_mode = {
	.clock = 29500,
	.hdisplay = 800,
	.hsync_start = 824,
	.hsync_end = 896,
	.htotal = 992,
	.vdisplay = 480,
	.vsync_start = 483,
	.vsync_end = 493,
	.vtotal = 500,
	.flags = DRM_MODE_FLAG_NVSYNC | DRM_MODE_FLAG_NHSYNC,
};

/*
 * Specification at:
 * https://www.adafruit.com/images/product-files/2406/c3163.pdf
 */
static const struct panel_desc ontat_yx700wv03 = {
	.modes = &ontat_yx700wv03_mode,
	.num_modes = 1,
	.bpc = 8,
	.size = {
		.width = 154,
		.height = 83,
	},
	.bus_format = MEDIA_BUS_FMT_RGB666_1X18,
};

static const struct drm_display_mode ortustech_com37h3m_mode  = {
	.clock = 22230,
	.hdisplay = 480,
	.hsync_start = 480 + 40,
	.hsync_end = 480 + 40 + 10,
	.htotal = 480 + 40 + 10 + 40,
	.vdisplay = 640,
	.vsync_start = 640 + 4,
	.vsync_end = 640 + 4 + 2,
	.vtotal = 640 + 4 + 2 + 4,
	.flags = DRM_MODE_FLAG_NVSYNC | DRM_MODE_FLAG_NHSYNC,
};

static const struct panel_desc ortustech_com37h3m = {
	.modes = &ortustech_com37h3m_mode,
	.num_modes = 1,
	.bpc = 8,
	.size = {
		.width = 56,	/* 56.16mm */
		.height = 75,	/* 74.88mm */
	},
	.bus_format = MEDIA_BUS_FMT_RGB888_1X24,
	.bus_flags = DRM_BUS_FLAG_DE_HIGH | DRM_BUS_FLAG_PIXDATA_SAMPLE_NEGEDGE |
		     DRM_BUS_FLAG_SYNC_DRIVE_POSEDGE,
};

static const struct drm_display_mode ortustech_com43h4m85ulc_mode  = {
	.clock = 25000,
	.hdisplay = 480,
	.hsync_start = 480 + 10,
	.hsync_end = 480 + 10 + 10,
	.htotal = 480 + 10 + 10 + 15,
	.vdisplay = 800,
	.vsync_start = 800 + 3,
	.vsync_end = 800 + 3 + 3,
	.vtotal = 800 + 3 + 3 + 3,
};

static const struct panel_desc ortustech_com43h4m85ulc = {
	.modes = &ortustech_com43h4m85ulc_mode,
	.num_modes = 1,
	.bpc = 6,
	.size = {
		.width = 56,
		.height = 93,
	},
	.bus_format = MEDIA_BUS_FMT_RGB666_1X18,
	.bus_flags = DRM_BUS_FLAG_DE_HIGH | DRM_BUS_FLAG_PIXDATA_DRIVE_POSEDGE,
	.connector_type = DRM_MODE_CONNECTOR_DPI,
};

static const struct drm_display_mode osddisplays_osd070t1718_19ts_mode  = {
	.clock = 33000,
	.hdisplay = 800,
	.hsync_start = 800 + 210,
	.hsync_end = 800 + 210 + 30,
	.htotal = 800 + 210 + 30 + 16,
	.vdisplay = 480,
	.vsync_start = 480 + 22,
	.vsync_end = 480 + 22 + 13,
	.vtotal = 480 + 22 + 13 + 10,
	.flags = DRM_MODE_FLAG_NVSYNC | DRM_MODE_FLAG_NHSYNC,
};

static const struct panel_desc osddisplays_osd070t1718_19ts = {
	.modes = &osddisplays_osd070t1718_19ts_mode,
	.num_modes = 1,
	.bpc = 8,
	.size = {
		.width = 152,
		.height = 91,
	},
	.bus_format = MEDIA_BUS_FMT_RGB888_1X24,
	.bus_flags = DRM_BUS_FLAG_DE_HIGH | DRM_BUS_FLAG_PIXDATA_DRIVE_POSEDGE |
		DRM_BUS_FLAG_SYNC_DRIVE_POSEDGE,
	.connector_type = DRM_MODE_CONNECTOR_DPI,
};

static const struct drm_display_mode pda_91_00156_a0_mode = {
	.clock = 33300,
	.hdisplay = 800,
	.hsync_start = 800 + 1,
	.hsync_end = 800 + 1 + 64,
	.htotal = 800 + 1 + 64 + 64,
	.vdisplay = 480,
	.vsync_start = 480 + 1,
	.vsync_end = 480 + 1 + 23,
	.vtotal = 480 + 1 + 23 + 22,
};

static const struct panel_desc pda_91_00156_a0  = {
	.modes = &pda_91_00156_a0_mode,
	.num_modes = 1,
	.size = {
		.width = 152,
		.height = 91,
	},
	.bus_format = MEDIA_BUS_FMT_RGB888_1X24,
};

static const struct drm_display_mode powertip_ph128800t006_zhc01_mode = {
	.clock = 66500,
	.hdisplay = 1280,
	.hsync_start = 1280 + 12,
	.hsync_end = 1280 + 12 + 20,
	.htotal = 1280 + 12 + 20 + 56,
	.vdisplay = 800,
	.vsync_start = 800 + 1,
	.vsync_end = 800 + 1 + 3,
	.vtotal = 800 + 1 + 3 + 20,
	.flags = DRM_MODE_FLAG_PHSYNC | DRM_MODE_FLAG_PVSYNC,
};

static const struct panel_desc powertip_ph128800t006_zhc01 = {
	.modes = &powertip_ph128800t006_zhc01_mode,
	.num_modes = 1,
	.bpc = 8,
	.size = {
		.width = 216,
		.height = 135,
	},
	.bus_format = MEDIA_BUS_FMT_RGB888_1X7X4_SPWG,
	.bus_flags = DRM_BUS_FLAG_DE_HIGH,
	.connector_type = DRM_MODE_CONNECTOR_LVDS,
};

static const struct drm_display_mode powertip_ph800480t013_idf02_mode = {
	.clock = 24750,
	.hdisplay = 800,
	.hsync_start = 800 + 54,
	.hsync_end = 800 + 54 + 2,
	.htotal = 800 + 54 + 2 + 44,
	.vdisplay = 480,
	.vsync_start = 480 + 49,
	.vsync_end = 480 + 49 + 2,
	.vtotal = 480 + 49 + 2 + 22,
	.flags = DRM_MODE_FLAG_NVSYNC | DRM_MODE_FLAG_NHSYNC,
};

static const struct panel_desc powertip_ph800480t013_idf02  = {
	.modes = &powertip_ph800480t013_idf02_mode,
	.num_modes = 1,
	.bpc = 8,
	.size = {
		.width = 152,
		.height = 91,
	},
	.bus_flags = DRM_BUS_FLAG_DE_HIGH |
		     DRM_BUS_FLAG_PIXDATA_SAMPLE_NEGEDGE |
		     DRM_BUS_FLAG_SYNC_SAMPLE_NEGEDGE,
	.bus_format = MEDIA_BUS_FMT_RGB888_1X24,
	.connector_type = DRM_MODE_CONNECTOR_DPI,
};

static const struct drm_display_mode primeview_pm070wl4_mode = {
	.clock = 32000,
	.hdisplay = 800,
	.hsync_start = 800 + 42,
	.hsync_end = 800 + 42 + 128,
	.htotal = 800 + 42 + 128 + 86,
	.vdisplay = 480,
	.vsync_start = 480 + 10,
	.vsync_end = 480 + 10 + 2,
	.vtotal = 480 + 10 + 2 + 33,
	.flags = DRM_MODE_FLAG_NHSYNC | DRM_MODE_FLAG_NVSYNC,
};

static const struct panel_desc primeview_pm070wl4 = {
	.modes = &primeview_pm070wl4_mode,
	.num_modes = 1,
	.bpc = 6,
	.size = {
		.width = 152,
		.height = 91,
	},
	.bus_flags = DRM_BUS_FLAG_DE_HIGH | DRM_BUS_FLAG_PIXDATA_SAMPLE_POSEDGE,
	.bus_format = MEDIA_BUS_FMT_RGB666_1X18,
	.connector_type = DRM_MODE_CONNECTOR_DPI,
};

static const struct drm_display_mode qd43003c0_40_mode = {
	.clock = 9000,
	.hdisplay = 480,
	.hsync_start = 480 + 8,
	.hsync_end = 480 + 8 + 4,
	.htotal = 480 + 8 + 4 + 39,
	.vdisplay = 272,
	.vsync_start = 272 + 4,
	.vsync_end = 272 + 4 + 10,
	.vtotal = 272 + 4 + 10 + 2,
};

static const struct panel_desc qd43003c0_40 = {
	.modes = &qd43003c0_40_mode,
	.num_modes = 1,
	.bpc = 8,
	.size = {
		.width = 95,
		.height = 53,
	},
	.bus_format = MEDIA_BUS_FMT_RGB888_1X24,
};

static const struct drm_display_mode qishenglong_gopher2b_lcd_modes[] = {
	{ /* 60 Hz */
		.clock = 10800,
		.hdisplay = 480,
		.hsync_start = 480 + 77,
		.hsync_end = 480 + 77 + 41,
		.htotal = 480 + 77 + 41 + 2,
		.vdisplay = 272,
		.vsync_start = 272 + 16,
		.vsync_end = 272 + 16 + 10,
		.vtotal = 272 + 16 + 10 + 2,
		.flags = DRM_MODE_FLAG_NVSYNC | DRM_MODE_FLAG_NHSYNC,
	},
	{ /* 50 Hz */
		.clock = 10800,
		.hdisplay = 480,
		.hsync_start = 480 + 17,
		.hsync_end = 480 + 17 + 41,
		.htotal = 480 + 17 + 41 + 2,
		.vdisplay = 272,
		.vsync_start = 272 + 116,
		.vsync_end = 272 + 116 + 10,
		.vtotal = 272 + 116 + 10 + 2,
		.flags = DRM_MODE_FLAG_NVSYNC | DRM_MODE_FLAG_NHSYNC,
	},
};

static const struct panel_desc qishenglong_gopher2b_lcd = {
	.modes = qishenglong_gopher2b_lcd_modes,
	.num_modes = ARRAY_SIZE(qishenglong_gopher2b_lcd_modes),
	.bpc = 8,
	.size = {
		.width = 95,
		.height = 54,
	},
	.bus_format = MEDIA_BUS_FMT_RGB888_1X24,
	.bus_flags = DRM_BUS_FLAG_DE_HIGH | DRM_BUS_FLAG_PIXDATA_SAMPLE_NEGEDGE,
	.connector_type = DRM_MODE_CONNECTOR_DPI,
};

static const struct display_timing rocktech_rk043fn48h_timing = {
	.pixelclock = { 6000000, 9000000, 12000000 },
	.hactive = { 480, 480, 480 },
	.hback_porch = { 8, 43, 43 },
	.hfront_porch = { 2, 8, 10 },
	.hsync_len = { 1, 1, 1 },
	.vactive = { 272, 272, 272 },
	.vback_porch = { 2, 12, 26 },
	.vfront_porch = { 1, 4, 4 },
	.vsync_len = { 1, 10, 10 },
	.flags = DISPLAY_FLAGS_VSYNC_LOW | DISPLAY_FLAGS_HSYNC_LOW |
		 DISPLAY_FLAGS_DE_HIGH | DISPLAY_FLAGS_PIXDATA_POSEDGE |
		 DISPLAY_FLAGS_SYNC_POSEDGE,
};

static const struct panel_desc rocktech_rk043fn48h = {
	.timings = &rocktech_rk043fn48h_timing,
	.num_timings = 1,
	.bpc = 8,
	.size = {
		.width = 95,
		.height = 54,
	},
	.bus_format = MEDIA_BUS_FMT_RGB888_1X24,
	.connector_type = DRM_MODE_CONNECTOR_DPI,
};

static const struct display_timing rocktech_rk070er9427_timing = {
	.pixelclock = { 26400000, 33300000, 46800000 },
	.hactive = { 800, 800, 800 },
	.hfront_porch = { 16, 210, 354 },
	.hback_porch = { 46, 46, 46 },
	.hsync_len = { 1, 1, 1 },
	.vactive = { 480, 480, 480 },
	.vfront_porch = { 7, 22, 147 },
	.vback_porch = { 23, 23, 23 },
	.vsync_len = { 1, 1, 1 },
	.flags = DISPLAY_FLAGS_DE_HIGH,
};

static const struct panel_desc rocktech_rk070er9427 = {
	.timings = &rocktech_rk070er9427_timing,
	.num_timings = 1,
	.bpc = 6,
	.size = {
		.width = 154,
		.height = 86,
	},
	.delay = {
		.prepare = 41,
		.enable = 50,
		.unprepare = 41,
		.disable = 50,
	},
	.bus_format = MEDIA_BUS_FMT_RGB666_1X18,
};

static const struct drm_display_mode rocktech_rk101ii01d_ct_mode = {
	.clock = 71100,
	.hdisplay = 1280,
	.hsync_start = 1280 + 48,
	.hsync_end = 1280 + 48 + 32,
	.htotal = 1280 + 48 + 32 + 80,
	.vdisplay = 800,
	.vsync_start = 800 + 2,
	.vsync_end = 800 + 2 + 5,
	.vtotal = 800 + 2 + 5 + 16,
};

static const struct panel_desc rocktech_rk101ii01d_ct = {
	.modes = &rocktech_rk101ii01d_ct_mode,
	.bpc = 8,
	.num_modes = 1,
	.size = {
		.width = 217,
		.height = 136,
	},
	.delay = {
		.prepare = 50,
		.disable = 50,
	},
	.bus_flags = DRM_BUS_FLAG_DE_HIGH,
	.bus_format = MEDIA_BUS_FMT_RGB888_1X7X4_SPWG,
	.connector_type = DRM_MODE_CONNECTOR_LVDS,
};

static const struct display_timing samsung_ltl101al01_timing = {
	.pixelclock = { 66663000, 66663000, 66663000 },
	.hactive = { 1280, 1280, 1280 },
	.hfront_porch = { 18, 18, 18 },
	.hback_porch = { 36, 36, 36 },
	.hsync_len = { 16, 16, 16 },
	.vactive = { 800, 800, 800 },
	.vfront_porch = { 4, 4, 4 },
	.vback_porch = { 16, 16, 16 },
	.vsync_len = { 3, 3, 3 },
	.flags = DISPLAY_FLAGS_HSYNC_LOW | DISPLAY_FLAGS_VSYNC_LOW,
};

static const struct panel_desc samsung_ltl101al01 = {
	.timings = &samsung_ltl101al01_timing,
	.num_timings = 1,
	.bpc = 8,
	.size = {
		.width = 217,
		.height = 135,
	},
	.delay = {
		.prepare = 40,
		.enable = 300,
		.disable = 200,
		.unprepare = 600,
	},
	.bus_format = MEDIA_BUS_FMT_RGB888_1X7X4_SPWG,
	.connector_type = DRM_MODE_CONNECTOR_LVDS,
};

static const struct drm_display_mode samsung_ltn101nt05_mode = {
	.clock = 54030,
	.hdisplay = 1024,
	.hsync_start = 1024 + 24,
	.hsync_end = 1024 + 24 + 136,
	.htotal = 1024 + 24 + 136 + 160,
	.vdisplay = 600,
	.vsync_start = 600 + 3,
	.vsync_end = 600 + 3 + 6,
	.vtotal = 600 + 3 + 6 + 61,
};

static const struct panel_desc samsung_ltn101nt05 = {
	.modes = &samsung_ltn101nt05_mode,
	.num_modes = 1,
	.bpc = 6,
	.size = {
		.width = 223,
		.height = 125,
	},
	.bus_format = MEDIA_BUS_FMT_RGB666_1X7X3_SPWG,
	.bus_flags = DRM_BUS_FLAG_DE_HIGH,
	.connector_type = DRM_MODE_CONNECTOR_LVDS,
};

static const struct display_timing satoz_sat050at40h12r2_timing = {
	.pixelclock = {33300000, 33300000, 50000000},
	.hactive = {800, 800, 800},
	.hfront_porch = {16, 210, 354},
	.hback_porch = {46, 46, 46},
	.hsync_len = {1, 1, 40},
	.vactive = {480, 480, 480},
	.vfront_porch = {7, 22, 147},
	.vback_porch = {23, 23, 23},
	.vsync_len = {1, 1, 20},
};

static const struct panel_desc satoz_sat050at40h12r2 = {
	.timings = &satoz_sat050at40h12r2_timing,
	.num_timings = 1,
	.bpc = 8,
	.size = {
		.width = 108,
		.height = 65,
	},
	.bus_format = MEDIA_BUS_FMT_RGB888_1X7X4_SPWG,
	.connector_type = DRM_MODE_CONNECTOR_LVDS,
};

static const struct drm_display_mode sharp_lq070y3dg3b_mode = {
	.clock = 33260,
	.hdisplay = 800,
	.hsync_start = 800 + 64,
	.hsync_end = 800 + 64 + 128,
	.htotal = 800 + 64 + 128 + 64,
	.vdisplay = 480,
	.vsync_start = 480 + 8,
	.vsync_end = 480 + 8 + 2,
	.vtotal = 480 + 8 + 2 + 35,
	.flags = DISPLAY_FLAGS_PIXDATA_POSEDGE,
};

static const struct panel_desc sharp_lq070y3dg3b = {
	.modes = &sharp_lq070y3dg3b_mode,
	.num_modes = 1,
	.bpc = 8,
	.size = {
		.width = 152,	/* 152.4mm */
		.height = 91,	/* 91.4mm */
	},
	.bus_format = MEDIA_BUS_FMT_RGB888_1X24,
	.bus_flags = DRM_BUS_FLAG_DE_HIGH | DRM_BUS_FLAG_PIXDATA_SAMPLE_NEGEDGE |
		     DRM_BUS_FLAG_SYNC_DRIVE_POSEDGE,
};

static const struct drm_display_mode sharp_lq035q7db03_mode = {
	.clock = 5500,
	.hdisplay = 240,
	.hsync_start = 240 + 16,
	.hsync_end = 240 + 16 + 7,
	.htotal = 240 + 16 + 7 + 5,
	.vdisplay = 320,
	.vsync_start = 320 + 9,
	.vsync_end = 320 + 9 + 1,
	.vtotal = 320 + 9 + 1 + 7,
};

static const struct panel_desc sharp_lq035q7db03 = {
	.modes = &sharp_lq035q7db03_mode,
	.num_modes = 1,
	.bpc = 6,
	.size = {
		.width = 54,
		.height = 72,
	},
	.bus_format = MEDIA_BUS_FMT_RGB666_1X18,
};

static const struct display_timing sharp_lq101k1ly04_timing = {
	.pixelclock = { 60000000, 65000000, 80000000 },
	.hactive = { 1280, 1280, 1280 },
	.hfront_porch = { 20, 20, 20 },
	.hback_porch = { 20, 20, 20 },
	.hsync_len = { 10, 10, 10 },
	.vactive = { 800, 800, 800 },
	.vfront_porch = { 4, 4, 4 },
	.vback_porch = { 4, 4, 4 },
	.vsync_len = { 4, 4, 4 },
	.flags = DISPLAY_FLAGS_PIXDATA_POSEDGE,
};

static const struct panel_desc sharp_lq101k1ly04 = {
	.timings = &sharp_lq101k1ly04_timing,
	.num_timings = 1,
	.bpc = 8,
	.size = {
		.width = 217,
		.height = 136,
	},
	.bus_format = MEDIA_BUS_FMT_RGB888_1X7X4_JEIDA,
	.connector_type = DRM_MODE_CONNECTOR_LVDS,
};

static const struct drm_display_mode sharp_ls020b1dd01d_modes[] = {
	{ /* 50 Hz */
		.clock = 3000,
		.hdisplay = 240,
		.hsync_start = 240 + 58,
		.hsync_end = 240 + 58 + 1,
		.htotal = 240 + 58 + 1 + 1,
		.vdisplay = 160,
		.vsync_start = 160 + 24,
		.vsync_end = 160 + 24 + 10,
		.vtotal = 160 + 24 + 10 + 6,
		.flags = DRM_MODE_FLAG_PHSYNC | DRM_MODE_FLAG_NVSYNC,
	},
	{ /* 60 Hz */
		.clock = 3000,
		.hdisplay = 240,
		.hsync_start = 240 + 8,
		.hsync_end = 240 + 8 + 1,
		.htotal = 240 + 8 + 1 + 1,
		.vdisplay = 160,
		.vsync_start = 160 + 24,
		.vsync_end = 160 + 24 + 10,
		.vtotal = 160 + 24 + 10 + 6,
		.flags = DRM_MODE_FLAG_PHSYNC | DRM_MODE_FLAG_NVSYNC,
	},
};

static const struct panel_desc sharp_ls020b1dd01d = {
	.modes = sharp_ls020b1dd01d_modes,
	.num_modes = ARRAY_SIZE(sharp_ls020b1dd01d_modes),
	.bpc = 6,
	.size = {
		.width = 42,
		.height = 28,
	},
	.bus_format = MEDIA_BUS_FMT_RGB565_1X16,
	.bus_flags = DRM_BUS_FLAG_DE_HIGH
		   | DRM_BUS_FLAG_PIXDATA_SAMPLE_POSEDGE
		   | DRM_BUS_FLAG_SHARP_SIGNALS,
};

static const struct drm_display_mode shelly_sca07010_bfn_lnn_mode = {
	.clock = 33300,
	.hdisplay = 800,
	.hsync_start = 800 + 1,
	.hsync_end = 800 + 1 + 64,
	.htotal = 800 + 1 + 64 + 64,
	.vdisplay = 480,
	.vsync_start = 480 + 1,
	.vsync_end = 480 + 1 + 23,
	.vtotal = 480 + 1 + 23 + 22,
};

static const struct panel_desc shelly_sca07010_bfn_lnn = {
	.modes = &shelly_sca07010_bfn_lnn_mode,
	.num_modes = 1,
	.size = {
		.width = 152,
		.height = 91,
	},
	.bus_format = MEDIA_BUS_FMT_RGB666_1X18,
};

static const struct drm_display_mode starry_kr070pe2t_mode = {
	.clock = 33000,
	.hdisplay = 800,
	.hsync_start = 800 + 209,
	.hsync_end = 800 + 209 + 1,
	.htotal = 800 + 209 + 1 + 45,
	.vdisplay = 480,
	.vsync_start = 480 + 22,
	.vsync_end = 480 + 22 + 1,
	.vtotal = 480 + 22 + 1 + 22,
};

static const struct panel_desc starry_kr070pe2t = {
	.modes = &starry_kr070pe2t_mode,
	.num_modes = 1,
	.bpc = 8,
	.size = {
		.width = 152,
		.height = 86,
	},
	.bus_format = MEDIA_BUS_FMT_RGB888_1X24,
	.bus_flags = DRM_BUS_FLAG_DE_HIGH | DRM_BUS_FLAG_PIXDATA_DRIVE_NEGEDGE,
	.connector_type = DRM_MODE_CONNECTOR_DPI,
};

static const struct display_timing startek_kd070wvfpa_mode = {
	.pixelclock = { 25200000, 27200000, 30500000 },
	.hactive = { 800, 800, 800 },
	.hfront_porch = { 19, 44, 115 },
	.hback_porch = { 5, 16, 101 },
	.hsync_len = { 1, 2, 100 },
	.vactive = { 480, 480, 480 },
	.vfront_porch = { 5, 43, 67 },
	.vback_porch = { 5, 5, 67 },
	.vsync_len = { 1, 2, 66 },
	.flags = DISPLAY_FLAGS_HSYNC_LOW | DISPLAY_FLAGS_VSYNC_LOW |
		 DISPLAY_FLAGS_DE_HIGH | DISPLAY_FLAGS_PIXDATA_POSEDGE |
		 DISPLAY_FLAGS_SYNC_POSEDGE,
};

static const struct panel_desc startek_kd070wvfpa = {
	.timings = &startek_kd070wvfpa_mode,
	.num_timings = 1,
	.bpc = 8,
	.size = {
		.width = 152,
		.height = 91,
	},
	.delay = {
		.prepare = 20,
		.enable = 200,
		.disable = 200,
	},
	.bus_format = MEDIA_BUS_FMT_RGB888_1X24,
	.connector_type = DRM_MODE_CONNECTOR_DPI,
	.bus_flags = DRM_BUS_FLAG_DE_HIGH |
		     DRM_BUS_FLAG_PIXDATA_SAMPLE_NEGEDGE |
		     DRM_BUS_FLAG_SYNC_SAMPLE_NEGEDGE,
};

static const struct display_timing tsd_tst043015cmhx_timing = {
	.pixelclock = { 5000000, 9000000, 12000000 },
	.hactive = { 480, 480, 480 },
	.hfront_porch = { 4, 5, 65 },
	.hback_porch = { 36, 40, 255 },
	.hsync_len = { 1, 1, 1 },
	.vactive = { 272, 272, 272 },
	.vfront_porch = { 2, 8, 97 },
	.vback_porch = { 3, 8, 31 },
	.vsync_len = { 1, 1, 1 },

	.flags = DISPLAY_FLAGS_HSYNC_LOW | DISPLAY_FLAGS_VSYNC_LOW |
		 DISPLAY_FLAGS_DE_HIGH | DISPLAY_FLAGS_PIXDATA_POSEDGE,
};

static const struct panel_desc tsd_tst043015cmhx = {
	.timings = &tsd_tst043015cmhx_timing,
	.num_timings = 1,
	.bpc = 8,
	.size = {
		.width = 105,
		.height = 67,
	},
	.bus_format = MEDIA_BUS_FMT_RGB888_1X24,
	.bus_flags = DRM_BUS_FLAG_DE_HIGH | DRM_BUS_FLAG_PIXDATA_SAMPLE_NEGEDGE,
};

static const struct drm_display_mode tfc_s9700rtwv43tr_01b_mode = {
	.clock = 30000,
	.hdisplay = 800,
	.hsync_start = 800 + 39,
	.hsync_end = 800 + 39 + 47,
	.htotal = 800 + 39 + 47 + 39,
	.vdisplay = 480,
	.vsync_start = 480 + 13,
	.vsync_end = 480 + 13 + 2,
	.vtotal = 480 + 13 + 2 + 29,
};

static const struct panel_desc tfc_s9700rtwv43tr_01b = {
	.modes = &tfc_s9700rtwv43tr_01b_mode,
	.num_modes = 1,
	.bpc = 8,
	.size = {
		.width = 155,
		.height = 90,
	},
	.bus_format = MEDIA_BUS_FMT_RGB888_1X24,
	.bus_flags = DRM_BUS_FLAG_DE_HIGH | DRM_BUS_FLAG_PIXDATA_SAMPLE_NEGEDGE,
};

static const struct display_timing tianma_tm070jdhg30_timing = {
	.pixelclock = { 62600000, 68200000, 78100000 },
	.hactive = { 1280, 1280, 1280 },
	.hfront_porch = { 15, 64, 159 },
	.hback_porch = { 5, 5, 5 },
	.hsync_len = { 1, 1, 256 },
	.vactive = { 800, 800, 800 },
	.vfront_porch = { 3, 40, 99 },
	.vback_porch = { 2, 2, 2 },
	.vsync_len = { 1, 1, 128 },
	.flags = DISPLAY_FLAGS_DE_HIGH,
};

static const struct panel_desc tianma_tm070jdhg30 = {
	.timings = &tianma_tm070jdhg30_timing,
	.num_timings = 1,
	.bpc = 8,
	.size = {
		.width = 151,
		.height = 95,
	},
	.bus_format = MEDIA_BUS_FMT_RGB888_1X7X4_SPWG,
	.connector_type = DRM_MODE_CONNECTOR_LVDS,
	.bus_flags = DRM_BUS_FLAG_DE_HIGH,
};

static const struct panel_desc tianma_tm070jvhg33 = {
	.timings = &tianma_tm070jdhg30_timing,
	.num_timings = 1,
	.bpc = 8,
	.size = {
		.width = 150,
		.height = 94,
	},
	.bus_format = MEDIA_BUS_FMT_RGB888_1X7X4_SPWG,
	.connector_type = DRM_MODE_CONNECTOR_LVDS,
	.bus_flags = DRM_BUS_FLAG_DE_HIGH,
};

static const struct display_timing tianma_tm070rvhg71_timing = {
	.pixelclock = { 27700000, 29200000, 39600000 },
	.hactive = { 800, 800, 800 },
	.hfront_porch = { 12, 40, 212 },
	.hback_porch = { 88, 88, 88 },
	.hsync_len = { 1, 1, 40 },
	.vactive = { 480, 480, 480 },
	.vfront_porch = { 1, 13, 88 },
	.vback_porch = { 32, 32, 32 },
	.vsync_len = { 1, 1, 3 },
	.flags = DISPLAY_FLAGS_DE_HIGH,
};

static const struct panel_desc tianma_tm070rvhg71 = {
	.timings = &tianma_tm070rvhg71_timing,
	.num_timings = 1,
	.bpc = 8,
	.size = {
		.width = 154,
		.height = 86,
	},
	.bus_format = MEDIA_BUS_FMT_RGB888_1X7X4_SPWG,
	.connector_type = DRM_MODE_CONNECTOR_LVDS,
};

static const struct drm_display_mode ti_nspire_cx_lcd_mode[] = {
	{
		.clock = 10000,
		.hdisplay = 320,
		.hsync_start = 320 + 50,
		.hsync_end = 320 + 50 + 6,
		.htotal = 320 + 50 + 6 + 38,
		.vdisplay = 240,
		.vsync_start = 240 + 3,
		.vsync_end = 240 + 3 + 1,
		.vtotal = 240 + 3 + 1 + 17,
		.flags = DRM_MODE_FLAG_NVSYNC | DRM_MODE_FLAG_NHSYNC,
	},
};

static const struct panel_desc ti_nspire_cx_lcd_panel = {
	.modes = ti_nspire_cx_lcd_mode,
	.num_modes = 1,
	.bpc = 8,
	.size = {
		.width = 65,
		.height = 49,
	},
	.bus_format = MEDIA_BUS_FMT_RGB888_1X24,
	.bus_flags = DRM_BUS_FLAG_PIXDATA_SAMPLE_POSEDGE,
};

static const struct drm_display_mode ti_nspire_classic_lcd_mode[] = {
	{
		.clock = 10000,
		.hdisplay = 320,
		.hsync_start = 320 + 6,
		.hsync_end = 320 + 6 + 6,
		.htotal = 320 + 6 + 6 + 6,
		.vdisplay = 240,
		.vsync_start = 240 + 0,
		.vsync_end = 240 + 0 + 1,
		.vtotal = 240 + 0 + 1 + 0,
		.flags = DRM_MODE_FLAG_PHSYNC | DRM_MODE_FLAG_PVSYNC,
	},
};

static const struct panel_desc ti_nspire_classic_lcd_panel = {
	.modes = ti_nspire_classic_lcd_mode,
	.num_modes = 1,
	/* The grayscale panel has 8 bit for the color .. Y (black) */
	.bpc = 8,
	.size = {
		.width = 71,
		.height = 53,
	},
	/* This is the grayscale bus format */
	.bus_format = MEDIA_BUS_FMT_Y8_1X8,
	.bus_flags = DRM_BUS_FLAG_PIXDATA_SAMPLE_NEGEDGE,
};

static const struct drm_display_mode toshiba_lt089ac29000_mode = {
	.clock = 79500,
	.hdisplay = 1280,
	.hsync_start = 1280 + 192,
	.hsync_end = 1280 + 192 + 128,
	.htotal = 1280 + 192 + 128 + 64,
	.vdisplay = 768,
	.vsync_start = 768 + 20,
	.vsync_end = 768 + 20 + 7,
	.vtotal = 768 + 20 + 7 + 3,
};

static const struct panel_desc toshiba_lt089ac29000 = {
	.modes = &toshiba_lt089ac29000_mode,
	.num_modes = 1,
	.size = {
		.width = 194,
		.height = 116,
	},
	.bus_format = MEDIA_BUS_FMT_RGB888_1X7X4_JEIDA,
	.bus_flags = DRM_BUS_FLAG_DE_HIGH,
	.connector_type = DRM_MODE_CONNECTOR_LVDS,
};

static const struct drm_display_mode tpk_f07a_0102_mode = {
	.clock = 33260,
	.hdisplay = 800,
	.hsync_start = 800 + 40,
	.hsync_end = 800 + 40 + 128,
	.htotal = 800 + 40 + 128 + 88,
	.vdisplay = 480,
	.vsync_start = 480 + 10,
	.vsync_end = 480 + 10 + 2,
	.vtotal = 480 + 10 + 2 + 33,
};

static const struct panel_desc tpk_f07a_0102 = {
	.modes = &tpk_f07a_0102_mode,
	.num_modes = 1,
	.size = {
		.width = 152,
		.height = 91,
	},
	.bus_flags = DRM_BUS_FLAG_PIXDATA_DRIVE_POSEDGE,
};

static const struct drm_display_mode tpk_f10a_0102_mode = {
	.clock = 45000,
	.hdisplay = 1024,
	.hsync_start = 1024 + 176,
	.hsync_end = 1024 + 176 + 5,
	.htotal = 1024 + 176 + 5 + 88,
	.vdisplay = 600,
	.vsync_start = 600 + 20,
	.vsync_end = 600 + 20 + 5,
	.vtotal = 600 + 20 + 5 + 25,
};

static const struct panel_desc tpk_f10a_0102 = {
	.modes = &tpk_f10a_0102_mode,
	.num_modes = 1,
	.size = {
		.width = 223,
		.height = 125,
	},
};

static const struct display_timing urt_umsh_8596md_timing = {
	.pixelclock = { 33260000, 33260000, 33260000 },
	.hactive = { 800, 800, 800 },
	.hfront_porch = { 41, 41, 41 },
	.hback_porch = { 216 - 128, 216 - 128, 216 - 128 },
	.hsync_len = { 71, 128, 128 },
	.vactive = { 480, 480, 480 },
	.vfront_porch = { 10, 10, 10 },
	.vback_porch = { 35 - 2, 35 - 2, 35 - 2 },
	.vsync_len = { 2, 2, 2 },
	.flags = DISPLAY_FLAGS_DE_HIGH | DISPLAY_FLAGS_PIXDATA_NEGEDGE |
		DISPLAY_FLAGS_HSYNC_LOW | DISPLAY_FLAGS_VSYNC_LOW,
};

static const struct panel_desc urt_umsh_8596md_lvds = {
	.timings = &urt_umsh_8596md_timing,
	.num_timings = 1,
	.bpc = 6,
	.size = {
		.width = 152,
		.height = 91,
	},
	.bus_format = MEDIA_BUS_FMT_RGB666_1X7X3_SPWG,
	.connector_type = DRM_MODE_CONNECTOR_LVDS,
};

static const struct panel_desc urt_umsh_8596md_parallel = {
	.timings = &urt_umsh_8596md_timing,
	.num_timings = 1,
	.bpc = 6,
	.size = {
		.width = 152,
		.height = 91,
	},
	.bus_format = MEDIA_BUS_FMT_RGB666_1X18,
};

static const struct drm_display_mode vivax_tpc9150_panel_mode = {
	.clock = 60000,
	.hdisplay = 1024,
	.hsync_start = 1024 + 160,
	.hsync_end = 1024 + 160 + 100,
	.htotal = 1024 + 160 + 100 + 60,
	.vdisplay = 600,
	.vsync_start = 600 + 12,
	.vsync_end = 600 + 12 + 10,
	.vtotal = 600 + 12 + 10 + 13,
};

static const struct panel_desc vivax_tpc9150_panel = {
	.modes = &vivax_tpc9150_panel_mode,
	.num_modes = 1,
	.bpc = 6,
	.size = {
		.width = 200,
		.height = 115,
	},
	.bus_format = MEDIA_BUS_FMT_RGB666_1X7X3_SPWG,
	.bus_flags = DRM_BUS_FLAG_DE_HIGH,
	.connector_type = DRM_MODE_CONNECTOR_LVDS,
};

static const struct drm_display_mode vl050_8048nt_c01_mode = {
	.clock = 33333,
	.hdisplay = 800,
	.hsync_start = 800 + 210,
	.hsync_end = 800 + 210 + 20,
	.htotal = 800 + 210 + 20 + 46,
	.vdisplay =  480,
	.vsync_start = 480 + 22,
	.vsync_end = 480 + 22 + 10,
	.vtotal = 480 + 22 + 10 + 23,
	.flags = DRM_MODE_FLAG_NHSYNC | DRM_MODE_FLAG_NVSYNC,
};

static const struct panel_desc vl050_8048nt_c01 = {
	.modes = &vl050_8048nt_c01_mode,
	.num_modes = 1,
	.bpc = 8,
	.size = {
		.width = 120,
		.height = 76,
	},
	.bus_format = MEDIA_BUS_FMT_RGB888_1X24,
	.bus_flags = DRM_BUS_FLAG_DE_HIGH | DRM_BUS_FLAG_PIXDATA_SAMPLE_NEGEDGE,
};

static const struct drm_display_mode winstar_wf35ltiacd_mode = {
	.clock = 6410,
	.hdisplay = 320,
	.hsync_start = 320 + 20,
	.hsync_end = 320 + 20 + 30,
	.htotal = 320 + 20 + 30 + 38,
	.vdisplay = 240,
	.vsync_start = 240 + 4,
	.vsync_end = 240 + 4 + 3,
	.vtotal = 240 + 4 + 3 + 15,
	.flags = DRM_MODE_FLAG_NVSYNC | DRM_MODE_FLAG_NHSYNC,
};

static const struct panel_desc winstar_wf35ltiacd = {
	.modes = &winstar_wf35ltiacd_mode,
	.num_modes = 1,
	.bpc = 8,
	.size = {
		.width = 70,
		.height = 53,
	},
	.bus_format = MEDIA_BUS_FMT_RGB888_1X24,
};

static const struct drm_display_mode yes_optoelectronics_ytc700tlag_05_201c_mode = {
	.clock = 51200,
	.hdisplay = 1024,
	.hsync_start = 1024 + 100,
	.hsync_end = 1024 + 100 + 100,
	.htotal = 1024 + 100 + 100 + 120,
	.vdisplay = 600,
	.vsync_start = 600 + 10,
	.vsync_end = 600 + 10 + 10,
	.vtotal = 600 + 10 + 10 + 15,
	.flags = DRM_MODE_FLAG_PHSYNC | DRM_MODE_FLAG_PVSYNC,
};

static const struct panel_desc yes_optoelectronics_ytc700tlag_05_201c = {
	.modes = &yes_optoelectronics_ytc700tlag_05_201c_mode,
	.num_modes = 1,
	.bpc = 8,
	.size = {
		.width = 154,
		.height = 90,
	},
	.bus_flags = DRM_BUS_FLAG_DE_HIGH,
	.bus_format = MEDIA_BUS_FMT_RGB888_1X7X4_SPWG,
	.connector_type = DRM_MODE_CONNECTOR_LVDS,
};

<<<<<<< HEAD
static const struct drm_display_mode sitronix_st7262_lvds_mode = {
=======
static const struct drm_display_mode mchp_ac69t88a_mode = {
>>>>>>> 55767d6e
	.clock = 25000,
	.hdisplay = 800,
	.hsync_start = 800 + 88,
	.hsync_end = 800 + 88 + 5,
	.htotal = 800 + 88 + 5 + 40,
	.vdisplay = 480,
	.vsync_start = 480 + 23,
	.vsync_end = 480 + 23 + 5,
	.vtotal = 480 + 23 + 5 + 1,
};

<<<<<<< HEAD
static const struct panel_desc sitronix_st7262_lvds = {
	.modes = &sitronix_st7262_lvds_mode,
=======
static const struct panel_desc mchp_ac69t88a = {
	.modes = &mchp_ac69t88a_mode,
>>>>>>> 55767d6e
	.num_modes = 1,
	.bpc = 8,
	.size = {
		.width = 108,
		.height = 65,
	},
	.bus_flags = DRM_BUS_FLAG_DE_HIGH,
	.bus_format = MEDIA_BUS_FMT_RGB888_1X7X4_JEIDA,
	.connector_type = DRM_MODE_CONNECTOR_LVDS,
};

static const struct drm_display_mode arm_rtsm_mode[] = {
	{
		.clock = 65000,
		.hdisplay = 1024,
		.hsync_start = 1024 + 24,
		.hsync_end = 1024 + 24 + 136,
		.htotal = 1024 + 24 + 136 + 160,
		.vdisplay = 768,
		.vsync_start = 768 + 3,
		.vsync_end = 768 + 3 + 6,
		.vtotal = 768 + 3 + 6 + 29,
		.flags = DRM_MODE_FLAG_NVSYNC | DRM_MODE_FLAG_NHSYNC,
	},
};

static const struct panel_desc arm_rtsm = {
	.modes = arm_rtsm_mode,
	.num_modes = 1,
	.bpc = 8,
	.size = {
		.width = 400,
		.height = 300,
	},
	.bus_format = MEDIA_BUS_FMT_RGB888_1X24,
};

static const struct of_device_id platform_of_match[] = {
	{
		.compatible = "ampire,am-1280800n3tzqw-t00h",
		.data = &ampire_am_1280800n3tzqw_t00h,
	}, {
		.compatible = "ampire,am-480272h3tmqw-t01h",
		.data = &ampire_am_480272h3tmqw_t01h,
	}, {
		.compatible = "ampire,am-800480l1tmqw-t00h",
		.data = &ampire_am_800480l1tmqw_t00h,
	}, {
		.compatible = "ampire,am800480r3tmqwa1h",
		.data = &ampire_am800480r3tmqwa1h,
	}, {
		.compatible = "ampire,am800600p5tmqw-tb8h",
		.data = &ampire_am800600p5tmqwtb8h,
	}, {
		.compatible = "arm,rtsm-display",
		.data = &arm_rtsm,
	}, {
		.compatible = "armadeus,st0700-adapt",
		.data = &armadeus_st0700_adapt,
	}, {
		.compatible = "auo,b101aw03",
		.data = &auo_b101aw03,
	}, {
		.compatible = "auo,b101xtn01",
		.data = &auo_b101xtn01,
	}, {
		.compatible = "auo,b116xw03",
		.data = &auo_b116xw03,
	}, {
		.compatible = "auo,g070vvn01",
		.data = &auo_g070vvn01,
	}, {
		.compatible = "auo,g101evn010",
		.data = &auo_g101evn010,
	}, {
		.compatible = "auo,g104sn02",
		.data = &auo_g104sn02,
	}, {
		.compatible = "auo,g104stn01",
		.data = &auo_g104stn01,
	}, {
		.compatible = "auo,g121ean01",
		.data = &auo_g121ean01,
	}, {
		.compatible = "auo,g133han01",
		.data = &auo_g133han01,
	}, {
		.compatible = "auo,g156han04",
		.data = &auo_g156han04,
	}, {
		.compatible = "auo,g156xtn01",
		.data = &auo_g156xtn01,
	}, {
		.compatible = "auo,g185han01",
		.data = &auo_g185han01,
	}, {
		.compatible = "auo,g190ean01",
		.data = &auo_g190ean01,
	}, {
		.compatible = "auo,p320hvn03",
		.data = &auo_p320hvn03,
	}, {
		.compatible = "auo,t215hvn01",
		.data = &auo_t215hvn01,
	}, {
		.compatible = "avic,tm070ddh03",
		.data = &avic_tm070ddh03,
	}, {
		.compatible = "bananapi,s070wv20-ct16",
		.data = &bananapi_s070wv20_ct16,
	}, {
		.compatible = "boe,bp082wx1-100",
		.data = &boe_bp082wx1_100,
	}, {
		.compatible = "boe,bp101wx1-100",
		.data = &boe_bp101wx1_100,
	}, {
		.compatible = "boe,ev121wxm-n10-1850",
		.data = &boe_ev121wxm_n10_1850,
	}, {
		.compatible = "boe,hv070wsa-100",
		.data = &boe_hv070wsa
	}, {
		.compatible = "cct,cmt430b19n00",
		.data = &cct_cmt430b19n00,
	}, {
		.compatible = "cdtech,s043wq26h-ct7",
		.data = &cdtech_s043wq26h_ct7,
	}, {
		.compatible = "cdtech,s070pws19hp-fc21",
		.data = &cdtech_s070pws19hp_fc21,
	}, {
		.compatible = "cdtech,s070swv29hg-dc44",
		.data = &cdtech_s070swv29hg_dc44,
	}, {
		.compatible = "cdtech,s070wv95-ct16",
		.data = &cdtech_s070wv95_ct16,
	}, {
		.compatible = "chefree,ch101olhlwh-002",
		.data = &chefree_ch101olhlwh_002,
	}, {
		.compatible = "chunghwa,claa070wp03xg",
		.data = &chunghwa_claa070wp03xg,
	}, {
		.compatible = "chunghwa,claa101wa01a",
		.data = &chunghwa_claa101wa01a
	}, {
		.compatible = "chunghwa,claa101wb01",
		.data = &chunghwa_claa101wb01
	}, {
		.compatible = "dataimage,fg040346dsswbg04",
		.data = &dataimage_fg040346dsswbg04,
	}, {
		.compatible = "dataimage,fg1001l0dsswmg01",
		.data = &dataimage_fg1001l0dsswmg01,
	}, {
		.compatible = "dataimage,scf0700c48ggu18",
		.data = &dataimage_scf0700c48ggu18,
	}, {
		.compatible = "dlc,dlc0700yzg-1",
		.data = &dlc_dlc0700yzg_1,
	}, {
		.compatible = "dlc,dlc1010gig",
		.data = &dlc_dlc1010gig,
	}, {
		.compatible = "edt,et035012dm6",
		.data = &edt_et035012dm6,
	}, {
		.compatible = "edt,etm0350g0dh6",
		.data = &edt_etm0350g0dh6,
	}, {
		.compatible = "edt,etm043080dh6gp",
		.data = &edt_etm043080dh6gp,
	}, {
		.compatible = "edt,etm0430g0dh6",
		.data = &edt_etm0430g0dh6,
	}, {
		.compatible = "edt,et057090dhu",
		.data = &edt_et057090dhu,
	}, {
		.compatible = "edt,et070080dh6",
		.data = &edt_etm0700g0dh6,
	}, {
		.compatible = "edt,etm0700g0dh6",
		.data = &edt_etm0700g0dh6,
	}, {
		.compatible = "edt,etm0700g0bdh6",
		.data = &edt_etm0700g0bdh6,
	}, {
		.compatible = "edt,etm0700g0edh6",
		.data = &edt_etm0700g0bdh6,
	}, {
		.compatible = "edt,etml0700y5dha",
		.data = &edt_etml0700y5dha,
	}, {
		.compatible = "edt,etml1010g3dra",
		.data = &edt_etml1010g3dra,
	}, {
		.compatible = "edt,etmv570g2dhu",
		.data = &edt_etmv570g2dhu,
	}, {
		.compatible = "eink,vb3300-kca",
		.data = &eink_vb3300_kca,
	}, {
		.compatible = "evervision,vgg644804",
		.data = &evervision_vgg644804,
	}, {
		.compatible = "evervision,vgg804821",
		.data = &evervision_vgg804821,
	}, {
		.compatible = "foxlink,fl500wvr00-a0t",
		.data = &foxlink_fl500wvr00_a0t,
	}, {
		.compatible = "frida,frd350h54004",
		.data = &frida_frd350h54004,
	}, {
		.compatible = "friendlyarm,hd702e",
		.data = &friendlyarm_hd702e,
	}, {
		.compatible = "giantplus,gpg482739qs5",
		.data = &giantplus_gpg482739qs5
	}, {
		.compatible = "giantplus,gpm940b0",
		.data = &giantplus_gpm940b0,
	}, {
		.compatible = "hannstar,hsd070pww1",
		.data = &hannstar_hsd070pww1,
	}, {
		.compatible = "hannstar,hsd100pxn1",
		.data = &hannstar_hsd100pxn1,
	}, {
		.compatible = "hannstar,hsd101pww2",
		.data = &hannstar_hsd101pww2,
	}, {
		.compatible = "hit,tx23d38vm0caa",
		.data = &hitachi_tx23d38vm0caa
	}, {
		.compatible = "innolux,at043tn24",
		.data = &innolux_at043tn24,
	}, {
		.compatible = "innolux,at070tn92",
		.data = &innolux_at070tn92,
	}, {
		.compatible = "innolux,g070ace-l01",
		.data = &innolux_g070ace_l01,
	}, {
		.compatible = "innolux,g070ace-lh3",
		.data = &innolux_g070ace_lh3,
	}, {
		.compatible = "innolux,g070y2-l01",
		.data = &innolux_g070y2_l01,
	}, {
		.compatible = "innolux,g070y2-t02",
		.data = &innolux_g070y2_t02,
	}, {
		.compatible = "innolux,g101ice-l01",
		.data = &innolux_g101ice_l01
	}, {
		.compatible = "innolux,g121i1-l01",
		.data = &innolux_g121i1_l01
	}, {
		.compatible = "innolux,g121x1-l03",
		.data = &innolux_g121x1_l03,
	}, {
		.compatible = "innolux,g121xce-l01",
		.data = &innolux_g121xce_l01,
	}, {
		.compatible = "innolux,g156hce-l01",
		.data = &innolux_g156hce_l01,
	}, {
		.compatible = "innolux,n156bge-l21",
		.data = &innolux_n156bge_l21,
	}, {
		.compatible = "innolux,zj070na-01p",
		.data = &innolux_zj070na_01p,
	}, {
		.compatible = "koe,tx14d24vm1bpa",
		.data = &koe_tx14d24vm1bpa,
	}, {
		.compatible = "koe,tx26d202vm0bwa",
		.data = &koe_tx26d202vm0bwa,
	}, {
		.compatible = "koe,tx31d200vm0baa",
		.data = &koe_tx31d200vm0baa,
	}, {
		.compatible = "kyo,tcg121xglp",
		.data = &kyo_tcg121xglp,
	}, {
		.compatible = "lemaker,bl035-rgb-002",
		.data = &lemaker_bl035_rgb_002,
	}, {
		.compatible = "lg,lb070wv8",
		.data = &lg_lb070wv8,
	}, {
		.compatible = "lincolntech,lcd185-101ct",
		.data = &lincolntech_lcd185_101ct,
	}, {
		.compatible = "logicpd,type28",
		.data = &logicpd_type_28,
	}, {
		.compatible = "logictechno,lt161010-2nhc",
		.data = &logictechno_lt161010_2nh,
	}, {
		.compatible = "logictechno,lt161010-2nhr",
		.data = &logictechno_lt161010_2nh,
	}, {
		.compatible = "logictechno,lt170410-2whc",
		.data = &logictechno_lt170410_2whc,
	}, {
		.compatible = "logictechno,lttd800480070-l2rt",
		.data = &logictechno_lttd800480070_l2rt,
	}, {
		.compatible = "logictechno,lttd800480070-l6wh-rt",
		.data = &logictechno_lttd800480070_l6wh_rt,
	}, {
		.compatible = "microtips,mf-101hiebcaf0",
		.data = &microtips_mf_101hiebcaf0_c,
	}, {
		.compatible = "microtips,mf-103hieb0ga0",
		.data = &microtips_mf_103hieb0ga0,
	}, {
		.compatible = "mitsubishi,aa070mc01-ca1",
		.data = &mitsubishi_aa070mc01,
	}, {
		.compatible = "mitsubishi,aa084xe01",
		.data = &mitsubishi_aa084xe01,
	}, {
		.compatible = "multi-inno,mi0700s4t-6",
		.data = &multi_inno_mi0700s4t_6,
	}, {
		.compatible = "multi-inno,mi0800ft-9",
		.data = &multi_inno_mi0800ft_9,
	}, {
		.compatible = "multi-inno,mi1010ait-1cp",
		.data = &multi_inno_mi1010ait_1cp,
	}, {
		.compatible = "nec,nl12880bc20-05",
		.data = &nec_nl12880bc20_05,
	}, {
		.compatible = "nec,nl4827hc19-05b",
		.data = &nec_nl4827hc19_05b,
	}, {
		.compatible = "netron-dy,e231732",
		.data = &netron_dy_e231732,
	}, {
		.compatible = "newhaven,nhd-4.3-480272ef-atxl",
		.data = &newhaven_nhd_43_480272ef_atxl,
	}, {
		.compatible = "nlt,nl192108ac18-02d",
		.data = &nlt_nl192108ac18_02d,
	}, {
		.compatible = "nvd,9128",
		.data = &nvd_9128,
	}, {
		.compatible = "okaya,rs800480t-7x0gp",
		.data = &okaya_rs800480t_7x0gp,
	}, {
		.compatible = "olimex,lcd-olinuxino-43-ts",
		.data = &olimex_lcd_olinuxino_43ts,
	}, {
		.compatible = "ontat,kd50g21-40nt-a1",
		.data = &ontat_kd50g21_40nt_a1,
	}, {
		.compatible = "ontat,yx700wv03",
		.data = &ontat_yx700wv03,
	}, {
		.compatible = "ortustech,com37h3m05dtc",
		.data = &ortustech_com37h3m,
	}, {
		.compatible = "ortustech,com37h3m99dtc",
		.data = &ortustech_com37h3m,
	}, {
		.compatible = "ortustech,com43h4m85ulc",
		.data = &ortustech_com43h4m85ulc,
	}, {
		.compatible = "osddisplays,osd070t1718-19ts",
		.data = &osddisplays_osd070t1718_19ts,
	}, {
		.compatible = "pda,91-00156-a0",
		.data = &pda_91_00156_a0,
	}, {
		.compatible = "powertip,ph128800t006-zhc01",
		.data = &powertip_ph128800t006_zhc01,
	}, {
		.compatible = "powertip,ph800480t013-idf02",
		.data = &powertip_ph800480t013_idf02,
	}, {
		.compatible = "primeview,pm070wl4",
		.data = &primeview_pm070wl4,
	}, {
		.compatible = "qiaodian,qd43003c0-40",
		.data = &qd43003c0_40,
	}, {
		.compatible = "qishenglong,gopher2b-lcd",
		.data = &qishenglong_gopher2b_lcd,
	}, {
		.compatible = "rocktech,rk043fn48h",
		.data = &rocktech_rk043fn48h,
	}, {
		.compatible = "rocktech,rk070er9427",
		.data = &rocktech_rk070er9427,
	}, {
		.compatible = "rocktech,rk101ii01d-ct",
		.data = &rocktech_rk101ii01d_ct,
	}, {
		.compatible = "samsung,ltl101al01",
		.data = &samsung_ltl101al01,
	}, {
		.compatible = "samsung,ltn101nt05",
		.data = &samsung_ltn101nt05,
	}, {
		.compatible = "satoz,sat050at40h12r2",
		.data = &satoz_sat050at40h12r2,
	}, {
		.compatible = "sharp,lq035q7db03",
		.data = &sharp_lq035q7db03,
	}, {
		.compatible = "sharp,lq070y3dg3b",
		.data = &sharp_lq070y3dg3b,
	}, {
		.compatible = "sharp,lq101k1ly04",
		.data = &sharp_lq101k1ly04,
	}, {
		.compatible = "sharp,ls020b1dd01d",
		.data = &sharp_ls020b1dd01d,
	}, {
		.compatible = "shelly,sca07010-bfn-lnn",
		.data = &shelly_sca07010_bfn_lnn,
	}, {
		.compatible = "starry,kr070pe2t",
		.data = &starry_kr070pe2t,
	}, {
		.compatible = "startek,kd070wvfpa",
		.data = &startek_kd070wvfpa,
	}, {
		.compatible = "team-source-display,tst043015cmhx",
		.data = &tsd_tst043015cmhx,
	}, {
		.compatible = "tfc,s9700rtwv43tr-01b",
		.data = &tfc_s9700rtwv43tr_01b,
	}, {
		.compatible = "tianma,tm070jdhg30",
		.data = &tianma_tm070jdhg30,
	}, {
		.compatible = "tianma,tm070jvhg33",
		.data = &tianma_tm070jvhg33,
	}, {
		.compatible = "tianma,tm070rvhg71",
		.data = &tianma_tm070rvhg71,
	}, {
		.compatible = "ti,nspire-cx-lcd-panel",
		.data = &ti_nspire_cx_lcd_panel,
	}, {
		.compatible = "ti,nspire-classic-lcd-panel",
		.data = &ti_nspire_classic_lcd_panel,
	}, {
		.compatible = "toshiba,lt089ac29000",
		.data = &toshiba_lt089ac29000,
	}, {
		.compatible = "tpk,f07a-0102",
		.data = &tpk_f07a_0102,
	}, {
		.compatible = "tpk,f10a-0102",
		.data = &tpk_f10a_0102,
	}, {
		.compatible = "urt,umsh-8596md-t",
		.data = &urt_umsh_8596md_parallel,
	}, {
		.compatible = "urt,umsh-8596md-1t",
		.data = &urt_umsh_8596md_parallel,
	}, {
		.compatible = "urt,umsh-8596md-7t",
		.data = &urt_umsh_8596md_parallel,
	}, {
		.compatible = "urt,umsh-8596md-11t",
		.data = &urt_umsh_8596md_lvds,
	}, {
		.compatible = "urt,umsh-8596md-19t",
		.data = &urt_umsh_8596md_lvds,
	}, {
		.compatible = "urt,umsh-8596md-20t",
		.data = &urt_umsh_8596md_parallel,
	}, {
		.compatible = "vivax,tpc9150-panel",
		.data = &vivax_tpc9150_panel,
	}, {
		.compatible = "vxt,vl050-8048nt-c01",
		.data = &vl050_8048nt_c01,
	}, {
		.compatible = "winstar,wf35ltiacd",
		.data = &winstar_wf35ltiacd,
	}, {
		.compatible = "yes-optoelectronics,ytc700tlag-05-201c",
		.data = &yes_optoelectronics_ytc700tlag_05_201c,
	}, {
<<<<<<< HEAD
		.compatible = "sitronix,st7262",
		.data = &sitronix_st7262_lvds,
=======
		.compatible = "microchip,ac69t88a",
		.data = &mchp_ac69t88a,
>>>>>>> 55767d6e
	}, {
		/* Must be the last entry */
		.compatible = "panel-dpi",
		.data = &panel_dpi,
	}, {
		/* sentinel */
	}
};
MODULE_DEVICE_TABLE(of, platform_of_match);

static int panel_simple_platform_probe(struct platform_device *pdev)
{
	const struct panel_desc *desc;

	desc = of_device_get_match_data(&pdev->dev);
	if (!desc)
		return -ENODEV;

	return panel_simple_probe(&pdev->dev, desc);
}

static void panel_simple_platform_remove(struct platform_device *pdev)
{
	panel_simple_remove(&pdev->dev);
}

static void panel_simple_platform_shutdown(struct platform_device *pdev)
{
	panel_simple_shutdown(&pdev->dev);
}

static const struct dev_pm_ops panel_simple_pm_ops = {
	SET_RUNTIME_PM_OPS(panel_simple_suspend, panel_simple_resume, NULL)
	SET_SYSTEM_SLEEP_PM_OPS(pm_runtime_force_suspend,
				pm_runtime_force_resume)
};

static struct platform_driver panel_simple_platform_driver = {
	.driver = {
		.name = "panel-simple",
		.of_match_table = platform_of_match,
		.pm = &panel_simple_pm_ops,
	},
	.probe = panel_simple_platform_probe,
	.remove_new = panel_simple_platform_remove,
	.shutdown = panel_simple_platform_shutdown,
};

struct panel_desc_dsi {
	struct panel_desc desc;

	unsigned long flags;
	enum mipi_dsi_pixel_format format;
	unsigned int lanes;
};

static const struct drm_display_mode auo_b080uan01_mode = {
	.clock = 154500,
	.hdisplay = 1200,
	.hsync_start = 1200 + 62,
	.hsync_end = 1200 + 62 + 4,
	.htotal = 1200 + 62 + 4 + 62,
	.vdisplay = 1920,
	.vsync_start = 1920 + 9,
	.vsync_end = 1920 + 9 + 2,
	.vtotal = 1920 + 9 + 2 + 8,
};

static const struct panel_desc_dsi auo_b080uan01 = {
	.desc = {
		.modes = &auo_b080uan01_mode,
		.num_modes = 1,
		.bpc = 8,
		.size = {
			.width = 108,
			.height = 272,
		},
		.connector_type = DRM_MODE_CONNECTOR_DSI,
	},
	.flags = MIPI_DSI_MODE_VIDEO | MIPI_DSI_CLOCK_NON_CONTINUOUS,
	.format = MIPI_DSI_FMT_RGB888,
	.lanes = 4,
};

static const struct drm_display_mode boe_tv080wum_nl0_mode = {
	.clock = 160000,
	.hdisplay = 1200,
	.hsync_start = 1200 + 120,
	.hsync_end = 1200 + 120 + 20,
	.htotal = 1200 + 120 + 20 + 21,
	.vdisplay = 1920,
	.vsync_start = 1920 + 21,
	.vsync_end = 1920 + 21 + 3,
	.vtotal = 1920 + 21 + 3 + 18,
	.flags = DRM_MODE_FLAG_NVSYNC | DRM_MODE_FLAG_NHSYNC,
};

static const struct panel_desc_dsi boe_tv080wum_nl0 = {
	.desc = {
		.modes = &boe_tv080wum_nl0_mode,
		.num_modes = 1,
		.size = {
			.width = 107,
			.height = 172,
		},
		.connector_type = DRM_MODE_CONNECTOR_DSI,
	},
	.flags = MIPI_DSI_MODE_VIDEO |
		 MIPI_DSI_MODE_VIDEO_BURST |
		 MIPI_DSI_MODE_VIDEO_SYNC_PULSE,
	.format = MIPI_DSI_FMT_RGB888,
	.lanes = 4,
};

static const struct drm_display_mode lg_ld070wx3_sl01_mode = {
	.clock = 71000,
	.hdisplay = 800,
	.hsync_start = 800 + 32,
	.hsync_end = 800 + 32 + 1,
	.htotal = 800 + 32 + 1 + 57,
	.vdisplay = 1280,
	.vsync_start = 1280 + 28,
	.vsync_end = 1280 + 28 + 1,
	.vtotal = 1280 + 28 + 1 + 14,
};

static const struct panel_desc_dsi lg_ld070wx3_sl01 = {
	.desc = {
		.modes = &lg_ld070wx3_sl01_mode,
		.num_modes = 1,
		.bpc = 8,
		.size = {
			.width = 94,
			.height = 151,
		},
		.connector_type = DRM_MODE_CONNECTOR_DSI,
	},
	.flags = MIPI_DSI_MODE_VIDEO | MIPI_DSI_CLOCK_NON_CONTINUOUS,
	.format = MIPI_DSI_FMT_RGB888,
	.lanes = 4,
};

static const struct drm_display_mode lg_lh500wx1_sd03_mode = {
	.clock = 67000,
	.hdisplay = 720,
	.hsync_start = 720 + 12,
	.hsync_end = 720 + 12 + 4,
	.htotal = 720 + 12 + 4 + 112,
	.vdisplay = 1280,
	.vsync_start = 1280 + 8,
	.vsync_end = 1280 + 8 + 4,
	.vtotal = 1280 + 8 + 4 + 12,
};

static const struct panel_desc_dsi lg_lh500wx1_sd03 = {
	.desc = {
		.modes = &lg_lh500wx1_sd03_mode,
		.num_modes = 1,
		.bpc = 8,
		.size = {
			.width = 62,
			.height = 110,
		},
		.connector_type = DRM_MODE_CONNECTOR_DSI,
	},
	.flags = MIPI_DSI_MODE_VIDEO,
	.format = MIPI_DSI_FMT_RGB888,
	.lanes = 4,
};

static const struct drm_display_mode panasonic_vvx10f004b00_mode = {
	.clock = 157200,
	.hdisplay = 1920,
	.hsync_start = 1920 + 154,
	.hsync_end = 1920 + 154 + 16,
	.htotal = 1920 + 154 + 16 + 32,
	.vdisplay = 1200,
	.vsync_start = 1200 + 17,
	.vsync_end = 1200 + 17 + 2,
	.vtotal = 1200 + 17 + 2 + 16,
};

static const struct panel_desc_dsi panasonic_vvx10f004b00 = {
	.desc = {
		.modes = &panasonic_vvx10f004b00_mode,
		.num_modes = 1,
		.bpc = 8,
		.size = {
			.width = 217,
			.height = 136,
		},
		.connector_type = DRM_MODE_CONNECTOR_DSI,
	},
	.flags = MIPI_DSI_MODE_VIDEO | MIPI_DSI_MODE_VIDEO_SYNC_PULSE |
		 MIPI_DSI_CLOCK_NON_CONTINUOUS,
	.format = MIPI_DSI_FMT_RGB888,
	.lanes = 4,
};

static const struct drm_display_mode lg_acx467akm_7_mode = {
	.clock = 150000,
	.hdisplay = 1080,
	.hsync_start = 1080 + 2,
	.hsync_end = 1080 + 2 + 2,
	.htotal = 1080 + 2 + 2 + 2,
	.vdisplay = 1920,
	.vsync_start = 1920 + 2,
	.vsync_end = 1920 + 2 + 2,
	.vtotal = 1920 + 2 + 2 + 2,
};

static const struct panel_desc_dsi lg_acx467akm_7 = {
	.desc = {
		.modes = &lg_acx467akm_7_mode,
		.num_modes = 1,
		.bpc = 8,
		.size = {
			.width = 62,
			.height = 110,
		},
		.connector_type = DRM_MODE_CONNECTOR_DSI,
	},
	.flags = 0,
	.format = MIPI_DSI_FMT_RGB888,
	.lanes = 4,
};

static const struct drm_display_mode osd101t2045_53ts_mode = {
	.clock = 154500,
	.hdisplay = 1920,
	.hsync_start = 1920 + 112,
	.hsync_end = 1920 + 112 + 16,
	.htotal = 1920 + 112 + 16 + 32,
	.vdisplay = 1200,
	.vsync_start = 1200 + 16,
	.vsync_end = 1200 + 16 + 2,
	.vtotal = 1200 + 16 + 2 + 16,
	.flags = DRM_MODE_FLAG_NHSYNC | DRM_MODE_FLAG_NVSYNC,
};

static const struct panel_desc_dsi osd101t2045_53ts = {
	.desc = {
		.modes = &osd101t2045_53ts_mode,
		.num_modes = 1,
		.bpc = 8,
		.size = {
			.width = 217,
			.height = 136,
		},
		.connector_type = DRM_MODE_CONNECTOR_DSI,
	},
	.flags = MIPI_DSI_MODE_VIDEO | MIPI_DSI_MODE_VIDEO_BURST |
		 MIPI_DSI_MODE_VIDEO_SYNC_PULSE |
		 MIPI_DSI_MODE_NO_EOT_PACKET,
	.format = MIPI_DSI_FMT_RGB888,
	.lanes = 4,
};

static const struct of_device_id dsi_of_match[] = {
	{
		.compatible = "auo,b080uan01",
		.data = &auo_b080uan01
	}, {
		.compatible = "boe,tv080wum-nl0",
		.data = &boe_tv080wum_nl0
	}, {
		.compatible = "lg,ld070wx3-sl01",
		.data = &lg_ld070wx3_sl01
	}, {
		.compatible = "lg,lh500wx1-sd03",
		.data = &lg_lh500wx1_sd03
	}, {
		.compatible = "panasonic,vvx10f004b00",
		.data = &panasonic_vvx10f004b00
	}, {
		.compatible = "lg,acx467akm-7",
		.data = &lg_acx467akm_7
	}, {
		.compatible = "osddisplays,osd101t2045-53ts",
		.data = &osd101t2045_53ts
	}, {
		/* sentinel */
	}
};
MODULE_DEVICE_TABLE(of, dsi_of_match);

static int panel_simple_dsi_probe(struct mipi_dsi_device *dsi)
{
	const struct panel_desc_dsi *desc;
	int err;

	desc = of_device_get_match_data(&dsi->dev);
	if (!desc)
		return -ENODEV;

	err = panel_simple_probe(&dsi->dev, &desc->desc);
	if (err < 0)
		return err;

	dsi->mode_flags = desc->flags;
	dsi->format = desc->format;
	dsi->lanes = desc->lanes;

	err = mipi_dsi_attach(dsi);
	if (err) {
		struct panel_simple *panel = mipi_dsi_get_drvdata(dsi);

		drm_panel_remove(&panel->base);
	}

	return err;
}

static void panel_simple_dsi_remove(struct mipi_dsi_device *dsi)
{
	int err;

	err = mipi_dsi_detach(dsi);
	if (err < 0)
		dev_err(&dsi->dev, "failed to detach from DSI host: %d\n", err);

	panel_simple_remove(&dsi->dev);
}

static void panel_simple_dsi_shutdown(struct mipi_dsi_device *dsi)
{
	panel_simple_shutdown(&dsi->dev);
}

static struct mipi_dsi_driver panel_simple_dsi_driver = {
	.driver = {
		.name = "panel-simple-dsi",
		.of_match_table = dsi_of_match,
		.pm = &panel_simple_pm_ops,
	},
	.probe = panel_simple_dsi_probe,
	.remove = panel_simple_dsi_remove,
	.shutdown = panel_simple_dsi_shutdown,
};

static int __init panel_simple_init(void)
{
	int err;

	err = platform_driver_register(&panel_simple_platform_driver);
	if (err < 0)
		return err;

	if (IS_ENABLED(CONFIG_DRM_MIPI_DSI)) {
		err = mipi_dsi_driver_register(&panel_simple_dsi_driver);
		if (err < 0)
			goto err_did_platform_register;
	}

	return 0;

err_did_platform_register:
	platform_driver_unregister(&panel_simple_platform_driver);

	return err;
}
module_init(panel_simple_init);

static void __exit panel_simple_exit(void)
{
	if (IS_ENABLED(CONFIG_DRM_MIPI_DSI))
		mipi_dsi_driver_unregister(&panel_simple_dsi_driver);

	platform_driver_unregister(&panel_simple_platform_driver);
}
module_exit(panel_simple_exit);

MODULE_AUTHOR("Thierry Reding <treding@nvidia.com>");
MODULE_DESCRIPTION("DRM Driver for Simple Panels");
MODULE_LICENSE("GPL and additional rights");<|MERGE_RESOLUTION|>--- conflicted
+++ resolved
@@ -4565,11 +4565,7 @@
 	.connector_type = DRM_MODE_CONNECTOR_LVDS,
 };
 
-<<<<<<< HEAD
-static const struct drm_display_mode sitronix_st7262_lvds_mode = {
-=======
 static const struct drm_display_mode mchp_ac69t88a_mode = {
->>>>>>> 55767d6e
 	.clock = 25000,
 	.hdisplay = 800,
 	.hsync_start = 800 + 88,
@@ -4581,13 +4577,8 @@
 	.vtotal = 480 + 23 + 5 + 1,
 };
 
-<<<<<<< HEAD
-static const struct panel_desc sitronix_st7262_lvds = {
-	.modes = &sitronix_st7262_lvds_mode,
-=======
 static const struct panel_desc mchp_ac69t88a = {
 	.modes = &mchp_ac69t88a_mode,
->>>>>>> 55767d6e
 	.num_modes = 1,
 	.bpc = 8,
 	.size = {
@@ -5083,13 +5074,8 @@
 		.compatible = "yes-optoelectronics,ytc700tlag-05-201c",
 		.data = &yes_optoelectronics_ytc700tlag_05_201c,
 	}, {
-<<<<<<< HEAD
-		.compatible = "sitronix,st7262",
-		.data = &sitronix_st7262_lvds,
-=======
 		.compatible = "microchip,ac69t88a",
 		.data = &mchp_ac69t88a,
->>>>>>> 55767d6e
 	}, {
 		/* Must be the last entry */
 		.compatible = "panel-dpi",
