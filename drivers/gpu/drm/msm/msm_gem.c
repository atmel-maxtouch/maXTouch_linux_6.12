--- conflicted
+++ resolved
@@ -52,33 +52,14 @@
 {
 	struct device *dev = msm_obj->base.dev->dev;
 
-<<<<<<< HEAD
-	if (get_dma_ops(dev) && IS_ENABLED(CONFIG_ARM64)) {
-		dma_sync_sgtable_for_device(dev, msm_obj->sgt,
-					    DMA_BIDIRECTIONAL);
-	} else {
-		dma_map_sgtable(dev, msm_obj->sgt, DMA_BIDIRECTIONAL, 0);
-	}
-=======
-	dma_map_sg(dev, msm_obj->sgt->sgl,
-		msm_obj->sgt->nents, DMA_BIDIRECTIONAL);
->>>>>>> d1ea9149
+	dma_map_sgtable(dev, msm_obj->sgt, DMA_BIDIRECTIONAL, 0);
 }
 
 static void sync_for_cpu(struct msm_gem_object *msm_obj)
 {
 	struct device *dev = msm_obj->base.dev->dev;
 
-<<<<<<< HEAD
-	if (get_dma_ops(dev) && IS_ENABLED(CONFIG_ARM64)) {
-		dma_sync_sgtable_for_cpu(dev, msm_obj->sgt, DMA_BIDIRECTIONAL);
-	} else {
-		dma_unmap_sgtable(dev, msm_obj->sgt, DMA_BIDIRECTIONAL, 0);
-	}
-=======
-	dma_unmap_sg(dev, msm_obj->sgt->sgl,
-		msm_obj->sgt->nents, DMA_BIDIRECTIONAL);
->>>>>>> d1ea9149
+	dma_unmap_sgtable(dev, msm_obj->sgt, DMA_BIDIRECTIONAL, 0);
 }
 
 /* allocate pages from VRAM carveout, used when no IOMMU: */
