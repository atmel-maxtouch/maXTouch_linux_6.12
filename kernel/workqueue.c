// SPDX-License-Identifier: GPL-2.0-only
/*
 * kernel/workqueue.c - generic async execution with shared worker pool
 *
 * Copyright (C) 2002		Ingo Molnar
 *
 *   Derived from the taskqueue/keventd code by:
 *     David Woodhouse <dwmw2@infradead.org>
 *     Andrew Morton
 *     Kai Petzke <wpp@marie.physik.tu-berlin.de>
 *     Theodore Ts'o <tytso@mit.edu>
 *
 * Made to use alloc_percpu by Christoph Lameter.
 *
 * Copyright (C) 2010		SUSE Linux Products GmbH
 * Copyright (C) 2010		Tejun Heo <tj@kernel.org>
 *
 * This is the generic async execution mechanism.  Work items as are
 * executed in process context.  The worker pool is shared and
 * automatically managed.  There are two worker pools for each CPU (one for
 * normal work items and the other for high priority ones) and some extra
 * pools for workqueues which are not bound to any specific CPU - the
 * number of these backing pools is dynamic.
 *
 * Please read Documentation/core-api/workqueue.rst for details.
 */

#include <linux/export.h>
#include <linux/kernel.h>
#include <linux/sched.h>
#include <linux/init.h>
#include <linux/interrupt.h>
#include <linux/signal.h>
#include <linux/completion.h>
#include <linux/workqueue.h>
#include <linux/slab.h>
#include <linux/cpu.h>
#include <linux/notifier.h>
#include <linux/kthread.h>
#include <linux/hardirq.h>
#include <linux/mempolicy.h>
#include <linux/freezer.h>
#include <linux/debug_locks.h>
#include <linux/lockdep.h>
#include <linux/idr.h>
#include <linux/jhash.h>
#include <linux/hashtable.h>
#include <linux/rculist.h>
#include <linux/nodemask.h>
#include <linux/moduleparam.h>
#include <linux/uaccess.h>
#include <linux/sched/isolation.h>
#include <linux/sched/debug.h>
#include <linux/nmi.h>
#include <linux/kvm_para.h>
#include <linux/delay.h>
#include <linux/irq_work.h>

#include "workqueue_internal.h"

enum worker_pool_flags {
	/*
	 * worker_pool flags
	 *
	 * A bound pool is either associated or disassociated with its CPU.
	 * While associated (!DISASSOCIATED), all workers are bound to the
	 * CPU and none has %WORKER_UNBOUND set and concurrency management
	 * is in effect.
	 *
	 * While DISASSOCIATED, the cpu may be offline and all workers have
	 * %WORKER_UNBOUND set and concurrency management disabled, and may
	 * be executing on any CPU.  The pool behaves as an unbound one.
	 *
	 * Note that DISASSOCIATED should be flipped only while holding
	 * wq_pool_attach_mutex to avoid changing binding state while
	 * worker_attach_to_pool() is in progress.
	 *
	 * As there can only be one concurrent BH execution context per CPU, a
	 * BH pool is per-CPU and always DISASSOCIATED.
	 */
	POOL_BH			= 1 << 0,	/* is a BH pool */
	POOL_MANAGER_ACTIVE	= 1 << 1,	/* being managed */
	POOL_DISASSOCIATED	= 1 << 2,	/* cpu can't serve workers */
	POOL_BH_DRAINING	= 1 << 3,	/* draining after CPU offline */
};

enum worker_flags {
	/* worker flags */
	WORKER_DIE		= 1 << 1,	/* die die die */
	WORKER_IDLE		= 1 << 2,	/* is idle */
	WORKER_PREP		= 1 << 3,	/* preparing to run works */
	WORKER_CPU_INTENSIVE	= 1 << 6,	/* cpu intensive */
	WORKER_UNBOUND		= 1 << 7,	/* worker is unbound */
	WORKER_REBOUND		= 1 << 8,	/* worker was rebound */

	WORKER_NOT_RUNNING	= WORKER_PREP | WORKER_CPU_INTENSIVE |
				  WORKER_UNBOUND | WORKER_REBOUND,
};

enum work_cancel_flags {
	WORK_CANCEL_DELAYED	= 1 << 0,	/* canceling a delayed_work */
<<<<<<< HEAD
=======
	WORK_CANCEL_DISABLE	= 1 << 1,	/* canceling to disable */
>>>>>>> 0c383648
};

enum wq_internal_consts {
	NR_STD_WORKER_POOLS	= 2,		/* # standard pools per cpu */

	UNBOUND_POOL_HASH_ORDER	= 6,		/* hashed by pool->attrs */
	BUSY_WORKER_HASH_ORDER	= 6,		/* 64 pointers */

	MAX_IDLE_WORKERS_RATIO	= 4,		/* 1/4 of busy can be idle */
	IDLE_WORKER_TIMEOUT	= 300 * HZ,	/* keep idle ones for 5 mins */

	MAYDAY_INITIAL_TIMEOUT  = HZ / 100 >= 2 ? HZ / 100 : 2,
						/* call for help after 10ms
						   (min two ticks) */
	MAYDAY_INTERVAL		= HZ / 10,	/* and then every 100ms */
	CREATE_COOLDOWN		= HZ,		/* time to breath after fail */

	/*
	 * Rescue workers are used only on emergencies and shared by
	 * all cpus.  Give MIN_NICE.
	 */
	RESCUER_NICE_LEVEL	= MIN_NICE,
	HIGHPRI_NICE_LEVEL	= MIN_NICE,

	WQ_NAME_LEN		= 32,
<<<<<<< HEAD
=======
	WORKER_ID_LEN		= 10 + WQ_NAME_LEN, /* "kworker/R-" + WQ_NAME_LEN */
>>>>>>> 0c383648
};

/*
 * We don't want to trap softirq for too long. See MAX_SOFTIRQ_TIME and
 * MAX_SOFTIRQ_RESTART in kernel/softirq.c. These are macros because
 * msecs_to_jiffies() can't be an initializer.
 */
#define BH_WORKER_JIFFIES	msecs_to_jiffies(2)
#define BH_WORKER_RESTARTS	10

/*
 * Structure fields follow one of the following exclusion rules.
 *
 * I: Modifiable by initialization/destruction paths and read-only for
 *    everyone else.
 *
 * P: Preemption protected.  Disabling preemption is enough and should
 *    only be modified and accessed from the local cpu.
 *
 * L: pool->lock protected.  Access with pool->lock held.
 *
 * LN: pool->lock and wq_node_nr_active->lock protected for writes. Either for
 *     reads.
 *
 * K: Only modified by worker while holding pool->lock. Can be safely read by
 *    self, while holding pool->lock or from IRQ context if %current is the
 *    kworker.
 *
 * S: Only modified by worker self.
 *
 * A: wq_pool_attach_mutex protected.
 *
 * PL: wq_pool_mutex protected.
 *
 * PR: wq_pool_mutex protected for writes.  RCU protected for reads.
 *
 * PW: wq_pool_mutex and wq->mutex protected for writes.  Either for reads.
 *
 * PWR: wq_pool_mutex and wq->mutex protected for writes.  Either or
 *      RCU for reads.
 *
 * WQ: wq->mutex protected.
 *
 * WR: wq->mutex protected for writes.  RCU protected for reads.
 *
 * WO: wq->mutex protected for writes. Updated with WRITE_ONCE() and can be read
 *     with READ_ONCE() without locking.
 *
 * MD: wq_mayday_lock protected.
 *
 * WD: Used internally by the watchdog.
 */

/* struct worker is defined in workqueue_internal.h */

struct worker_pool {
	raw_spinlock_t		lock;		/* the pool lock */
	int			cpu;		/* I: the associated cpu */
	int			node;		/* I: the associated node ID */
	int			id;		/* I: pool ID */
	unsigned int		flags;		/* L: flags */

	unsigned long		watchdog_ts;	/* L: watchdog timestamp */
	bool			cpu_stall;	/* WD: stalled cpu bound pool */

	/*
	 * The counter is incremented in a process context on the associated CPU
	 * w/ preemption disabled, and decremented or reset in the same context
	 * but w/ pool->lock held. The readers grab pool->lock and are
	 * guaranteed to see if the counter reached zero.
	 */
	int			nr_running;

	struct list_head	worklist;	/* L: list of pending works */

	int			nr_workers;	/* L: total number of workers */
	int			nr_idle;	/* L: currently idle workers */

	struct list_head	idle_list;	/* L: list of idle workers */
	struct timer_list	idle_timer;	/* L: worker idle timeout */
	struct work_struct      idle_cull_work; /* L: worker idle cleanup */

	struct timer_list	mayday_timer;	  /* L: SOS timer for workers */

	/* a workers is either on busy_hash or idle_list, or the manager */
	DECLARE_HASHTABLE(busy_hash, BUSY_WORKER_HASH_ORDER);
						/* L: hash of busy workers */

	struct worker		*manager;	/* L: purely informational */
	struct list_head	workers;	/* A: attached workers */
	struct list_head        dying_workers;  /* A: workers about to die */
	struct completion	*detach_completion; /* all workers detached */

	struct ida		worker_ida;	/* worker IDs for task name */

	struct workqueue_attrs	*attrs;		/* I: worker attributes */
	struct hlist_node	hash_node;	/* PL: unbound_pool_hash node */
	int			refcnt;		/* PL: refcnt for unbound pools */

	/*
	 * Destruction of pool is RCU protected to allow dereferences
	 * from get_work_pool().
	 */
	struct rcu_head		rcu;
};

/*
 * Per-pool_workqueue statistics. These can be monitored using
 * tools/workqueue/wq_monitor.py.
 */
enum pool_workqueue_stats {
	PWQ_STAT_STARTED,	/* work items started execution */
	PWQ_STAT_COMPLETED,	/* work items completed execution */
	PWQ_STAT_CPU_TIME,	/* total CPU time consumed */
	PWQ_STAT_CPU_INTENSIVE,	/* wq_cpu_intensive_thresh_us violations */
	PWQ_STAT_CM_WAKEUP,	/* concurrency-management worker wakeups */
	PWQ_STAT_REPATRIATED,	/* unbound workers brought back into scope */
	PWQ_STAT_MAYDAY,	/* maydays to rescuer */
	PWQ_STAT_RESCUED,	/* linked work items executed by rescuer */

	PWQ_NR_STATS,
};

/*
 * The per-pool workqueue.  While queued, bits below WORK_PWQ_SHIFT
 * of work_struct->data are used for flags and the remaining high bits
 * point to the pwq; thus, pwqs need to be aligned at two's power of the
 * number of flag bits.
 */
struct pool_workqueue {
	struct worker_pool	*pool;		/* I: the associated pool */
	struct workqueue_struct *wq;		/* I: the owning workqueue */
	int			work_color;	/* L: current color */
	int			flush_color;	/* L: flushing color */
	int			refcnt;		/* L: reference count */
	int			nr_in_flight[WORK_NR_COLORS];
						/* L: nr of in_flight works */
	bool			plugged;	/* L: execution suspended */

	/*
	 * nr_active management and WORK_STRUCT_INACTIVE:
	 *
	 * When pwq->nr_active >= max_active, new work item is queued to
	 * pwq->inactive_works instead of pool->worklist and marked with
	 * WORK_STRUCT_INACTIVE.
	 *
	 * All work items marked with WORK_STRUCT_INACTIVE do not participate in
	 * nr_active and all work items in pwq->inactive_works are marked with
	 * WORK_STRUCT_INACTIVE. But not all WORK_STRUCT_INACTIVE work items are
	 * in pwq->inactive_works. Some of them are ready to run in
	 * pool->worklist or worker->scheduled. Those work itmes are only struct
	 * wq_barrier which is used for flush_work() and should not participate
	 * in nr_active. For non-barrier work item, it is marked with
	 * WORK_STRUCT_INACTIVE iff it is in pwq->inactive_works.
	 */
	int			nr_active;	/* L: nr of active works */
	struct list_head	inactive_works;	/* L: inactive works */
	struct list_head	pending_node;	/* LN: node on wq_node_nr_active->pending_pwqs */
	struct list_head	pwqs_node;	/* WR: node on wq->pwqs */
	struct list_head	mayday_node;	/* MD: node on wq->maydays */

	u64			stats[PWQ_NR_STATS];

	/*
	 * Release of unbound pwq is punted to a kthread_worker. See put_pwq()
	 * and pwq_release_workfn() for details. pool_workqueue itself is also
	 * RCU protected so that the first pwq can be determined without
	 * grabbing wq->mutex.
	 */
	struct kthread_work	release_work;
	struct rcu_head		rcu;
} __aligned(1 << WORK_STRUCT_PWQ_SHIFT);

/*
 * Structure used to wait for workqueue flush.
 */
struct wq_flusher {
	struct list_head	list;		/* WQ: list of flushers */
	int			flush_color;	/* WQ: flush color waiting for */
	struct completion	done;		/* flush completion */
};

struct wq_device;

/*
 * Unlike in a per-cpu workqueue where max_active limits its concurrency level
 * on each CPU, in an unbound workqueue, max_active applies to the whole system.
 * As sharing a single nr_active across multiple sockets can be very expensive,
 * the counting and enforcement is per NUMA node.
 *
 * The following struct is used to enforce per-node max_active. When a pwq wants
 * to start executing a work item, it should increment ->nr using
 * tryinc_node_nr_active(). If acquisition fails due to ->nr already being over
 * ->max, the pwq is queued on ->pending_pwqs. As in-flight work items finish
 * and decrement ->nr, node_activate_pending_pwq() activates the pending pwqs in
 * round-robin order.
 */
struct wq_node_nr_active {
	int			max;		/* per-node max_active */
	atomic_t		nr;		/* per-node nr_active */
	raw_spinlock_t		lock;		/* nests inside pool locks */
	struct list_head	pending_pwqs;	/* LN: pwqs with inactive works */
};

/*
 * The externally visible workqueue.  It relays the issued work items to
 * the appropriate worker_pool through its pool_workqueues.
 */
struct workqueue_struct {
	struct list_head	pwqs;		/* WR: all pwqs of this wq */
	struct list_head	list;		/* PR: list of all workqueues */

	struct mutex		mutex;		/* protects this wq */
	int			work_color;	/* WQ: current work color */
	int			flush_color;	/* WQ: current flush color */
	atomic_t		nr_pwqs_to_flush; /* flush in progress */
	struct wq_flusher	*first_flusher;	/* WQ: first flusher */
	struct list_head	flusher_queue;	/* WQ: flush waiters */
	struct list_head	flusher_overflow; /* WQ: flush overflow list */

	struct list_head	maydays;	/* MD: pwqs requesting rescue */
	struct worker		*rescuer;	/* MD: rescue worker */

	int			nr_drainers;	/* WQ: drain in progress */

	/* See alloc_workqueue() function comment for info on min/max_active */
	int			max_active;	/* WO: max active works */
	int			min_active;	/* WO: min active works */
	int			saved_max_active; /* WQ: saved max_active */
	int			saved_min_active; /* WQ: saved min_active */

	struct workqueue_attrs	*unbound_attrs;	/* PW: only for unbound wqs */
	struct pool_workqueue __rcu *dfl_pwq;   /* PW: only for unbound wqs */

#ifdef CONFIG_SYSFS
	struct wq_device	*wq_dev;	/* I: for sysfs interface */
#endif
#ifdef CONFIG_LOCKDEP
	char			*lock_name;
	struct lock_class_key	key;
	struct lockdep_map	lockdep_map;
#endif
	char			name[WQ_NAME_LEN]; /* I: workqueue name */

	/*
	 * Destruction of workqueue_struct is RCU protected to allow walking
	 * the workqueues list without grabbing wq_pool_mutex.
	 * This is used to dump all workqueues from sysrq.
	 */
	struct rcu_head		rcu;

	/* hot fields used during command issue, aligned to cacheline */
	unsigned int		flags ____cacheline_aligned; /* WQ: WQ_* flags */
	struct pool_workqueue __percpu __rcu **cpu_pwq; /* I: per-cpu pwqs */
	struct wq_node_nr_active *node_nr_active[]; /* I: per-node nr_active */
};

/*
 * Each pod type describes how CPUs should be grouped for unbound workqueues.
 * See the comment above workqueue_attrs->affn_scope.
 */
struct wq_pod_type {
	int			nr_pods;	/* number of pods */
	cpumask_var_t		*pod_cpus;	/* pod -> cpus */
	int			*pod_node;	/* pod -> node */
	int			*cpu_pod;	/* cpu -> pod */
};
<<<<<<< HEAD
=======

struct work_offq_data {
	u32			pool_id;
	u32			disable;
	u32			flags;
};
>>>>>>> 0c383648

static const char *wq_affn_names[WQ_AFFN_NR_TYPES] = {
	[WQ_AFFN_DFL]		= "default",
	[WQ_AFFN_CPU]		= "cpu",
	[WQ_AFFN_SMT]		= "smt",
	[WQ_AFFN_CACHE]		= "cache",
	[WQ_AFFN_NUMA]		= "numa",
	[WQ_AFFN_SYSTEM]	= "system",
};

/*
 * Per-cpu work items which run for longer than the following threshold are
 * automatically considered CPU intensive and excluded from concurrency
 * management to prevent them from noticeably delaying other per-cpu work items.
 * ULONG_MAX indicates that the user hasn't overridden it with a boot parameter.
 * The actual value is initialized in wq_cpu_intensive_thresh_init().
 */
static unsigned long wq_cpu_intensive_thresh_us = ULONG_MAX;
module_param_named(cpu_intensive_thresh_us, wq_cpu_intensive_thresh_us, ulong, 0644);
#ifdef CONFIG_WQ_CPU_INTENSIVE_REPORT
static unsigned int wq_cpu_intensive_warning_thresh = 4;
module_param_named(cpu_intensive_warning_thresh, wq_cpu_intensive_warning_thresh, uint, 0644);
#endif

/* see the comment above the definition of WQ_POWER_EFFICIENT */
static bool wq_power_efficient = IS_ENABLED(CONFIG_WQ_POWER_EFFICIENT_DEFAULT);
module_param_named(power_efficient, wq_power_efficient, bool, 0444);

static bool wq_online;			/* can kworkers be created yet? */
static bool wq_topo_initialized __read_mostly = false;
<<<<<<< HEAD

static struct kmem_cache *pwq_cache;

=======

static struct kmem_cache *pwq_cache;

>>>>>>> 0c383648
static struct wq_pod_type wq_pod_types[WQ_AFFN_NR_TYPES];
static enum wq_affn_scope wq_affn_dfl = WQ_AFFN_CACHE;

/* buf for wq_update_unbound_pod_attrs(), protected by CPU hotplug exclusion */
static struct workqueue_attrs *wq_update_pod_attrs_buf;

static DEFINE_MUTEX(wq_pool_mutex);	/* protects pools and workqueues list */
static DEFINE_MUTEX(wq_pool_attach_mutex); /* protects worker attach/detach */
static DEFINE_RAW_SPINLOCK(wq_mayday_lock);	/* protects wq->maydays list */
/* wait for manager to go away */
static struct rcuwait manager_wait = __RCUWAIT_INITIALIZER(manager_wait);

static LIST_HEAD(workqueues);		/* PR: list of all workqueues */
static bool workqueue_freezing;		/* PL: have wqs started freezing? */

/* PL&A: allowable cpus for unbound wqs and work items */
static cpumask_var_t wq_unbound_cpumask;

/* PL: user requested unbound cpumask via sysfs */
static cpumask_var_t wq_requested_unbound_cpumask;

/* PL: isolated cpumask to be excluded from unbound cpumask */
static cpumask_var_t wq_isolated_cpumask;

/* for further constrain wq_unbound_cpumask by cmdline parameter*/
static struct cpumask wq_cmdline_cpumask __initdata;

/* CPU where unbound work was last round robin scheduled from this CPU */
static DEFINE_PER_CPU(int, wq_rr_cpu_last);

/*
 * Local execution of unbound work items is no longer guaranteed.  The
 * following always forces round-robin CPU selection on unbound work items
 * to uncover usages which depend on it.
 */
#ifdef CONFIG_DEBUG_WQ_FORCE_RR_CPU
static bool wq_debug_force_rr_cpu = true;
#else
static bool wq_debug_force_rr_cpu = false;
#endif
module_param_named(debug_force_rr_cpu, wq_debug_force_rr_cpu, bool, 0644);

/* to raise softirq for the BH worker pools on other CPUs */
static DEFINE_PER_CPU_SHARED_ALIGNED(struct irq_work [NR_STD_WORKER_POOLS],
				     bh_pool_irq_works);

/* the BH worker pools */
static DEFINE_PER_CPU_SHARED_ALIGNED(struct worker_pool [NR_STD_WORKER_POOLS],
				     bh_worker_pools);

/* the per-cpu worker pools */
static DEFINE_PER_CPU_SHARED_ALIGNED(struct worker_pool [NR_STD_WORKER_POOLS],
				     cpu_worker_pools);

static DEFINE_IDR(worker_pool_idr);	/* PR: idr of all pools */

/* PL: hash of all unbound pools keyed by pool->attrs */
static DEFINE_HASHTABLE(unbound_pool_hash, UNBOUND_POOL_HASH_ORDER);

/* I: attributes used when instantiating standard unbound pools on demand */
static struct workqueue_attrs *unbound_std_wq_attrs[NR_STD_WORKER_POOLS];

/* I: attributes used when instantiating ordered pools on demand */
static struct workqueue_attrs *ordered_wq_attrs[NR_STD_WORKER_POOLS];

/*
<<<<<<< HEAD
 * Used to synchronize multiple cancel_sync attempts on the same work item. See
 * work_grab_pending() and __cancel_work_sync().
 */
static DECLARE_WAIT_QUEUE_HEAD(wq_cancel_waitq);

/*
=======
>>>>>>> 0c383648
 * I: kthread_worker to release pwq's. pwq release needs to be bounced to a
 * process context while holding a pool lock. Bounce to a dedicated kthread
 * worker to avoid A-A deadlocks.
 */
static struct kthread_worker *pwq_release_worker __ro_after_init;

struct workqueue_struct *system_wq __ro_after_init;
EXPORT_SYMBOL(system_wq);
struct workqueue_struct *system_highpri_wq __ro_after_init;
EXPORT_SYMBOL_GPL(system_highpri_wq);
struct workqueue_struct *system_long_wq __ro_after_init;
EXPORT_SYMBOL_GPL(system_long_wq);
struct workqueue_struct *system_unbound_wq __ro_after_init;
EXPORT_SYMBOL_GPL(system_unbound_wq);
struct workqueue_struct *system_freezable_wq __ro_after_init;
EXPORT_SYMBOL_GPL(system_freezable_wq);
struct workqueue_struct *system_power_efficient_wq __ro_after_init;
EXPORT_SYMBOL_GPL(system_power_efficient_wq);
struct workqueue_struct *system_freezable_power_efficient_wq __ro_after_init;
EXPORT_SYMBOL_GPL(system_freezable_power_efficient_wq);
struct workqueue_struct *system_bh_wq;
EXPORT_SYMBOL_GPL(system_bh_wq);
struct workqueue_struct *system_bh_highpri_wq;
EXPORT_SYMBOL_GPL(system_bh_highpri_wq);

static int worker_thread(void *__worker);
static void workqueue_sysfs_unregister(struct workqueue_struct *wq);
static void show_pwq(struct pool_workqueue *pwq);
static void show_one_worker_pool(struct worker_pool *pool);

#define CREATE_TRACE_POINTS
#include <trace/events/workqueue.h>

#define assert_rcu_or_pool_mutex()					\
	RCU_LOCKDEP_WARN(!rcu_read_lock_any_held() &&			\
			 !lockdep_is_held(&wq_pool_mutex),		\
			 "RCU or wq_pool_mutex should be held")

#define assert_rcu_or_wq_mutex_or_pool_mutex(wq)			\
	RCU_LOCKDEP_WARN(!rcu_read_lock_any_held() &&			\
			 !lockdep_is_held(&wq->mutex) &&		\
			 !lockdep_is_held(&wq_pool_mutex),		\
			 "RCU, wq->mutex or wq_pool_mutex should be held")

#define for_each_bh_worker_pool(pool, cpu)				\
	for ((pool) = &per_cpu(bh_worker_pools, cpu)[0];		\
	     (pool) < &per_cpu(bh_worker_pools, cpu)[NR_STD_WORKER_POOLS]; \
	     (pool)++)

#define for_each_cpu_worker_pool(pool, cpu)				\
	for ((pool) = &per_cpu(cpu_worker_pools, cpu)[0];		\
	     (pool) < &per_cpu(cpu_worker_pools, cpu)[NR_STD_WORKER_POOLS]; \
	     (pool)++)

/**
 * for_each_pool - iterate through all worker_pools in the system
 * @pool: iteration cursor
 * @pi: integer used for iteration
 *
 * This must be called either with wq_pool_mutex held or RCU read
 * locked.  If the pool needs to be used beyond the locking in effect, the
 * caller is responsible for guaranteeing that the pool stays online.
 *
 * The if/else clause exists only for the lockdep assertion and can be
 * ignored.
 */
#define for_each_pool(pool, pi)						\
	idr_for_each_entry(&worker_pool_idr, pool, pi)			\
		if (({ assert_rcu_or_pool_mutex(); false; })) { }	\
		else

/**
 * for_each_pool_worker - iterate through all workers of a worker_pool
 * @worker: iteration cursor
 * @pool: worker_pool to iterate workers of
 *
 * This must be called with wq_pool_attach_mutex.
 *
 * The if/else clause exists only for the lockdep assertion and can be
 * ignored.
 */
#define for_each_pool_worker(worker, pool)				\
	list_for_each_entry((worker), &(pool)->workers, node)		\
		if (({ lockdep_assert_held(&wq_pool_attach_mutex); false; })) { } \
		else

/**
 * for_each_pwq - iterate through all pool_workqueues of the specified workqueue
 * @pwq: iteration cursor
 * @wq: the target workqueue
 *
 * This must be called either with wq->mutex held or RCU read locked.
 * If the pwq needs to be used beyond the locking in effect, the caller is
 * responsible for guaranteeing that the pwq stays online.
 *
 * The if/else clause exists only for the lockdep assertion and can be
 * ignored.
 */
#define for_each_pwq(pwq, wq)						\
	list_for_each_entry_rcu((pwq), &(wq)->pwqs, pwqs_node,		\
				 lockdep_is_held(&(wq->mutex)))

#ifdef CONFIG_DEBUG_OBJECTS_WORK

static const struct debug_obj_descr work_debug_descr;

static void *work_debug_hint(void *addr)
{
	return ((struct work_struct *) addr)->func;
}

static bool work_is_static_object(void *addr)
{
	struct work_struct *work = addr;

	return test_bit(WORK_STRUCT_STATIC_BIT, work_data_bits(work));
}

/*
 * fixup_init is called when:
 * - an active object is initialized
 */
static bool work_fixup_init(void *addr, enum debug_obj_state state)
{
	struct work_struct *work = addr;

	switch (state) {
	case ODEBUG_STATE_ACTIVE:
		cancel_work_sync(work);
		debug_object_init(work, &work_debug_descr);
		return true;
	default:
		return false;
	}
}

/*
 * fixup_free is called when:
 * - an active object is freed
 */
static bool work_fixup_free(void *addr, enum debug_obj_state state)
{
	struct work_struct *work = addr;

	switch (state) {
	case ODEBUG_STATE_ACTIVE:
		cancel_work_sync(work);
		debug_object_free(work, &work_debug_descr);
		return true;
	default:
		return false;
	}
}

static const struct debug_obj_descr work_debug_descr = {
	.name		= "work_struct",
	.debug_hint	= work_debug_hint,
	.is_static_object = work_is_static_object,
	.fixup_init	= work_fixup_init,
	.fixup_free	= work_fixup_free,
};

static inline void debug_work_activate(struct work_struct *work)
{
	debug_object_activate(work, &work_debug_descr);
}

static inline void debug_work_deactivate(struct work_struct *work)
{
	debug_object_deactivate(work, &work_debug_descr);
}

void __init_work(struct work_struct *work, int onstack)
{
	if (onstack)
		debug_object_init_on_stack(work, &work_debug_descr);
	else
		debug_object_init(work, &work_debug_descr);
}
EXPORT_SYMBOL_GPL(__init_work);

void destroy_work_on_stack(struct work_struct *work)
{
	debug_object_free(work, &work_debug_descr);
}
EXPORT_SYMBOL_GPL(destroy_work_on_stack);

void destroy_delayed_work_on_stack(struct delayed_work *work)
{
	destroy_timer_on_stack(&work->timer);
	debug_object_free(&work->work, &work_debug_descr);
}
EXPORT_SYMBOL_GPL(destroy_delayed_work_on_stack);

#else
static inline void debug_work_activate(struct work_struct *work) { }
static inline void debug_work_deactivate(struct work_struct *work) { }
#endif

/**
 * worker_pool_assign_id - allocate ID and assign it to @pool
 * @pool: the pool pointer of interest
 *
 * Returns 0 if ID in [0, WORK_OFFQ_POOL_NONE) is allocated and assigned
 * successfully, -errno on failure.
 */
static int worker_pool_assign_id(struct worker_pool *pool)
{
	int ret;

	lockdep_assert_held(&wq_pool_mutex);

	ret = idr_alloc(&worker_pool_idr, pool, 0, WORK_OFFQ_POOL_NONE,
			GFP_KERNEL);
	if (ret >= 0) {
		pool->id = ret;
		return 0;
	}
	return ret;
}

static struct pool_workqueue __rcu **
unbound_pwq_slot(struct workqueue_struct *wq, int cpu)
{
       if (cpu >= 0)
               return per_cpu_ptr(wq->cpu_pwq, cpu);
       else
               return &wq->dfl_pwq;
}

/* @cpu < 0 for dfl_pwq */
static struct pool_workqueue *unbound_pwq(struct workqueue_struct *wq, int cpu)
{
	return rcu_dereference_check(*unbound_pwq_slot(wq, cpu),
				     lockdep_is_held(&wq_pool_mutex) ||
				     lockdep_is_held(&wq->mutex));
}

/**
 * unbound_effective_cpumask - effective cpumask of an unbound workqueue
 * @wq: workqueue of interest
 *
 * @wq->unbound_attrs->cpumask contains the cpumask requested by the user which
 * is masked with wq_unbound_cpumask to determine the effective cpumask. The
 * default pwq is always mapped to the pool with the current effective cpumask.
 */
static struct cpumask *unbound_effective_cpumask(struct workqueue_struct *wq)
{
	return unbound_pwq(wq, -1)->pool->attrs->__pod_cpumask;
}

static unsigned int work_color_to_flags(int color)
{
	return color << WORK_STRUCT_COLOR_SHIFT;
}

static int get_work_color(unsigned long work_data)
{
	return (work_data >> WORK_STRUCT_COLOR_SHIFT) &
		((1 << WORK_STRUCT_COLOR_BITS) - 1);
}

static int work_next_color(int color)
{
	return (color + 1) % WORK_NR_COLORS;
}

static unsigned long pool_offq_flags(struct worker_pool *pool)
{
	return (pool->flags & POOL_BH) ? WORK_OFFQ_BH : 0;
}

/*
 * While queued, %WORK_STRUCT_PWQ is set and non flag bits of a work's data
 * contain the pointer to the queued pwq.  Once execution starts, the flag
 * is cleared and the high bits contain OFFQ flags and pool ID.
 *
 * set_work_pwq(), set_work_pool_and_clear_pending() and mark_work_canceling()
 * can be used to set the pwq, pool or clear work->data. These functions should
 * only be called while the work is owned - ie. while the PENDING bit is set.
 *
 * get_work_pool() and get_work_pwq() can be used to obtain the pool or pwq
 * corresponding to a work.  Pool is available once the work has been
 * queued anywhere after initialization until it is sync canceled.  pwq is
 * available only while the work item is queued.
 */
static inline void set_work_data(struct work_struct *work, unsigned long data)
{
	WARN_ON_ONCE(!work_pending(work));
	atomic_long_set(&work->data, data | work_static(work));
}

static void set_work_pwq(struct work_struct *work, struct pool_workqueue *pwq,
			 unsigned long flags)
{
	set_work_data(work, (unsigned long)pwq | WORK_STRUCT_PENDING |
		      WORK_STRUCT_PWQ | flags);
}

static void set_work_pool_and_keep_pending(struct work_struct *work,
					   int pool_id, unsigned long flags)
{
	set_work_data(work, ((unsigned long)pool_id << WORK_OFFQ_POOL_SHIFT) |
		      WORK_STRUCT_PENDING | flags);
}

static void set_work_pool_and_clear_pending(struct work_struct *work,
					    int pool_id, unsigned long flags)
{
	/*
	 * The following wmb is paired with the implied mb in
	 * test_and_set_bit(PENDING) and ensures all updates to @work made
	 * here are visible to and precede any updates by the next PENDING
	 * owner.
	 */
	smp_wmb();
	set_work_data(work, ((unsigned long)pool_id << WORK_OFFQ_POOL_SHIFT) |
		      flags);
	/*
	 * The following mb guarantees that previous clear of a PENDING bit
	 * will not be reordered with any speculative LOADS or STORES from
	 * work->current_func, which is executed afterwards.  This possible
	 * reordering can lead to a missed execution on attempt to queue
	 * the same @work.  E.g. consider this case:
	 *
	 *   CPU#0                         CPU#1
	 *   ----------------------------  --------------------------------
	 *
	 * 1  STORE event_indicated
	 * 2  queue_work_on() {
	 * 3    test_and_set_bit(PENDING)
	 * 4 }                             set_..._and_clear_pending() {
	 * 5                                 set_work_data() # clear bit
	 * 6                                 smp_mb()
	 * 7                               work->current_func() {
	 * 8				      LOAD event_indicated
	 *				   }
	 *
	 * Without an explicit full barrier speculative LOAD on line 8 can
	 * be executed before CPU#0 does STORE on line 1.  If that happens,
	 * CPU#0 observes the PENDING bit is still set and new execution of
	 * a @work is not queued in a hope, that CPU#1 will eventually
	 * finish the queued @work.  Meanwhile CPU#1 does not see
	 * event_indicated is set, because speculative LOAD was executed
	 * before actual STORE.
	 */
	smp_mb();
}

static inline struct pool_workqueue *work_struct_pwq(unsigned long data)
{
	return (struct pool_workqueue *)(data & WORK_STRUCT_PWQ_MASK);
}

static struct pool_workqueue *get_work_pwq(struct work_struct *work)
{
	unsigned long data = atomic_long_read(&work->data);

	if (data & WORK_STRUCT_PWQ)
		return work_struct_pwq(data);
	else
		return NULL;
}

/**
 * get_work_pool - return the worker_pool a given work was associated with
 * @work: the work item of interest
 *
 * Pools are created and destroyed under wq_pool_mutex, and allows read
 * access under RCU read lock.  As such, this function should be
 * called under wq_pool_mutex or inside of a rcu_read_lock() region.
 *
 * All fields of the returned pool are accessible as long as the above
 * mentioned locking is in effect.  If the returned pool needs to be used
 * beyond the critical section, the caller is responsible for ensuring the
 * returned pool is and stays online.
 *
 * Return: The worker_pool @work was last associated with.  %NULL if none.
 */
static struct worker_pool *get_work_pool(struct work_struct *work)
{
	unsigned long data = atomic_long_read(&work->data);
	int pool_id;

	assert_rcu_or_pool_mutex();

	if (data & WORK_STRUCT_PWQ)
		return work_struct_pwq(data)->pool;

	pool_id = data >> WORK_OFFQ_POOL_SHIFT;
	if (pool_id == WORK_OFFQ_POOL_NONE)
		return NULL;

	return idr_find(&worker_pool_idr, pool_id);
}

static unsigned long shift_and_mask(unsigned long v, u32 shift, u32 bits)
{
	return (v >> shift) & ((1 << bits) - 1);
}

static void work_offqd_unpack(struct work_offq_data *offqd, unsigned long data)
{
	WARN_ON_ONCE(data & WORK_STRUCT_PWQ);

<<<<<<< HEAD
	pool_id <<= WORK_OFFQ_POOL_SHIFT;
	set_work_data(work, pool_id | WORK_STRUCT_PENDING | WORK_OFFQ_CANCELING);
=======
	offqd->pool_id = shift_and_mask(data, WORK_OFFQ_POOL_SHIFT,
					WORK_OFFQ_POOL_BITS);
	offqd->disable = shift_and_mask(data, WORK_OFFQ_DISABLE_SHIFT,
					WORK_OFFQ_DISABLE_BITS);
	offqd->flags = data & WORK_OFFQ_FLAG_MASK;
>>>>>>> 0c383648
}

static unsigned long work_offqd_pack_flags(struct work_offq_data *offqd)
{
	return ((unsigned long)offqd->disable << WORK_OFFQ_DISABLE_SHIFT) |
		((unsigned long)offqd->flags);
}

/*
 * Policy functions.  These define the policies on how the global worker
 * pools are managed.  Unless noted otherwise, these functions assume that
 * they're being called with pool->lock held.
 */

/*
 * Need to wake up a worker?  Called from anything but currently
 * running workers.
 *
 * Note that, because unbound workers never contribute to nr_running, this
 * function will always return %true for unbound pools as long as the
 * worklist isn't empty.
 */
static bool need_more_worker(struct worker_pool *pool)
{
	return !list_empty(&pool->worklist) && !pool->nr_running;
}

/* Can I start working?  Called from busy but !running workers. */
static bool may_start_working(struct worker_pool *pool)
{
	return pool->nr_idle;
}

/* Do I need to keep working?  Called from currently running workers. */
static bool keep_working(struct worker_pool *pool)
{
	return !list_empty(&pool->worklist) && (pool->nr_running <= 1);
}

/* Do we need a new worker?  Called from manager. */
static bool need_to_create_worker(struct worker_pool *pool)
{
	return need_more_worker(pool) && !may_start_working(pool);
}

/* Do we have too many workers and should some go away? */
static bool too_many_workers(struct worker_pool *pool)
{
	bool managing = pool->flags & POOL_MANAGER_ACTIVE;
	int nr_idle = pool->nr_idle + managing; /* manager is considered idle */
	int nr_busy = pool->nr_workers - nr_idle;

	return nr_idle > 2 && (nr_idle - 2) * MAX_IDLE_WORKERS_RATIO >= nr_busy;
}

/**
 * worker_set_flags - set worker flags and adjust nr_running accordingly
 * @worker: self
 * @flags: flags to set
 *
 * Set @flags in @worker->flags and adjust nr_running accordingly.
 */
static inline void worker_set_flags(struct worker *worker, unsigned int flags)
{
	struct worker_pool *pool = worker->pool;

	lockdep_assert_held(&pool->lock);

	/* If transitioning into NOT_RUNNING, adjust nr_running. */
	if ((flags & WORKER_NOT_RUNNING) &&
	    !(worker->flags & WORKER_NOT_RUNNING)) {
		pool->nr_running--;
	}

	worker->flags |= flags;
}

/**
 * worker_clr_flags - clear worker flags and adjust nr_running accordingly
 * @worker: self
 * @flags: flags to clear
 *
 * Clear @flags in @worker->flags and adjust nr_running accordingly.
 */
static inline void worker_clr_flags(struct worker *worker, unsigned int flags)
{
	struct worker_pool *pool = worker->pool;
	unsigned int oflags = worker->flags;

	lockdep_assert_held(&pool->lock);

	worker->flags &= ~flags;

	/*
	 * If transitioning out of NOT_RUNNING, increment nr_running.  Note
	 * that the nested NOT_RUNNING is not a noop.  NOT_RUNNING is mask
	 * of multiple flags, not a single flag.
	 */
	if ((flags & WORKER_NOT_RUNNING) && (oflags & WORKER_NOT_RUNNING))
		if (!(worker->flags & WORKER_NOT_RUNNING))
			pool->nr_running++;
}

/* Return the first idle worker.  Called with pool->lock held. */
static struct worker *first_idle_worker(struct worker_pool *pool)
{
	if (unlikely(list_empty(&pool->idle_list)))
		return NULL;

	return list_first_entry(&pool->idle_list, struct worker, entry);
}

/**
 * worker_enter_idle - enter idle state
 * @worker: worker which is entering idle state
 *
 * @worker is entering idle state.  Update stats and idle timer if
 * necessary.
 *
 * LOCKING:
 * raw_spin_lock_irq(pool->lock).
 */
static void worker_enter_idle(struct worker *worker)
{
	struct worker_pool *pool = worker->pool;

	if (WARN_ON_ONCE(worker->flags & WORKER_IDLE) ||
	    WARN_ON_ONCE(!list_empty(&worker->entry) &&
			 (worker->hentry.next || worker->hentry.pprev)))
		return;

	/* can't use worker_set_flags(), also called from create_worker() */
	worker->flags |= WORKER_IDLE;
	pool->nr_idle++;
	worker->last_active = jiffies;

	/* idle_list is LIFO */
	list_add(&worker->entry, &pool->idle_list);

	if (too_many_workers(pool) && !timer_pending(&pool->idle_timer))
		mod_timer(&pool->idle_timer, jiffies + IDLE_WORKER_TIMEOUT);

	/* Sanity check nr_running. */
	WARN_ON_ONCE(pool->nr_workers == pool->nr_idle && pool->nr_running);
}

/**
 * worker_leave_idle - leave idle state
 * @worker: worker which is leaving idle state
 *
 * @worker is leaving idle state.  Update stats.
 *
 * LOCKING:
 * raw_spin_lock_irq(pool->lock).
 */
static void worker_leave_idle(struct worker *worker)
{
	struct worker_pool *pool = worker->pool;

	if (WARN_ON_ONCE(!(worker->flags & WORKER_IDLE)))
		return;
	worker_clr_flags(worker, WORKER_IDLE);
	pool->nr_idle--;
	list_del_init(&worker->entry);
}

/**
 * find_worker_executing_work - find worker which is executing a work
 * @pool: pool of interest
 * @work: work to find worker for
 *
 * Find a worker which is executing @work on @pool by searching
 * @pool->busy_hash which is keyed by the address of @work.  For a worker
 * to match, its current execution should match the address of @work and
 * its work function.  This is to avoid unwanted dependency between
 * unrelated work executions through a work item being recycled while still
 * being executed.
 *
 * This is a bit tricky.  A work item may be freed once its execution
 * starts and nothing prevents the freed area from being recycled for
 * another work item.  If the same work item address ends up being reused
 * before the original execution finishes, workqueue will identify the
 * recycled work item as currently executing and make it wait until the
 * current execution finishes, introducing an unwanted dependency.
 *
 * This function checks the work item address and work function to avoid
 * false positives.  Note that this isn't complete as one may construct a
 * work function which can introduce dependency onto itself through a
 * recycled work item.  Well, if somebody wants to shoot oneself in the
 * foot that badly, there's only so much we can do, and if such deadlock
 * actually occurs, it should be easy to locate the culprit work function.
 *
 * CONTEXT:
 * raw_spin_lock_irq(pool->lock).
 *
 * Return:
 * Pointer to worker which is executing @work if found, %NULL
 * otherwise.
 */
static struct worker *find_worker_executing_work(struct worker_pool *pool,
						 struct work_struct *work)
{
	struct worker *worker;

	hash_for_each_possible(pool->busy_hash, worker, hentry,
			       (unsigned long)work)
		if (worker->current_work == work &&
		    worker->current_func == work->func)
			return worker;

	return NULL;
}

/**
 * move_linked_works - move linked works to a list
 * @work: start of series of works to be scheduled
 * @head: target list to append @work to
 * @nextp: out parameter for nested worklist walking
 *
 * Schedule linked works starting from @work to @head. Work series to be
 * scheduled starts at @work and includes any consecutive work with
 * WORK_STRUCT_LINKED set in its predecessor. See assign_work() for details on
 * @nextp.
 *
 * CONTEXT:
 * raw_spin_lock_irq(pool->lock).
 */
static void move_linked_works(struct work_struct *work, struct list_head *head,
			      struct work_struct **nextp)
{
	struct work_struct *n;

	/*
	 * Linked worklist will always end before the end of the list,
	 * use NULL for list head.
	 */
	list_for_each_entry_safe_from(work, n, NULL, entry) {
		list_move_tail(&work->entry, head);
		if (!(*work_data_bits(work) & WORK_STRUCT_LINKED))
			break;
	}

	/*
	 * If we're already inside safe list traversal and have moved
	 * multiple works to the scheduled queue, the next position
	 * needs to be updated.
	 */
	if (nextp)
		*nextp = n;
}

/**
 * assign_work - assign a work item and its linked work items to a worker
 * @work: work to assign
 * @worker: worker to assign to
 * @nextp: out parameter for nested worklist walking
 *
 * Assign @work and its linked work items to @worker. If @work is already being
 * executed by another worker in the same pool, it'll be punted there.
 *
 * If @nextp is not NULL, it's updated to point to the next work of the last
 * scheduled work. This allows assign_work() to be nested inside
 * list_for_each_entry_safe().
 *
 * Returns %true if @work was successfully assigned to @worker. %false if @work
 * was punted to another worker already executing it.
 */
static bool assign_work(struct work_struct *work, struct worker *worker,
			struct work_struct **nextp)
{
	struct worker_pool *pool = worker->pool;
	struct worker *collision;

	lockdep_assert_held(&pool->lock);

	/*
	 * A single work shouldn't be executed concurrently by multiple workers.
	 * __queue_work() ensures that @work doesn't jump to a different pool
	 * while still running in the previous pool. Here, we should ensure that
	 * @work is not executed concurrently by multiple workers from the same
	 * pool. Check whether anyone is already processing the work. If so,
	 * defer the work to the currently executing one.
	 */
	collision = find_worker_executing_work(pool, work);
	if (unlikely(collision)) {
		move_linked_works(work, &collision->scheduled, nextp);
		return false;
	}

	move_linked_works(work, &worker->scheduled, nextp);
	return true;
}

static struct irq_work *bh_pool_irq_work(struct worker_pool *pool)
{
	int high = pool->attrs->nice == HIGHPRI_NICE_LEVEL ? 1 : 0;

	return &per_cpu(bh_pool_irq_works, pool->cpu)[high];
}

static void kick_bh_pool(struct worker_pool *pool)
{
#ifdef CONFIG_SMP
	/* see drain_dead_softirq_workfn() for BH_DRAINING */
	if (unlikely(pool->cpu != smp_processor_id() &&
		     !(pool->flags & POOL_BH_DRAINING))) {
		irq_work_queue_on(bh_pool_irq_work(pool), pool->cpu);
		return;
	}
#endif
	if (pool->attrs->nice == HIGHPRI_NICE_LEVEL)
		raise_softirq_irqoff(HI_SOFTIRQ);
	else
		raise_softirq_irqoff(TASKLET_SOFTIRQ);
}

/**
 * kick_pool - wake up an idle worker if necessary
 * @pool: pool to kick
 *
 * @pool may have pending work items. Wake up worker if necessary. Returns
 * whether a worker was woken up.
 */
static bool kick_pool(struct worker_pool *pool)
{
	struct worker *worker = first_idle_worker(pool);
	struct task_struct *p;

	lockdep_assert_held(&pool->lock);

	if (!need_more_worker(pool) || !worker)
		return false;

	if (pool->flags & POOL_BH) {
		kick_bh_pool(pool);
		return true;
	}

	p = worker->task;

#ifdef CONFIG_SMP
	/*
	 * Idle @worker is about to execute @work and waking up provides an
	 * opportunity to migrate @worker at a lower cost by setting the task's
	 * wake_cpu field. Let's see if we want to move @worker to improve
	 * execution locality.
	 *
	 * We're waking the worker that went idle the latest and there's some
	 * chance that @worker is marked idle but hasn't gone off CPU yet. If
	 * so, setting the wake_cpu won't do anything. As this is a best-effort
	 * optimization and the race window is narrow, let's leave as-is for
	 * now. If this becomes pronounced, we can skip over workers which are
	 * still on cpu when picking an idle worker.
	 *
	 * If @pool has non-strict affinity, @worker might have ended up outside
	 * its affinity scope. Repatriate.
	 */
	if (!pool->attrs->affn_strict &&
	    !cpumask_test_cpu(p->wake_cpu, pool->attrs->__pod_cpumask)) {
		struct work_struct *work = list_first_entry(&pool->worklist,
						struct work_struct, entry);
		int wake_cpu = cpumask_any_and_distribute(pool->attrs->__pod_cpumask,
							  cpu_online_mask);
		if (wake_cpu < nr_cpu_ids) {
			p->wake_cpu = wake_cpu;
			get_work_pwq(work)->stats[PWQ_STAT_REPATRIATED]++;
		}
	}
#endif
	wake_up_process(p);
	return true;
}

#ifdef CONFIG_WQ_CPU_INTENSIVE_REPORT

/*
 * Concurrency-managed per-cpu work items that hog CPU for longer than
 * wq_cpu_intensive_thresh_us trigger the automatic CPU_INTENSIVE mechanism,
 * which prevents them from stalling other concurrency-managed work items. If a
 * work function keeps triggering this mechanism, it's likely that the work item
 * should be using an unbound workqueue instead.
 *
 * wq_cpu_intensive_report() tracks work functions which trigger such conditions
 * and report them so that they can be examined and converted to use unbound
 * workqueues as appropriate. To avoid flooding the console, each violating work
 * function is tracked and reported with exponential backoff.
 */
#define WCI_MAX_ENTS 128

struct wci_ent {
	work_func_t		func;
	atomic64_t		cnt;
	struct hlist_node	hash_node;
};

static struct wci_ent wci_ents[WCI_MAX_ENTS];
static int wci_nr_ents;
static DEFINE_RAW_SPINLOCK(wci_lock);
static DEFINE_HASHTABLE(wci_hash, ilog2(WCI_MAX_ENTS));

static struct wci_ent *wci_find_ent(work_func_t func)
{
	struct wci_ent *ent;

	hash_for_each_possible_rcu(wci_hash, ent, hash_node,
				   (unsigned long)func) {
		if (ent->func == func)
			return ent;
	}
	return NULL;
}

static void wq_cpu_intensive_report(work_func_t func)
{
	struct wci_ent *ent;

restart:
	ent = wci_find_ent(func);
	if (ent) {
		u64 cnt;

		/*
		 * Start reporting from the warning_thresh and back off
		 * exponentially.
		 */
		cnt = atomic64_inc_return_relaxed(&ent->cnt);
		if (wq_cpu_intensive_warning_thresh &&
		    cnt >= wq_cpu_intensive_warning_thresh &&
		    is_power_of_2(cnt + 1 - wq_cpu_intensive_warning_thresh))
			printk_deferred(KERN_WARNING "workqueue: %ps hogged CPU for >%luus %llu times, consider switching to WQ_UNBOUND\n",
					ent->func, wq_cpu_intensive_thresh_us,
					atomic64_read(&ent->cnt));
		return;
	}

	/*
	 * @func is a new violation. Allocate a new entry for it. If wcn_ents[]
	 * is exhausted, something went really wrong and we probably made enough
	 * noise already.
	 */
	if (wci_nr_ents >= WCI_MAX_ENTS)
		return;

	raw_spin_lock(&wci_lock);

	if (wci_nr_ents >= WCI_MAX_ENTS) {
		raw_spin_unlock(&wci_lock);
		return;
	}

	if (wci_find_ent(func)) {
		raw_spin_unlock(&wci_lock);
		goto restart;
	}

	ent = &wci_ents[wci_nr_ents++];
	ent->func = func;
	atomic64_set(&ent->cnt, 0);
	hash_add_rcu(wci_hash, &ent->hash_node, (unsigned long)func);

	raw_spin_unlock(&wci_lock);

	goto restart;
}

#else	/* CONFIG_WQ_CPU_INTENSIVE_REPORT */
static void wq_cpu_intensive_report(work_func_t func) {}
#endif	/* CONFIG_WQ_CPU_INTENSIVE_REPORT */

/**
 * wq_worker_running - a worker is running again
 * @task: task waking up
 *
 * This function is called when a worker returns from schedule()
 */
void wq_worker_running(struct task_struct *task)
{
	struct worker *worker = kthread_data(task);

	if (!READ_ONCE(worker->sleeping))
		return;

	/*
	 * If preempted by unbind_workers() between the WORKER_NOT_RUNNING check
	 * and the nr_running increment below, we may ruin the nr_running reset
	 * and leave with an unexpected pool->nr_running == 1 on the newly unbound
	 * pool. Protect against such race.
	 */
	preempt_disable();
	if (!(worker->flags & WORKER_NOT_RUNNING))
		worker->pool->nr_running++;
	preempt_enable();

	/*
	 * CPU intensive auto-detection cares about how long a work item hogged
	 * CPU without sleeping. Reset the starting timestamp on wakeup.
	 */
	worker->current_at = worker->task->se.sum_exec_runtime;

	WRITE_ONCE(worker->sleeping, 0);
}

/**
 * wq_worker_sleeping - a worker is going to sleep
 * @task: task going to sleep
 *
 * This function is called from schedule() when a busy worker is
 * going to sleep.
 */
void wq_worker_sleeping(struct task_struct *task)
{
	struct worker *worker = kthread_data(task);
	struct worker_pool *pool;

	/*
	 * Rescuers, which may not have all the fields set up like normal
	 * workers, also reach here, let's not access anything before
	 * checking NOT_RUNNING.
	 */
	if (worker->flags & WORKER_NOT_RUNNING)
		return;

	pool = worker->pool;

	/* Return if preempted before wq_worker_running() was reached */
	if (READ_ONCE(worker->sleeping))
		return;

	WRITE_ONCE(worker->sleeping, 1);
	raw_spin_lock_irq(&pool->lock);

	/*
	 * Recheck in case unbind_workers() preempted us. We don't
	 * want to decrement nr_running after the worker is unbound
	 * and nr_running has been reset.
	 */
	if (worker->flags & WORKER_NOT_RUNNING) {
		raw_spin_unlock_irq(&pool->lock);
		return;
	}

	pool->nr_running--;
	if (kick_pool(pool))
		worker->current_pwq->stats[PWQ_STAT_CM_WAKEUP]++;

	raw_spin_unlock_irq(&pool->lock);
}

/**
 * wq_worker_tick - a scheduler tick occurred while a kworker is running
 * @task: task currently running
 *
 * Called from sched_tick(). We're in the IRQ context and the current
 * worker's fields which follow the 'K' locking rule can be accessed safely.
 */
void wq_worker_tick(struct task_struct *task)
{
	struct worker *worker = kthread_data(task);
	struct pool_workqueue *pwq = worker->current_pwq;
	struct worker_pool *pool = worker->pool;

	if (!pwq)
		return;

	pwq->stats[PWQ_STAT_CPU_TIME] += TICK_USEC;

	if (!wq_cpu_intensive_thresh_us)
		return;

	/*
	 * If the current worker is concurrency managed and hogged the CPU for
	 * longer than wq_cpu_intensive_thresh_us, it's automatically marked
	 * CPU_INTENSIVE to avoid stalling other concurrency-managed work items.
	 *
	 * Set @worker->sleeping means that @worker is in the process of
	 * switching out voluntarily and won't be contributing to
	 * @pool->nr_running until it wakes up. As wq_worker_sleeping() also
	 * decrements ->nr_running, setting CPU_INTENSIVE here can lead to
	 * double decrements. The task is releasing the CPU anyway. Let's skip.
	 * We probably want to make this prettier in the future.
	 */
	if ((worker->flags & WORKER_NOT_RUNNING) || READ_ONCE(worker->sleeping) ||
	    worker->task->se.sum_exec_runtime - worker->current_at <
	    wq_cpu_intensive_thresh_us * NSEC_PER_USEC)
		return;

	raw_spin_lock(&pool->lock);

	worker_set_flags(worker, WORKER_CPU_INTENSIVE);
	wq_cpu_intensive_report(worker->current_func);
	pwq->stats[PWQ_STAT_CPU_INTENSIVE]++;

	if (kick_pool(pool))
		pwq->stats[PWQ_STAT_CM_WAKEUP]++;

	raw_spin_unlock(&pool->lock);
}

/**
 * wq_worker_last_func - retrieve worker's last work function
 * @task: Task to retrieve last work function of.
 *
 * Determine the last function a worker executed. This is called from
 * the scheduler to get a worker's last known identity.
 *
 * CONTEXT:
 * raw_spin_lock_irq(rq->lock)
 *
 * This function is called during schedule() when a kworker is going
 * to sleep. It's used by psi to identify aggregation workers during
 * dequeuing, to allow periodic aggregation to shut-off when that
 * worker is the last task in the system or cgroup to go to sleep.
 *
 * As this function doesn't involve any workqueue-related locking, it
 * only returns stable values when called from inside the scheduler's
 * queuing and dequeuing paths, when @task, which must be a kworker,
 * is guaranteed to not be processing any works.
 *
 * Return:
 * The last work function %current executed as a worker, NULL if it
 * hasn't executed any work yet.
 */
work_func_t wq_worker_last_func(struct task_struct *task)
{
	struct worker *worker = kthread_data(task);

	return worker->last_func;
}

/**
 * wq_node_nr_active - Determine wq_node_nr_active to use
 * @wq: workqueue of interest
 * @node: NUMA node, can be %NUMA_NO_NODE
 *
 * Determine wq_node_nr_active to use for @wq on @node. Returns:
 *
 * - %NULL for per-cpu workqueues as they don't need to use shared nr_active.
 *
 * - node_nr_active[nr_node_ids] if @node is %NUMA_NO_NODE.
 *
 * - Otherwise, node_nr_active[@node].
 */
static struct wq_node_nr_active *wq_node_nr_active(struct workqueue_struct *wq,
						   int node)
{
	if (!(wq->flags & WQ_UNBOUND))
		return NULL;

	if (node == NUMA_NO_NODE)
		node = nr_node_ids;

	return wq->node_nr_active[node];
}

/**
 * wq_update_node_max_active - Update per-node max_actives to use
 * @wq: workqueue to update
 * @off_cpu: CPU that's going down, -1 if a CPU is not going down
 *
 * Update @wq->node_nr_active[]->max. @wq must be unbound. max_active is
 * distributed among nodes according to the proportions of numbers of online
 * cpus. The result is always between @wq->min_active and max_active.
 */
static void wq_update_node_max_active(struct workqueue_struct *wq, int off_cpu)
{
	struct cpumask *effective = unbound_effective_cpumask(wq);
	int min_active = READ_ONCE(wq->min_active);
	int max_active = READ_ONCE(wq->max_active);
	int total_cpus, node;

	lockdep_assert_held(&wq->mutex);

	if (!wq_topo_initialized)
		return;

	if (off_cpu >= 0 && !cpumask_test_cpu(off_cpu, effective))
		off_cpu = -1;

	total_cpus = cpumask_weight_and(effective, cpu_online_mask);
	if (off_cpu >= 0)
		total_cpus--;

	/* If all CPUs of the wq get offline, use the default values */
	if (unlikely(!total_cpus)) {
		for_each_node(node)
			wq_node_nr_active(wq, node)->max = min_active;

		wq_node_nr_active(wq, NUMA_NO_NODE)->max = max_active;
		return;
	}

	for_each_node(node) {
		int node_cpus;

		node_cpus = cpumask_weight_and(effective, cpumask_of_node(node));
		if (off_cpu >= 0 && cpu_to_node(off_cpu) == node)
			node_cpus--;

		wq_node_nr_active(wq, node)->max =
			clamp(DIV_ROUND_UP(max_active * node_cpus, total_cpus),
			      min_active, max_active);
	}

	wq_node_nr_active(wq, NUMA_NO_NODE)->max = max_active;
}

/**
 * get_pwq - get an extra reference on the specified pool_workqueue
 * @pwq: pool_workqueue to get
 *
 * Obtain an extra reference on @pwq.  The caller should guarantee that
 * @pwq has positive refcnt and be holding the matching pool->lock.
 */
static void get_pwq(struct pool_workqueue *pwq)
{
	lockdep_assert_held(&pwq->pool->lock);
	WARN_ON_ONCE(pwq->refcnt <= 0);
	pwq->refcnt++;
}

/**
 * put_pwq - put a pool_workqueue reference
 * @pwq: pool_workqueue to put
 *
 * Drop a reference of @pwq.  If its refcnt reaches zero, schedule its
 * destruction.  The caller should be holding the matching pool->lock.
 */
static void put_pwq(struct pool_workqueue *pwq)
{
	lockdep_assert_held(&pwq->pool->lock);
	if (likely(--pwq->refcnt))
		return;
	/*
	 * @pwq can't be released under pool->lock, bounce to a dedicated
	 * kthread_worker to avoid A-A deadlocks.
	 */
	kthread_queue_work(pwq_release_worker, &pwq->release_work);
}

/**
 * put_pwq_unlocked - put_pwq() with surrounding pool lock/unlock
 * @pwq: pool_workqueue to put (can be %NULL)
 *
 * put_pwq() with locking.  This function also allows %NULL @pwq.
 */
static void put_pwq_unlocked(struct pool_workqueue *pwq)
{
	if (pwq) {
		/*
		 * As both pwqs and pools are RCU protected, the
		 * following lock operations are safe.
		 */
		raw_spin_lock_irq(&pwq->pool->lock);
		put_pwq(pwq);
		raw_spin_unlock_irq(&pwq->pool->lock);
	}
}

static bool pwq_is_empty(struct pool_workqueue *pwq)
{
	return !pwq->nr_active && list_empty(&pwq->inactive_works);
}

static void __pwq_activate_work(struct pool_workqueue *pwq,
				struct work_struct *work)
{
	unsigned long *wdb = work_data_bits(work);

	WARN_ON_ONCE(!(*wdb & WORK_STRUCT_INACTIVE));
	trace_workqueue_activate_work(work);
	if (list_empty(&pwq->pool->worklist))
		pwq->pool->watchdog_ts = jiffies;
	move_linked_works(work, &pwq->pool->worklist, NULL);
	__clear_bit(WORK_STRUCT_INACTIVE_BIT, wdb);
}

/**
 * pwq_activate_work - Activate a work item if inactive
 * @pwq: pool_workqueue @work belongs to
 * @work: work item to activate
 *
 * Returns %true if activated. %false if already active.
 */
static bool pwq_activate_work(struct pool_workqueue *pwq,
			      struct work_struct *work)
{
	struct worker_pool *pool = pwq->pool;
	struct wq_node_nr_active *nna;

	lockdep_assert_held(&pool->lock);

	if (!(*work_data_bits(work) & WORK_STRUCT_INACTIVE))
		return false;

	nna = wq_node_nr_active(pwq->wq, pool->node);
	if (nna)
		atomic_inc(&nna->nr);

	pwq->nr_active++;
	__pwq_activate_work(pwq, work);
	return true;
}

static bool tryinc_node_nr_active(struct wq_node_nr_active *nna)
{
	int max = READ_ONCE(nna->max);

	while (true) {
		int old, tmp;

		old = atomic_read(&nna->nr);
		if (old >= max)
			return false;
		tmp = atomic_cmpxchg_relaxed(&nna->nr, old, old + 1);
		if (tmp == old)
			return true;
	}
<<<<<<< HEAD
}

/**
 * pwq_tryinc_nr_active - Try to increment nr_active for a pwq
 * @pwq: pool_workqueue of interest
 * @fill: max_active may have increased, try to increase concurrency level
 *
 * Try to increment nr_active for @pwq. Returns %true if an nr_active count is
 * successfully obtained. %false otherwise.
 */
static bool pwq_tryinc_nr_active(struct pool_workqueue *pwq, bool fill)
{
	struct workqueue_struct *wq = pwq->wq;
	struct worker_pool *pool = pwq->pool;
	struct wq_node_nr_active *nna = wq_node_nr_active(wq, pool->node);
	bool obtained = false;

	lockdep_assert_held(&pool->lock);

	if (!nna) {
		/* BH or per-cpu workqueue, pwq->nr_active is sufficient */
		obtained = pwq->nr_active < READ_ONCE(wq->max_active);
		goto out;
	}

	if (unlikely(pwq->plugged))
		return false;

	/*
	 * Unbound workqueue uses per-node shared nr_active $nna. If @pwq is
	 * already waiting on $nna, pwq_dec_nr_active() will maintain the
	 * concurrency level. Don't jump the line.
	 *
	 * We need to ignore the pending test after max_active has increased as
	 * pwq_dec_nr_active() can only maintain the concurrency level but not
	 * increase it. This is indicated by @fill.
	 */
	if (!list_empty(&pwq->pending_node) && likely(!fill))
		goto out;

	obtained = tryinc_node_nr_active(nna);
	if (obtained)
		goto out;

	/*
	 * Lockless acquisition failed. Lock, add ourself to $nna->pending_pwqs
	 * and try again. The smp_mb() is paired with the implied memory barrier
	 * of atomic_dec_return() in pwq_dec_nr_active() to ensure that either
	 * we see the decremented $nna->nr or they see non-empty
	 * $nna->pending_pwqs.
	 */
	raw_spin_lock(&nna->lock);

	if (list_empty(&pwq->pending_node))
		list_add_tail(&pwq->pending_node, &nna->pending_pwqs);
	else if (likely(!fill))
		goto out_unlock;

	smp_mb();

	obtained = tryinc_node_nr_active(nna);

	/*
	 * If @fill, @pwq might have already been pending. Being spuriously
	 * pending in cold paths doesn't affect anything. Let's leave it be.
	 */
	if (obtained && likely(!fill))
		list_del_init(&pwq->pending_node);

out_unlock:
	raw_spin_unlock(&nna->lock);
out:
	if (obtained)
		pwq->nr_active++;
	return obtained;
}

/**
 * pwq_activate_first_inactive - Activate the first inactive work item on a pwq
 * @pwq: pool_workqueue of interest
 * @fill: max_active may have increased, try to increase concurrency level
 *
 * Activate the first inactive work item of @pwq if available and allowed by
 * max_active limit.
 *
 * Returns %true if an inactive work item has been activated. %false if no
 * inactive work item is found or max_active limit is reached.
 */
static bool pwq_activate_first_inactive(struct pool_workqueue *pwq, bool fill)
{
	struct work_struct *work =
		list_first_entry_or_null(&pwq->inactive_works,
					 struct work_struct, entry);

	if (work && pwq_tryinc_nr_active(pwq, fill)) {
		__pwq_activate_work(pwq, work);
		return true;
	} else {
		return false;
	}
}

/**
 * unplug_oldest_pwq - unplug the oldest pool_workqueue
 * @wq: workqueue_struct where its oldest pwq is to be unplugged
 *
 * This function should only be called for ordered workqueues where only the
 * oldest pwq is unplugged, the others are plugged to suspend execution to
 * ensure proper work item ordering::
 *
 *    dfl_pwq --------------+     [P] - plugged
 *                          |
 *                          v
 *    pwqs -> A -> B [P] -> C [P] (newest)
 *            |    |        |
 *            1    3        5
 *            |    |        |
 *            2    4        6
 *
 * When the oldest pwq is drained and removed, this function should be called
 * to unplug the next oldest one to start its work item execution. Note that
 * pwq's are linked into wq->pwqs with the oldest first, so the first one in
 * the list is the oldest.
 */
static void unplug_oldest_pwq(struct workqueue_struct *wq)
{
	struct pool_workqueue *pwq;

	lockdep_assert_held(&wq->mutex);

	/* Caller should make sure that pwqs isn't empty before calling */
	pwq = list_first_entry_or_null(&wq->pwqs, struct pool_workqueue,
				       pwqs_node);
	raw_spin_lock_irq(&pwq->pool->lock);
	if (pwq->plugged) {
		pwq->plugged = false;
		if (pwq_activate_first_inactive(pwq, true))
			kick_pool(pwq->pool);
	}
	raw_spin_unlock_irq(&pwq->pool->lock);
}

/**
 * node_activate_pending_pwq - Activate a pending pwq on a wq_node_nr_active
 * @nna: wq_node_nr_active to activate a pending pwq for
 * @caller_pool: worker_pool the caller is locking
 *
 * Activate a pwq in @nna->pending_pwqs. Called with @caller_pool locked.
 * @caller_pool may be unlocked and relocked to lock other worker_pools.
 */
static void node_activate_pending_pwq(struct wq_node_nr_active *nna,
				      struct worker_pool *caller_pool)
{
	struct worker_pool *locked_pool = caller_pool;
	struct pool_workqueue *pwq;
	struct work_struct *work;

	lockdep_assert_held(&caller_pool->lock);

	raw_spin_lock(&nna->lock);
retry:
	pwq = list_first_entry_or_null(&nna->pending_pwqs,
				       struct pool_workqueue, pending_node);
	if (!pwq)
		goto out_unlock;

	/*
	 * If @pwq is for a different pool than @locked_pool, we need to lock
	 * @pwq->pool->lock. Let's trylock first. If unsuccessful, do the unlock
	 * / lock dance. For that, we also need to release @nna->lock as it's
	 * nested inside pool locks.
	 */
	if (pwq->pool != locked_pool) {
		raw_spin_unlock(&locked_pool->lock);
		locked_pool = pwq->pool;
		if (!raw_spin_trylock(&locked_pool->lock)) {
			raw_spin_unlock(&nna->lock);
			raw_spin_lock(&locked_pool->lock);
			raw_spin_lock(&nna->lock);
			goto retry;
		}
	}

	/*
	 * $pwq may not have any inactive work items due to e.g. cancellations.
	 * Drop it from pending_pwqs and see if there's another one.
	 */
	work = list_first_entry_or_null(&pwq->inactive_works,
					struct work_struct, entry);
	if (!work) {
		list_del_init(&pwq->pending_node);
		goto retry;
	}

	/*
	 * Acquire an nr_active count and activate the inactive work item. If
	 * $pwq still has inactive work items, rotate it to the end of the
	 * pending_pwqs so that we round-robin through them. This means that
	 * inactive work items are not activated in queueing order which is fine
	 * given that there has never been any ordering across different pwqs.
	 */
	if (likely(tryinc_node_nr_active(nna))) {
		pwq->nr_active++;
		__pwq_activate_work(pwq, work);

		if (list_empty(&pwq->inactive_works))
			list_del_init(&pwq->pending_node);
		else
			list_move_tail(&pwq->pending_node, &nna->pending_pwqs);

		/* if activating a foreign pool, make sure it's running */
		if (pwq->pool != caller_pool)
			kick_pool(pwq->pool);
	}

out_unlock:
	raw_spin_unlock(&nna->lock);
	if (locked_pool != caller_pool) {
		raw_spin_unlock(&locked_pool->lock);
		raw_spin_lock(&caller_pool->lock);
	}
}

/**
=======
}

/**
 * pwq_tryinc_nr_active - Try to increment nr_active for a pwq
 * @pwq: pool_workqueue of interest
 * @fill: max_active may have increased, try to increase concurrency level
 *
 * Try to increment nr_active for @pwq. Returns %true if an nr_active count is
 * successfully obtained. %false otherwise.
 */
static bool pwq_tryinc_nr_active(struct pool_workqueue *pwq, bool fill)
{
	struct workqueue_struct *wq = pwq->wq;
	struct worker_pool *pool = pwq->pool;
	struct wq_node_nr_active *nna = wq_node_nr_active(wq, pool->node);
	bool obtained = false;

	lockdep_assert_held(&pool->lock);

	if (!nna) {
		/* BH or per-cpu workqueue, pwq->nr_active is sufficient */
		obtained = pwq->nr_active < READ_ONCE(wq->max_active);
		goto out;
	}

	if (unlikely(pwq->plugged))
		return false;

	/*
	 * Unbound workqueue uses per-node shared nr_active $nna. If @pwq is
	 * already waiting on $nna, pwq_dec_nr_active() will maintain the
	 * concurrency level. Don't jump the line.
	 *
	 * We need to ignore the pending test after max_active has increased as
	 * pwq_dec_nr_active() can only maintain the concurrency level but not
	 * increase it. This is indicated by @fill.
	 */
	if (!list_empty(&pwq->pending_node) && likely(!fill))
		goto out;

	obtained = tryinc_node_nr_active(nna);
	if (obtained)
		goto out;

	/*
	 * Lockless acquisition failed. Lock, add ourself to $nna->pending_pwqs
	 * and try again. The smp_mb() is paired with the implied memory barrier
	 * of atomic_dec_return() in pwq_dec_nr_active() to ensure that either
	 * we see the decremented $nna->nr or they see non-empty
	 * $nna->pending_pwqs.
	 */
	raw_spin_lock(&nna->lock);

	if (list_empty(&pwq->pending_node))
		list_add_tail(&pwq->pending_node, &nna->pending_pwqs);
	else if (likely(!fill))
		goto out_unlock;

	smp_mb();

	obtained = tryinc_node_nr_active(nna);

	/*
	 * If @fill, @pwq might have already been pending. Being spuriously
	 * pending in cold paths doesn't affect anything. Let's leave it be.
	 */
	if (obtained && likely(!fill))
		list_del_init(&pwq->pending_node);

out_unlock:
	raw_spin_unlock(&nna->lock);
out:
	if (obtained)
		pwq->nr_active++;
	return obtained;
}

/**
 * pwq_activate_first_inactive - Activate the first inactive work item on a pwq
 * @pwq: pool_workqueue of interest
 * @fill: max_active may have increased, try to increase concurrency level
 *
 * Activate the first inactive work item of @pwq if available and allowed by
 * max_active limit.
 *
 * Returns %true if an inactive work item has been activated. %false if no
 * inactive work item is found or max_active limit is reached.
 */
static bool pwq_activate_first_inactive(struct pool_workqueue *pwq, bool fill)
{
	struct work_struct *work =
		list_first_entry_or_null(&pwq->inactive_works,
					 struct work_struct, entry);

	if (work && pwq_tryinc_nr_active(pwq, fill)) {
		__pwq_activate_work(pwq, work);
		return true;
	} else {
		return false;
	}
}

/**
 * unplug_oldest_pwq - unplug the oldest pool_workqueue
 * @wq: workqueue_struct where its oldest pwq is to be unplugged
 *
 * This function should only be called for ordered workqueues where only the
 * oldest pwq is unplugged, the others are plugged to suspend execution to
 * ensure proper work item ordering::
 *
 *    dfl_pwq --------------+     [P] - plugged
 *                          |
 *                          v
 *    pwqs -> A -> B [P] -> C [P] (newest)
 *            |    |        |
 *            1    3        5
 *            |    |        |
 *            2    4        6
 *
 * When the oldest pwq is drained and removed, this function should be called
 * to unplug the next oldest one to start its work item execution. Note that
 * pwq's are linked into wq->pwqs with the oldest first, so the first one in
 * the list is the oldest.
 */
static void unplug_oldest_pwq(struct workqueue_struct *wq)
{
	struct pool_workqueue *pwq;

	lockdep_assert_held(&wq->mutex);

	/* Caller should make sure that pwqs isn't empty before calling */
	pwq = list_first_entry_or_null(&wq->pwqs, struct pool_workqueue,
				       pwqs_node);
	raw_spin_lock_irq(&pwq->pool->lock);
	if (pwq->plugged) {
		pwq->plugged = false;
		if (pwq_activate_first_inactive(pwq, true))
			kick_pool(pwq->pool);
	}
	raw_spin_unlock_irq(&pwq->pool->lock);
}

/**
 * node_activate_pending_pwq - Activate a pending pwq on a wq_node_nr_active
 * @nna: wq_node_nr_active to activate a pending pwq for
 * @caller_pool: worker_pool the caller is locking
 *
 * Activate a pwq in @nna->pending_pwqs. Called with @caller_pool locked.
 * @caller_pool may be unlocked and relocked to lock other worker_pools.
 */
static void node_activate_pending_pwq(struct wq_node_nr_active *nna,
				      struct worker_pool *caller_pool)
{
	struct worker_pool *locked_pool = caller_pool;
	struct pool_workqueue *pwq;
	struct work_struct *work;

	lockdep_assert_held(&caller_pool->lock);

	raw_spin_lock(&nna->lock);
retry:
	pwq = list_first_entry_or_null(&nna->pending_pwqs,
				       struct pool_workqueue, pending_node);
	if (!pwq)
		goto out_unlock;

	/*
	 * If @pwq is for a different pool than @locked_pool, we need to lock
	 * @pwq->pool->lock. Let's trylock first. If unsuccessful, do the unlock
	 * / lock dance. For that, we also need to release @nna->lock as it's
	 * nested inside pool locks.
	 */
	if (pwq->pool != locked_pool) {
		raw_spin_unlock(&locked_pool->lock);
		locked_pool = pwq->pool;
		if (!raw_spin_trylock(&locked_pool->lock)) {
			raw_spin_unlock(&nna->lock);
			raw_spin_lock(&locked_pool->lock);
			raw_spin_lock(&nna->lock);
			goto retry;
		}
	}

	/*
	 * $pwq may not have any inactive work items due to e.g. cancellations.
	 * Drop it from pending_pwqs and see if there's another one.
	 */
	work = list_first_entry_or_null(&pwq->inactive_works,
					struct work_struct, entry);
	if (!work) {
		list_del_init(&pwq->pending_node);
		goto retry;
	}

	/*
	 * Acquire an nr_active count and activate the inactive work item. If
	 * $pwq still has inactive work items, rotate it to the end of the
	 * pending_pwqs so that we round-robin through them. This means that
	 * inactive work items are not activated in queueing order which is fine
	 * given that there has never been any ordering across different pwqs.
	 */
	if (likely(tryinc_node_nr_active(nna))) {
		pwq->nr_active++;
		__pwq_activate_work(pwq, work);

		if (list_empty(&pwq->inactive_works))
			list_del_init(&pwq->pending_node);
		else
			list_move_tail(&pwq->pending_node, &nna->pending_pwqs);

		/* if activating a foreign pool, make sure it's running */
		if (pwq->pool != caller_pool)
			kick_pool(pwq->pool);
	}

out_unlock:
	raw_spin_unlock(&nna->lock);
	if (locked_pool != caller_pool) {
		raw_spin_unlock(&locked_pool->lock);
		raw_spin_lock(&caller_pool->lock);
	}
}

/**
>>>>>>> 0c383648
 * pwq_dec_nr_active - Retire an active count
 * @pwq: pool_workqueue of interest
 *
 * Decrement @pwq's nr_active and try to activate the first inactive work item.
 * For unbound workqueues, this function may temporarily drop @pwq->pool->lock.
 */
static void pwq_dec_nr_active(struct pool_workqueue *pwq)
{
	struct worker_pool *pool = pwq->pool;
	struct wq_node_nr_active *nna = wq_node_nr_active(pwq->wq, pool->node);

	lockdep_assert_held(&pool->lock);

	/*
	 * @pwq->nr_active should be decremented for both percpu and unbound
	 * workqueues.
	 */
	pwq->nr_active--;

	/*
	 * For a percpu workqueue, it's simple. Just need to kick the first
	 * inactive work item on @pwq itself.
	 */
	if (!nna) {
		pwq_activate_first_inactive(pwq, false);
		return;
	}

	/*
	 * If @pwq is for an unbound workqueue, it's more complicated because
	 * multiple pwqs and pools may be sharing the nr_active count. When a
	 * pwq needs to wait for an nr_active count, it puts itself on
	 * $nna->pending_pwqs. The following atomic_dec_return()'s implied
	 * memory barrier is paired with smp_mb() in pwq_tryinc_nr_active() to
	 * guarantee that either we see non-empty pending_pwqs or they see
	 * decremented $nna->nr.
	 *
	 * $nna->max may change as CPUs come online/offline and @pwq->wq's
	 * max_active gets updated. However, it is guaranteed to be equal to or
	 * larger than @pwq->wq->min_active which is above zero unless freezing.
	 * This maintains the forward progress guarantee.
	 */
	if (atomic_dec_return(&nna->nr) >= READ_ONCE(nna->max))
		return;

	if (!list_empty(&nna->pending_pwqs))
		node_activate_pending_pwq(nna, pool);
}

/**
 * pwq_dec_nr_in_flight - decrement pwq's nr_in_flight
 * @pwq: pwq of interest
 * @work_data: work_data of work which left the queue
 *
 * A work either has completed or is removed from pending queue,
 * decrement nr_in_flight of its pwq and handle workqueue flushing.
 *
 * NOTE:
 * For unbound workqueues, this function may temporarily drop @pwq->pool->lock
 * and thus should be called after all other state updates for the in-flight
 * work item is complete.
 *
 * CONTEXT:
 * raw_spin_lock_irq(pool->lock).
 */
static void pwq_dec_nr_in_flight(struct pool_workqueue *pwq, unsigned long work_data)
{
	int color = get_work_color(work_data);

	if (!(work_data & WORK_STRUCT_INACTIVE))
		pwq_dec_nr_active(pwq);

	pwq->nr_in_flight[color]--;

	/* is flush in progress and are we at the flushing tip? */
	if (likely(pwq->flush_color != color))
		goto out_put;

	/* are there still in-flight works? */
	if (pwq->nr_in_flight[color])
		goto out_put;

	/* this pwq is done, clear flush_color */
	pwq->flush_color = -1;

	/*
	 * If this was the last pwq, wake up the first flusher.  It
	 * will handle the rest.
	 */
	if (atomic_dec_and_test(&pwq->wq->nr_pwqs_to_flush))
		complete(&pwq->wq->first_flusher->done);
out_put:
	put_pwq(pwq);
}

/**
 * try_to_grab_pending - steal work item from worklist and disable irq
 * @work: work item to steal
 * @cflags: %WORK_CANCEL_ flags
 * @irq_flags: place to store irq state
 *
 * Try to grab PENDING bit of @work.  This function can handle @work in any
 * stable state - idle, on timer or on worklist.
 *
 * Return:
 *
 *  ========	================================================================
 *  1		if @work was pending and we successfully stole PENDING
 *  0		if @work was idle and we claimed PENDING
 *  -EAGAIN	if PENDING couldn't be grabbed at the moment, safe to busy-retry
 *  ========	================================================================
 *
 * Note:
 * On >= 0 return, the caller owns @work's PENDING bit.  To avoid getting
 * interrupted while holding PENDING and @work off queue, irq must be
 * disabled on entry.  This, combined with delayed_work->timer being
 * irqsafe, ensures that we return -EAGAIN for finite short period of time.
 *
 * On successful return, >= 0, irq is disabled and the caller is
 * responsible for releasing it using local_irq_restore(*@irq_flags).
 *
 * This function is safe to call from any context including IRQ handler.
 */
static int try_to_grab_pending(struct work_struct *work, u32 cflags,
			       unsigned long *irq_flags)
{
	struct worker_pool *pool;
	struct pool_workqueue *pwq;

	local_irq_save(*irq_flags);

	/* try to steal the timer if it exists */
	if (cflags & WORK_CANCEL_DELAYED) {
		struct delayed_work *dwork = to_delayed_work(work);

		/*
		 * dwork->timer is irqsafe.  If del_timer() fails, it's
		 * guaranteed that the timer is not queued anywhere and not
		 * running on the local CPU.
		 */
		if (likely(del_timer(&dwork->timer)))
			return 1;
	}

	/* try to claim PENDING the normal way */
	if (!test_and_set_bit(WORK_STRUCT_PENDING_BIT, work_data_bits(work)))
		return 0;

	rcu_read_lock();
	/*
	 * The queueing is in progress, or it is already queued. Try to
	 * steal it from ->worklist without clearing WORK_STRUCT_PENDING.
	 */
	pool = get_work_pool(work);
	if (!pool)
		goto fail;

	raw_spin_lock(&pool->lock);
	/*
	 * work->data is guaranteed to point to pwq only while the work
	 * item is queued on pwq->wq, and both updating work->data to point
	 * to pwq on queueing and to pool on dequeueing are done under
	 * pwq->pool->lock.  This in turn guarantees that, if work->data
	 * points to pwq which is associated with a locked pool, the work
	 * item is currently queued on that pool.
	 */
	pwq = get_work_pwq(work);
	if (pwq && pwq->pool == pool) {
		unsigned long work_data;

		debug_work_deactivate(work);

		/*
		 * A cancelable inactive work item must be in the
		 * pwq->inactive_works since a queued barrier can't be
		 * canceled (see the comments in insert_wq_barrier()).
		 *
		 * An inactive work item cannot be grabbed directly because
		 * it might have linked barrier work items which, if left
		 * on the inactive_works list, will confuse pwq->nr_active
		 * management later on and cause stall.  Make sure the work
		 * item is activated before grabbing.
		 */
		pwq_activate_work(pwq, work);

		list_del_init(&work->entry);

		/*
		 * work->data points to pwq iff queued. Let's point to pool. As
		 * this destroys work->data needed by the next step, stash it.
		 */
		work_data = *work_data_bits(work);
<<<<<<< HEAD
		set_work_pool_and_keep_pending(work, pool->id, 0);
=======
		set_work_pool_and_keep_pending(work, pool->id,
					       pool_offq_flags(pool));
>>>>>>> 0c383648

		/* must be the last step, see the function comment */
		pwq_dec_nr_in_flight(pwq, work_data);

		raw_spin_unlock(&pool->lock);
		rcu_read_unlock();
		return 1;
	}
	raw_spin_unlock(&pool->lock);
fail:
	rcu_read_unlock();
	local_irq_restore(*irq_flags);
<<<<<<< HEAD
	if (work_is_canceling(work))
		return -ENOENT;
	cpu_relax();
=======
>>>>>>> 0c383648
	return -EAGAIN;
}

struct cwt_wait {
	wait_queue_entry_t	wait;
	struct work_struct	*work;
};

static int cwt_wakefn(wait_queue_entry_t *wait, unsigned mode, int sync, void *key)
{
	struct cwt_wait *cwait = container_of(wait, struct cwt_wait, wait);

	if (cwait->work != key)
		return 0;
	return autoremove_wake_function(wait, mode, sync, key);
}

/**
 * work_grab_pending - steal work item from worklist and disable irq
 * @work: work item to steal
 * @cflags: %WORK_CANCEL_ flags
 * @irq_flags: place to store IRQ state
 *
 * Grab PENDING bit of @work. @work can be in any stable state - idle, on timer
 * or on worklist.
 *
 * Must be called in process context. IRQ is disabled on return with IRQ state
 * stored in *@irq_flags. The caller is responsible for re-enabling it using
 * local_irq_restore().
 *
 * Returns %true if @work was pending. %false if idle.
 */
static bool work_grab_pending(struct work_struct *work, u32 cflags,
			      unsigned long *irq_flags)
{
	struct cwt_wait cwait;
	int ret;

	might_sleep();
repeat:
	ret = try_to_grab_pending(work, cflags, irq_flags);
	if (likely(ret >= 0))
		return ret;
	if (ret != -ENOENT)
		goto repeat;

	/*
	 * Someone is already canceling. Wait for it to finish. flush_work()
	 * doesn't work for PREEMPT_NONE because we may get woken up between
	 * @work's completion and the other canceling task resuming and clearing
	 * CANCELING - flush_work() will return false immediately as @work is no
	 * longer busy, try_to_grab_pending() will return -ENOENT as @work is
	 * still being canceled and the other canceling task won't be able to
	 * clear CANCELING as we're hogging the CPU.
	 *
	 * Let's wait for completion using a waitqueue. As this may lead to the
	 * thundering herd problem, use a custom wake function which matches
	 * @work along with exclusive wait and wakeup.
	 */
	init_wait(&cwait.wait);
	cwait.wait.func = cwt_wakefn;
	cwait.work = work;

	prepare_to_wait_exclusive(&wq_cancel_waitq, &cwait.wait,
				  TASK_UNINTERRUPTIBLE);
	if (work_is_canceling(work))
		schedule();
	finish_wait(&wq_cancel_waitq, &cwait.wait);

	goto repeat;
}

/**
 * work_grab_pending - steal work item from worklist and disable irq
 * @work: work item to steal
 * @cflags: %WORK_CANCEL_ flags
 * @irq_flags: place to store IRQ state
 *
 * Grab PENDING bit of @work. @work can be in any stable state - idle, on timer
 * or on worklist.
 *
 * Can be called from any context. IRQ is disabled on return with IRQ state
 * stored in *@irq_flags. The caller is responsible for re-enabling it using
 * local_irq_restore().
 *
 * Returns %true if @work was pending. %false if idle.
 */
static bool work_grab_pending(struct work_struct *work, u32 cflags,
			      unsigned long *irq_flags)
{
	int ret;

	while (true) {
		ret = try_to_grab_pending(work, cflags, irq_flags);
		if (ret >= 0)
			return ret;
		cpu_relax();
	}
}

/**
 * insert_work - insert a work into a pool
 * @pwq: pwq @work belongs to
 * @work: work to insert
 * @head: insertion point
 * @extra_flags: extra WORK_STRUCT_* flags to set
 *
 * Insert @work which belongs to @pwq after @head.  @extra_flags is or'd to
 * work_struct flags.
 *
 * CONTEXT:
 * raw_spin_lock_irq(pool->lock).
 */
static void insert_work(struct pool_workqueue *pwq, struct work_struct *work,
			struct list_head *head, unsigned int extra_flags)
{
	debug_work_activate(work);

	/* record the work call stack in order to print it in KASAN reports */
	kasan_record_aux_stack_noalloc(work);

	/* we own @work, set data and link */
	set_work_pwq(work, pwq, extra_flags);
	list_add_tail(&work->entry, head);
	get_pwq(pwq);
}

/*
 * Test whether @work is being queued from another work executing on the
 * same workqueue.
 */
static bool is_chained_work(struct workqueue_struct *wq)
{
	struct worker *worker;

	worker = current_wq_worker();
	/*
	 * Return %true iff I'm a worker executing a work item on @wq.  If
	 * I'm @worker, it's safe to dereference it without locking.
	 */
	return worker && worker->current_pwq->wq == wq;
}

/*
 * When queueing an unbound work item to a wq, prefer local CPU if allowed
 * by wq_unbound_cpumask.  Otherwise, round robin among the allowed ones to
 * avoid perturbing sensitive tasks.
 */
static int wq_select_unbound_cpu(int cpu)
{
	int new_cpu;

	if (likely(!wq_debug_force_rr_cpu)) {
		if (cpumask_test_cpu(cpu, wq_unbound_cpumask))
			return cpu;
	} else {
		pr_warn_once("workqueue: round-robin CPU selection forced, expect performance impact\n");
	}

	new_cpu = __this_cpu_read(wq_rr_cpu_last);
	new_cpu = cpumask_next_and(new_cpu, wq_unbound_cpumask, cpu_online_mask);
	if (unlikely(new_cpu >= nr_cpu_ids)) {
		new_cpu = cpumask_first_and(wq_unbound_cpumask, cpu_online_mask);
		if (unlikely(new_cpu >= nr_cpu_ids))
			return cpu;
	}
	__this_cpu_write(wq_rr_cpu_last, new_cpu);

	return new_cpu;
}

static void __queue_work(int cpu, struct workqueue_struct *wq,
			 struct work_struct *work)
{
	struct pool_workqueue *pwq;
	struct worker_pool *last_pool, *pool;
	unsigned int work_flags;
	unsigned int req_cpu = cpu;

	/*
	 * While a work item is PENDING && off queue, a task trying to
	 * steal the PENDING will busy-loop waiting for it to either get
	 * queued or lose PENDING.  Grabbing PENDING and queueing should
	 * happen with IRQ disabled.
	 */
	lockdep_assert_irqs_disabled();

	/*
	 * For a draining wq, only works from the same workqueue are
	 * allowed. The __WQ_DESTROYING helps to spot the issue that
	 * queues a new work item to a wq after destroy_workqueue(wq).
	 */
	if (unlikely(wq->flags & (__WQ_DESTROYING | __WQ_DRAINING) &&
		     WARN_ON_ONCE(!is_chained_work(wq))))
		return;
	rcu_read_lock();
retry:
	/* pwq which will be used unless @work is executing elsewhere */
	if (req_cpu == WORK_CPU_UNBOUND) {
		if (wq->flags & WQ_UNBOUND)
			cpu = wq_select_unbound_cpu(raw_smp_processor_id());
		else
			cpu = raw_smp_processor_id();
	}

	pwq = rcu_dereference(*per_cpu_ptr(wq->cpu_pwq, cpu));
	pool = pwq->pool;

	/*
	 * If @work was previously on a different pool, it might still be
	 * running there, in which case the work needs to be queued on that
	 * pool to guarantee non-reentrancy.
	 */
	last_pool = get_work_pool(work);
	if (last_pool && last_pool != pool) {
		struct worker *worker;

		raw_spin_lock(&last_pool->lock);

		worker = find_worker_executing_work(last_pool, work);

		if (worker && worker->current_pwq->wq == wq) {
			pwq = worker->current_pwq;
			pool = pwq->pool;
			WARN_ON_ONCE(pool != last_pool);
		} else {
			/* meh... not running there, queue here */
			raw_spin_unlock(&last_pool->lock);
			raw_spin_lock(&pool->lock);
		}
	} else {
		raw_spin_lock(&pool->lock);
	}

	/*
	 * pwq is determined and locked. For unbound pools, we could have raced
	 * with pwq release and it could already be dead. If its refcnt is zero,
	 * repeat pwq selection. Note that unbound pwqs never die without
	 * another pwq replacing it in cpu_pwq or while work items are executing
	 * on it, so the retrying is guaranteed to make forward-progress.
	 */
	if (unlikely(!pwq->refcnt)) {
		if (wq->flags & WQ_UNBOUND) {
			raw_spin_unlock(&pool->lock);
			cpu_relax();
			goto retry;
		}
		/* oops */
		WARN_ONCE(true, "workqueue: per-cpu pwq for %s on cpu%d has 0 refcnt",
			  wq->name, cpu);
	}

	/* pwq determined, queue */
	trace_workqueue_queue_work(req_cpu, pwq, work);

	if (WARN_ON(!list_empty(&work->entry)))
		goto out;

	pwq->nr_in_flight[pwq->work_color]++;
	work_flags = work_color_to_flags(pwq->work_color);

	/*
	 * Limit the number of concurrently active work items to max_active.
	 * @work must also queue behind existing inactive work items to maintain
	 * ordering when max_active changes. See wq_adjust_max_active().
	 */
	if (list_empty(&pwq->inactive_works) && pwq_tryinc_nr_active(pwq, false)) {
		if (list_empty(&pool->worklist))
			pool->watchdog_ts = jiffies;

		trace_workqueue_activate_work(work);
		insert_work(pwq, work, &pool->worklist, work_flags);
		kick_pool(pool);
	} else {
		work_flags |= WORK_STRUCT_INACTIVE;
		insert_work(pwq, work, &pwq->inactive_works, work_flags);
	}

out:
	raw_spin_unlock(&pool->lock);
	rcu_read_unlock();
}

static bool clear_pending_if_disabled(struct work_struct *work)
{
	unsigned long data = *work_data_bits(work);
	struct work_offq_data offqd;

	if (likely((data & WORK_STRUCT_PWQ) ||
		   !(data & WORK_OFFQ_DISABLE_MASK)))
		return false;

	work_offqd_unpack(&offqd, data);
	set_work_pool_and_clear_pending(work, offqd.pool_id,
					work_offqd_pack_flags(&offqd));
	return true;
}

/**
 * queue_work_on - queue work on specific cpu
 * @cpu: CPU number to execute work on
 * @wq: workqueue to use
 * @work: work to queue
 *
 * We queue the work to a specific CPU, the caller must ensure it
 * can't go away.  Callers that fail to ensure that the specified
 * CPU cannot go away will execute on a randomly chosen CPU.
 * But note well that callers specifying a CPU that never has been
 * online will get a splat.
 *
 * Return: %false if @work was already on a queue, %true otherwise.
 */
bool queue_work_on(int cpu, struct workqueue_struct *wq,
		   struct work_struct *work)
{
	bool ret = false;
	unsigned long irq_flags;

	local_irq_save(irq_flags);

	if (!test_and_set_bit(WORK_STRUCT_PENDING_BIT, work_data_bits(work)) &&
	    !clear_pending_if_disabled(work)) {
		__queue_work(cpu, wq, work);
		ret = true;
	}

	local_irq_restore(irq_flags);
	return ret;
}
EXPORT_SYMBOL(queue_work_on);

/**
 * select_numa_node_cpu - Select a CPU based on NUMA node
 * @node: NUMA node ID that we want to select a CPU from
 *
 * This function will attempt to find a "random" cpu available on a given
 * node. If there are no CPUs available on the given node it will return
 * WORK_CPU_UNBOUND indicating that we should just schedule to any
 * available CPU if we need to schedule this work.
 */
static int select_numa_node_cpu(int node)
{
	int cpu;

	/* Delay binding to CPU if node is not valid or online */
	if (node < 0 || node >= MAX_NUMNODES || !node_online(node))
		return WORK_CPU_UNBOUND;

	/* Use local node/cpu if we are already there */
	cpu = raw_smp_processor_id();
	if (node == cpu_to_node(cpu))
		return cpu;

	/* Use "random" otherwise know as "first" online CPU of node */
	cpu = cpumask_any_and(cpumask_of_node(node), cpu_online_mask);

	/* If CPU is valid return that, otherwise just defer */
	return cpu < nr_cpu_ids ? cpu : WORK_CPU_UNBOUND;
}

/**
 * queue_work_node - queue work on a "random" cpu for a given NUMA node
 * @node: NUMA node that we are targeting the work for
 * @wq: workqueue to use
 * @work: work to queue
 *
 * We queue the work to a "random" CPU within a given NUMA node. The basic
 * idea here is to provide a way to somehow associate work with a given
 * NUMA node.
 *
 * This function will only make a best effort attempt at getting this onto
 * the right NUMA node. If no node is requested or the requested node is
 * offline then we just fall back to standard queue_work behavior.
 *
 * Currently the "random" CPU ends up being the first available CPU in the
 * intersection of cpu_online_mask and the cpumask of the node, unless we
 * are running on the node. In that case we just use the current CPU.
 *
 * Return: %false if @work was already on a queue, %true otherwise.
 */
bool queue_work_node(int node, struct workqueue_struct *wq,
		     struct work_struct *work)
{
	unsigned long irq_flags;
	bool ret = false;

	/*
	 * This current implementation is specific to unbound workqueues.
	 * Specifically we only return the first available CPU for a given
	 * node instead of cycling through individual CPUs within the node.
	 *
	 * If this is used with a per-cpu workqueue then the logic in
	 * workqueue_select_cpu_near would need to be updated to allow for
	 * some round robin type logic.
	 */
	WARN_ON_ONCE(!(wq->flags & WQ_UNBOUND));

	local_irq_save(irq_flags);

<<<<<<< HEAD
	if (!test_and_set_bit(WORK_STRUCT_PENDING_BIT, work_data_bits(work))) {
=======
	if (!test_and_set_bit(WORK_STRUCT_PENDING_BIT, work_data_bits(work)) &&
	    !clear_pending_if_disabled(work)) {
>>>>>>> 0c383648
		int cpu = select_numa_node_cpu(node);

		__queue_work(cpu, wq, work);
		ret = true;
	}

	local_irq_restore(irq_flags);
	return ret;
}
EXPORT_SYMBOL_GPL(queue_work_node);

void delayed_work_timer_fn(struct timer_list *t)
{
	struct delayed_work *dwork = from_timer(dwork, t, timer);

	/* should have been called from irqsafe timer with irq already off */
	__queue_work(dwork->cpu, dwork->wq, &dwork->work);
}
EXPORT_SYMBOL(delayed_work_timer_fn);

static void __queue_delayed_work(int cpu, struct workqueue_struct *wq,
				struct delayed_work *dwork, unsigned long delay)
{
	struct timer_list *timer = &dwork->timer;
	struct work_struct *work = &dwork->work;

	WARN_ON_ONCE(!wq);
	WARN_ON_ONCE(timer->function != delayed_work_timer_fn);
	WARN_ON_ONCE(timer_pending(timer));
	WARN_ON_ONCE(!list_empty(&work->entry));

	/*
	 * If @delay is 0, queue @dwork->work immediately.  This is for
	 * both optimization and correctness.  The earliest @timer can
	 * expire is on the closest next tick and delayed_work users depend
	 * on that there's no such delay when @delay is 0.
	 */
	if (!delay) {
		__queue_work(cpu, wq, &dwork->work);
		return;
	}

	dwork->wq = wq;
	dwork->cpu = cpu;
	timer->expires = jiffies + delay;

	if (housekeeping_enabled(HK_TYPE_TIMER)) {
		/* If the current cpu is a housekeeping cpu, use it. */
		cpu = smp_processor_id();
		if (!housekeeping_test_cpu(cpu, HK_TYPE_TIMER))
			cpu = housekeeping_any_cpu(HK_TYPE_TIMER);
		add_timer_on(timer, cpu);
	} else {
		if (likely(cpu == WORK_CPU_UNBOUND))
			add_timer_global(timer);
		else
			add_timer_on(timer, cpu);
	}
}

/**
 * queue_delayed_work_on - queue work on specific CPU after delay
 * @cpu: CPU number to execute work on
 * @wq: workqueue to use
 * @dwork: work to queue
 * @delay: number of jiffies to wait before queueing
 *
 * Return: %false if @work was already on a queue, %true otherwise.  If
 * @delay is zero and @dwork is idle, it will be scheduled for immediate
 * execution.
 */
bool queue_delayed_work_on(int cpu, struct workqueue_struct *wq,
			   struct delayed_work *dwork, unsigned long delay)
{
	struct work_struct *work = &dwork->work;
	bool ret = false;
	unsigned long irq_flags;

	/* read the comment in __queue_work() */
	local_irq_save(irq_flags);

	if (!test_and_set_bit(WORK_STRUCT_PENDING_BIT, work_data_bits(work)) &&
	    !clear_pending_if_disabled(work)) {
		__queue_delayed_work(cpu, wq, dwork, delay);
		ret = true;
	}

	local_irq_restore(irq_flags);
	return ret;
}
EXPORT_SYMBOL(queue_delayed_work_on);

/**
 * mod_delayed_work_on - modify delay of or queue a delayed work on specific CPU
 * @cpu: CPU number to execute work on
 * @wq: workqueue to use
 * @dwork: work to queue
 * @delay: number of jiffies to wait before queueing
 *
 * If @dwork is idle, equivalent to queue_delayed_work_on(); otherwise,
 * modify @dwork's timer so that it expires after @delay.  If @delay is
 * zero, @work is guaranteed to be scheduled immediately regardless of its
 * current state.
 *
 * Return: %false if @dwork was idle and queued, %true if @dwork was
 * pending and its timer was modified.
 *
 * This function is safe to call from any context including IRQ handler.
 * See try_to_grab_pending() for details.
 */
bool mod_delayed_work_on(int cpu, struct workqueue_struct *wq,
			 struct delayed_work *dwork, unsigned long delay)
{
	unsigned long irq_flags;
<<<<<<< HEAD
	int ret;

	do {
		ret = try_to_grab_pending(&dwork->work, WORK_CANCEL_DELAYED,
					  &irq_flags);
	} while (unlikely(ret == -EAGAIN));
=======
	bool ret;

	ret = work_grab_pending(&dwork->work, WORK_CANCEL_DELAYED, &irq_flags);
>>>>>>> 0c383648

	if (!clear_pending_if_disabled(&dwork->work))
		__queue_delayed_work(cpu, wq, dwork, delay);
<<<<<<< HEAD
		local_irq_restore(irq_flags);
	}
=======
>>>>>>> 0c383648

	local_irq_restore(irq_flags);
	return ret;
}
EXPORT_SYMBOL_GPL(mod_delayed_work_on);

static void rcu_work_rcufn(struct rcu_head *rcu)
{
	struct rcu_work *rwork = container_of(rcu, struct rcu_work, rcu);

	/* read the comment in __queue_work() */
	local_irq_disable();
	__queue_work(WORK_CPU_UNBOUND, rwork->wq, &rwork->work);
	local_irq_enable();
}

/**
 * queue_rcu_work - queue work after a RCU grace period
 * @wq: workqueue to use
 * @rwork: work to queue
 *
 * Return: %false if @rwork was already pending, %true otherwise.  Note
 * that a full RCU grace period is guaranteed only after a %true return.
 * While @rwork is guaranteed to be executed after a %false return, the
 * execution may happen before a full RCU grace period has passed.
 */
bool queue_rcu_work(struct workqueue_struct *wq, struct rcu_work *rwork)
{
	struct work_struct *work = &rwork->work;

	/*
	 * rcu_work can't be canceled or disabled. Warn if the user reached
	 * inside @rwork and disabled the inner work.
	 */
	if (!test_and_set_bit(WORK_STRUCT_PENDING_BIT, work_data_bits(work)) &&
	    !WARN_ON_ONCE(clear_pending_if_disabled(work))) {
		rwork->wq = wq;
		call_rcu_hurry(&rwork->rcu, rcu_work_rcufn);
		return true;
	}

	return false;
}
EXPORT_SYMBOL(queue_rcu_work);

static struct worker *alloc_worker(int node)
{
	struct worker *worker;

	worker = kzalloc_node(sizeof(*worker), GFP_KERNEL, node);
	if (worker) {
		INIT_LIST_HEAD(&worker->entry);
		INIT_LIST_HEAD(&worker->scheduled);
		INIT_LIST_HEAD(&worker->node);
		/* on creation a worker is in !idle && prep state */
		worker->flags = WORKER_PREP;
	}
	return worker;
}

static cpumask_t *pool_allowed_cpus(struct worker_pool *pool)
{
	if (pool->cpu < 0 && pool->attrs->affn_strict)
		return pool->attrs->__pod_cpumask;
	else
		return pool->attrs->cpumask;
}

/**
 * worker_attach_to_pool() - attach a worker to a pool
 * @worker: worker to be attached
 * @pool: the target pool
 *
 * Attach @worker to @pool.  Once attached, the %WORKER_UNBOUND flag and
 * cpu-binding of @worker are kept coordinated with the pool across
 * cpu-[un]hotplugs.
 */
static void worker_attach_to_pool(struct worker *worker,
				  struct worker_pool *pool)
{
	mutex_lock(&wq_pool_attach_mutex);

	/*
	 * The wq_pool_attach_mutex ensures %POOL_DISASSOCIATED remains stable
	 * across this function. See the comments above the flag definition for
	 * details. BH workers are, while per-CPU, always DISASSOCIATED.
	 */
	if (pool->flags & POOL_DISASSOCIATED) {
		worker->flags |= WORKER_UNBOUND;
	} else {
		WARN_ON_ONCE(pool->flags & POOL_BH);
		kthread_set_per_cpu(worker->task, pool->cpu);
	}

	if (worker->rescue_wq)
		set_cpus_allowed_ptr(worker->task, pool_allowed_cpus(pool));

	list_add_tail(&worker->node, &pool->workers);
	worker->pool = pool;

	mutex_unlock(&wq_pool_attach_mutex);
}

/**
 * worker_detach_from_pool() - detach a worker from its pool
 * @worker: worker which is attached to its pool
 *
 * Undo the attaching which had been done in worker_attach_to_pool().  The
 * caller worker shouldn't access to the pool after detached except it has
 * other reference to the pool.
 */
static void worker_detach_from_pool(struct worker *worker)
{
	struct worker_pool *pool = worker->pool;
	struct completion *detach_completion = NULL;

	/* there is one permanent BH worker per CPU which should never detach */
	WARN_ON_ONCE(pool->flags & POOL_BH);

	mutex_lock(&wq_pool_attach_mutex);

	kthread_set_per_cpu(worker->task, -1);
	list_del(&worker->node);
	worker->pool = NULL;

	if (list_empty(&pool->workers) && list_empty(&pool->dying_workers))
		detach_completion = pool->detach_completion;
	mutex_unlock(&wq_pool_attach_mutex);

	/* clear leftover flags without pool->lock after it is detached */
	worker->flags &= ~(WORKER_UNBOUND | WORKER_REBOUND);

	if (detach_completion)
		complete(detach_completion);
}

static int format_worker_id(char *buf, size_t size, struct worker *worker,
			    struct worker_pool *pool)
{
	if (worker->rescue_wq)
		return scnprintf(buf, size, "kworker/R-%s",
				 worker->rescue_wq->name);

	if (pool) {
		if (pool->cpu >= 0)
			return scnprintf(buf, size, "kworker/%d:%d%s",
					 pool->cpu, worker->id,
					 pool->attrs->nice < 0  ? "H" : "");
		else
			return scnprintf(buf, size, "kworker/u%d:%d",
					 pool->id, worker->id);
	} else {
		return scnprintf(buf, size, "kworker/dying");
	}
}

/**
 * create_worker - create a new workqueue worker
 * @pool: pool the new worker will belong to
 *
 * Create and start a new worker which is attached to @pool.
 *
 * CONTEXT:
 * Might sleep.  Does GFP_KERNEL allocations.
 *
 * Return:
 * Pointer to the newly created worker.
 */
static struct worker *create_worker(struct worker_pool *pool)
{
	struct worker *worker;
	int id;
<<<<<<< HEAD
	char id_buf[23];
=======
>>>>>>> 0c383648

	/* ID is needed to determine kthread name */
	id = ida_alloc(&pool->worker_ida, GFP_KERNEL);
	if (id < 0) {
		pr_err_once("workqueue: Failed to allocate a worker ID: %pe\n",
			    ERR_PTR(id));
		return NULL;
	}

	worker = alloc_worker(pool->node);
	if (!worker) {
		pr_err_once("workqueue: Failed to allocate a worker\n");
		goto fail;
	}

	worker->id = id;

	if (!(pool->flags & POOL_BH)) {
<<<<<<< HEAD
		if (pool->cpu >= 0)
			snprintf(id_buf, sizeof(id_buf), "%d:%d%s", pool->cpu, id,
				 pool->attrs->nice < 0  ? "H" : "");
		else
			snprintf(id_buf, sizeof(id_buf), "u%d:%d", pool->id, id);

		worker->task = kthread_create_on_node(worker_thread, worker,
					pool->node, "kworker/%s", id_buf);
		if (IS_ERR(worker->task)) {
			if (PTR_ERR(worker->task) == -EINTR) {
				pr_err("workqueue: Interrupted when creating a worker thread \"kworker/%s\"\n",
=======
		char id_buf[WORKER_ID_LEN];

		format_worker_id(id_buf, sizeof(id_buf), worker, pool);
		worker->task = kthread_create_on_node(worker_thread, worker,
						      pool->node, "%s", id_buf);
		if (IS_ERR(worker->task)) {
			if (PTR_ERR(worker->task) == -EINTR) {
				pr_err("workqueue: Interrupted when creating a worker thread \"%s\"\n",
>>>>>>> 0c383648
				       id_buf);
			} else {
				pr_err_once("workqueue: Failed to create a worker thread: %pe",
					    worker->task);
			}
			goto fail;
		}

		set_user_nice(worker->task, pool->attrs->nice);
		kthread_bind_mask(worker->task, pool_allowed_cpus(pool));
	}

	/* successful, attach the worker to the pool */
	worker_attach_to_pool(worker, pool);

	/* start the newly created worker */
	raw_spin_lock_irq(&pool->lock);

	worker->pool->nr_workers++;
	worker_enter_idle(worker);

	/*
	 * @worker is waiting on a completion in kthread() and will trigger hung
	 * check if not woken up soon. As kick_pool() is noop if @pool is empty,
	 * wake it up explicitly.
	 */
	if (worker->task)
		wake_up_process(worker->task);

	raw_spin_unlock_irq(&pool->lock);

	return worker;

fail:
	ida_free(&pool->worker_ida, id);
	kfree(worker);
	return NULL;
}

static void unbind_worker(struct worker *worker)
{
	lockdep_assert_held(&wq_pool_attach_mutex);

	kthread_set_per_cpu(worker->task, -1);
	if (cpumask_intersects(wq_unbound_cpumask, cpu_active_mask))
		WARN_ON_ONCE(set_cpus_allowed_ptr(worker->task, wq_unbound_cpumask) < 0);
	else
		WARN_ON_ONCE(set_cpus_allowed_ptr(worker->task, cpu_possible_mask) < 0);
}

static void wake_dying_workers(struct list_head *cull_list)
{
	struct worker *worker, *tmp;

	list_for_each_entry_safe(worker, tmp, cull_list, entry) {
		list_del_init(&worker->entry);
		unbind_worker(worker);
		/*
		 * If the worker was somehow already running, then it had to be
		 * in pool->idle_list when set_worker_dying() happened or we
		 * wouldn't have gotten here.
		 *
		 * Thus, the worker must either have observed the WORKER_DIE
		 * flag, or have set its state to TASK_IDLE. Either way, the
		 * below will be observed by the worker and is safe to do
		 * outside of pool->lock.
		 */
		wake_up_process(worker->task);
	}
}

/**
 * set_worker_dying - Tag a worker for destruction
 * @worker: worker to be destroyed
 * @list: transfer worker away from its pool->idle_list and into list
 *
 * Tag @worker for destruction and adjust @pool stats accordingly.  The worker
 * should be idle.
 *
 * CONTEXT:
 * raw_spin_lock_irq(pool->lock).
 */
static void set_worker_dying(struct worker *worker, struct list_head *list)
{
	struct worker_pool *pool = worker->pool;

	lockdep_assert_held(&pool->lock);
	lockdep_assert_held(&wq_pool_attach_mutex);

	/* sanity check frenzy */
	if (WARN_ON(worker->current_work) ||
	    WARN_ON(!list_empty(&worker->scheduled)) ||
	    WARN_ON(!(worker->flags & WORKER_IDLE)))
		return;

	pool->nr_workers--;
	pool->nr_idle--;

	worker->flags |= WORKER_DIE;

	list_move(&worker->entry, list);
	list_move(&worker->node, &pool->dying_workers);
}

/**
 * idle_worker_timeout - check if some idle workers can now be deleted.
 * @t: The pool's idle_timer that just expired
 *
 * The timer is armed in worker_enter_idle(). Note that it isn't disarmed in
 * worker_leave_idle(), as a worker flicking between idle and active while its
 * pool is at the too_many_workers() tipping point would cause too much timer
 * housekeeping overhead. Since IDLE_WORKER_TIMEOUT is long enough, we just let
 * it expire and re-evaluate things from there.
 */
static void idle_worker_timeout(struct timer_list *t)
{
	struct worker_pool *pool = from_timer(pool, t, idle_timer);
	bool do_cull = false;

	if (work_pending(&pool->idle_cull_work))
		return;

	raw_spin_lock_irq(&pool->lock);

	if (too_many_workers(pool)) {
		struct worker *worker;
		unsigned long expires;

		/* idle_list is kept in LIFO order, check the last one */
		worker = list_last_entry(&pool->idle_list, struct worker, entry);
		expires = worker->last_active + IDLE_WORKER_TIMEOUT;
		do_cull = !time_before(jiffies, expires);

		if (!do_cull)
			mod_timer(&pool->idle_timer, expires);
	}
	raw_spin_unlock_irq(&pool->lock);

	if (do_cull)
		queue_work(system_unbound_wq, &pool->idle_cull_work);
}

/**
 * idle_cull_fn - cull workers that have been idle for too long.
 * @work: the pool's work for handling these idle workers
 *
 * This goes through a pool's idle workers and gets rid of those that have been
 * idle for at least IDLE_WORKER_TIMEOUT seconds.
 *
 * We don't want to disturb isolated CPUs because of a pcpu kworker being
 * culled, so this also resets worker affinity. This requires a sleepable
 * context, hence the split between timer callback and work item.
 */
static void idle_cull_fn(struct work_struct *work)
{
	struct worker_pool *pool = container_of(work, struct worker_pool, idle_cull_work);
	LIST_HEAD(cull_list);

	/*
	 * Grabbing wq_pool_attach_mutex here ensures an already-running worker
	 * cannot proceed beyong worker_detach_from_pool() in its self-destruct
	 * path. This is required as a previously-preempted worker could run after
	 * set_worker_dying() has happened but before wake_dying_workers() did.
	 */
	mutex_lock(&wq_pool_attach_mutex);
	raw_spin_lock_irq(&pool->lock);

	while (too_many_workers(pool)) {
		struct worker *worker;
		unsigned long expires;

		worker = list_last_entry(&pool->idle_list, struct worker, entry);
		expires = worker->last_active + IDLE_WORKER_TIMEOUT;

		if (time_before(jiffies, expires)) {
			mod_timer(&pool->idle_timer, expires);
			break;
		}

		set_worker_dying(worker, &cull_list);
	}

	raw_spin_unlock_irq(&pool->lock);
	wake_dying_workers(&cull_list);
	mutex_unlock(&wq_pool_attach_mutex);
}

static void send_mayday(struct work_struct *work)
{
	struct pool_workqueue *pwq = get_work_pwq(work);
	struct workqueue_struct *wq = pwq->wq;

	lockdep_assert_held(&wq_mayday_lock);

	if (!wq->rescuer)
		return;

	/* mayday mayday mayday */
	if (list_empty(&pwq->mayday_node)) {
		/*
		 * If @pwq is for an unbound wq, its base ref may be put at
		 * any time due to an attribute change.  Pin @pwq until the
		 * rescuer is done with it.
		 */
		get_pwq(pwq);
		list_add_tail(&pwq->mayday_node, &wq->maydays);
		wake_up_process(wq->rescuer->task);
		pwq->stats[PWQ_STAT_MAYDAY]++;
	}
}

static void pool_mayday_timeout(struct timer_list *t)
{
	struct worker_pool *pool = from_timer(pool, t, mayday_timer);
	struct work_struct *work;

	raw_spin_lock_irq(&pool->lock);
	raw_spin_lock(&wq_mayday_lock);		/* for wq->maydays */

	if (need_to_create_worker(pool)) {
		/*
		 * We've been trying to create a new worker but
		 * haven't been successful.  We might be hitting an
		 * allocation deadlock.  Send distress signals to
		 * rescuers.
		 */
		list_for_each_entry(work, &pool->worklist, entry)
			send_mayday(work);
	}

	raw_spin_unlock(&wq_mayday_lock);
	raw_spin_unlock_irq(&pool->lock);

	mod_timer(&pool->mayday_timer, jiffies + MAYDAY_INTERVAL);
}

/**
 * maybe_create_worker - create a new worker if necessary
 * @pool: pool to create a new worker for
 *
 * Create a new worker for @pool if necessary.  @pool is guaranteed to
 * have at least one idle worker on return from this function.  If
 * creating a new worker takes longer than MAYDAY_INTERVAL, mayday is
 * sent to all rescuers with works scheduled on @pool to resolve
 * possible allocation deadlock.
 *
 * On return, need_to_create_worker() is guaranteed to be %false and
 * may_start_working() %true.
 *
 * LOCKING:
 * raw_spin_lock_irq(pool->lock) which may be released and regrabbed
 * multiple times.  Does GFP_KERNEL allocations.  Called only from
 * manager.
 */
static void maybe_create_worker(struct worker_pool *pool)
__releases(&pool->lock)
__acquires(&pool->lock)
{
restart:
	raw_spin_unlock_irq(&pool->lock);

	/* if we don't make progress in MAYDAY_INITIAL_TIMEOUT, call for help */
	mod_timer(&pool->mayday_timer, jiffies + MAYDAY_INITIAL_TIMEOUT);

	while (true) {
		if (create_worker(pool) || !need_to_create_worker(pool))
			break;

		schedule_timeout_interruptible(CREATE_COOLDOWN);

		if (!need_to_create_worker(pool))
			break;
	}

	del_timer_sync(&pool->mayday_timer);
	raw_spin_lock_irq(&pool->lock);
	/*
	 * This is necessary even after a new worker was just successfully
	 * created as @pool->lock was dropped and the new worker might have
	 * already become busy.
	 */
	if (need_to_create_worker(pool))
		goto restart;
}

/**
 * manage_workers - manage worker pool
 * @worker: self
 *
 * Assume the manager role and manage the worker pool @worker belongs
 * to.  At any given time, there can be only zero or one manager per
 * pool.  The exclusion is handled automatically by this function.
 *
 * The caller can safely start processing works on false return.  On
 * true return, it's guaranteed that need_to_create_worker() is false
 * and may_start_working() is true.
 *
 * CONTEXT:
 * raw_spin_lock_irq(pool->lock) which may be released and regrabbed
 * multiple times.  Does GFP_KERNEL allocations.
 *
 * Return:
 * %false if the pool doesn't need management and the caller can safely
 * start processing works, %true if management function was performed and
 * the conditions that the caller verified before calling the function may
 * no longer be true.
 */
static bool manage_workers(struct worker *worker)
{
	struct worker_pool *pool = worker->pool;

	if (pool->flags & POOL_MANAGER_ACTIVE)
		return false;

	pool->flags |= POOL_MANAGER_ACTIVE;
	pool->manager = worker;

	maybe_create_worker(pool);

	pool->manager = NULL;
	pool->flags &= ~POOL_MANAGER_ACTIVE;
	rcuwait_wake_up(&manager_wait);
	return true;
}

/**
 * process_one_work - process single work
 * @worker: self
 * @work: work to process
 *
 * Process @work.  This function contains all the logics necessary to
 * process a single work including synchronization against and
 * interaction with other workers on the same cpu, queueing and
 * flushing.  As long as context requirement is met, any worker can
 * call this function to process a work.
 *
 * CONTEXT:
 * raw_spin_lock_irq(pool->lock) which is released and regrabbed.
 */
static void process_one_work(struct worker *worker, struct work_struct *work)
__releases(&pool->lock)
__acquires(&pool->lock)
{
	struct pool_workqueue *pwq = get_work_pwq(work);
	struct worker_pool *pool = worker->pool;
	unsigned long work_data;
	int lockdep_start_depth, rcu_start_depth;
	bool bh_draining = pool->flags & POOL_BH_DRAINING;
#ifdef CONFIG_LOCKDEP
	/*
	 * It is permissible to free the struct work_struct from
	 * inside the function that is called from it, this we need to
	 * take into account for lockdep too.  To avoid bogus "held
	 * lock freed" warnings as well as problems when looking into
	 * work->lockdep_map, make a copy and use that here.
	 */
	struct lockdep_map lockdep_map;

	lockdep_copy_map(&lockdep_map, &work->lockdep_map);
#endif
	/* ensure we're on the correct CPU */
	WARN_ON_ONCE(!(pool->flags & POOL_DISASSOCIATED) &&
		     raw_smp_processor_id() != pool->cpu);

	/* claim and dequeue */
	debug_work_deactivate(work);
	hash_add(pool->busy_hash, &worker->hentry, (unsigned long)work);
	worker->current_work = work;
	worker->current_func = work->func;
	worker->current_pwq = pwq;
	if (worker->task)
		worker->current_at = worker->task->se.sum_exec_runtime;
	work_data = *work_data_bits(work);
	worker->current_color = get_work_color(work_data);

	/*
	 * Record wq name for cmdline and debug reporting, may get
	 * overridden through set_worker_desc().
	 */
	strscpy(worker->desc, pwq->wq->name, WORKER_DESC_LEN);

	list_del_init(&work->entry);

	/*
	 * CPU intensive works don't participate in concurrency management.
	 * They're the scheduler's responsibility.  This takes @worker out
	 * of concurrency management and the next code block will chain
	 * execution of the pending work items.
	 */
	if (unlikely(pwq->wq->flags & WQ_CPU_INTENSIVE))
		worker_set_flags(worker, WORKER_CPU_INTENSIVE);

	/*
	 * Kick @pool if necessary. It's always noop for per-cpu worker pools
	 * since nr_running would always be >= 1 at this point. This is used to
	 * chain execution of the pending work items for WORKER_NOT_RUNNING
	 * workers such as the UNBOUND and CPU_INTENSIVE ones.
	 */
	kick_pool(pool);

	/*
	 * Record the last pool and clear PENDING which should be the last
	 * update to @work.  Also, do this inside @pool->lock so that
	 * PENDING and queued state changes happen together while IRQ is
	 * disabled.
	 */
<<<<<<< HEAD
	set_work_pool_and_clear_pending(work, pool->id, 0);
=======
	set_work_pool_and_clear_pending(work, pool->id, pool_offq_flags(pool));
>>>>>>> 0c383648

	pwq->stats[PWQ_STAT_STARTED]++;
	raw_spin_unlock_irq(&pool->lock);

	rcu_start_depth = rcu_preempt_depth();
	lockdep_start_depth = lockdep_depth(current);
	/* see drain_dead_softirq_workfn() */
	if (!bh_draining)
		lock_map_acquire(&pwq->wq->lockdep_map);
	lock_map_acquire(&lockdep_map);
	/*
	 * Strictly speaking we should mark the invariant state without holding
	 * any locks, that is, before these two lock_map_acquire()'s.
	 *
	 * However, that would result in:
	 *
	 *   A(W1)
	 *   WFC(C)
	 *		A(W1)
	 *		C(C)
	 *
	 * Which would create W1->C->W1 dependencies, even though there is no
	 * actual deadlock possible. There are two solutions, using a
	 * read-recursive acquire on the work(queue) 'locks', but this will then
	 * hit the lockdep limitation on recursive locks, or simply discard
	 * these locks.
	 *
	 * AFAICT there is no possible deadlock scenario between the
	 * flush_work() and complete() primitives (except for single-threaded
	 * workqueues), so hiding them isn't a problem.
	 */
	lockdep_invariant_state(true);
	trace_workqueue_execute_start(work);
	worker->current_func(work);
	/*
	 * While we must be careful to not use "work" after this, the trace
	 * point will only record its address.
	 */
	trace_workqueue_execute_end(work, worker->current_func);
	pwq->stats[PWQ_STAT_COMPLETED]++;
	lock_map_release(&lockdep_map);
	if (!bh_draining)
		lock_map_release(&pwq->wq->lockdep_map);

	if (unlikely((worker->task && in_atomic()) ||
		     lockdep_depth(current) != lockdep_start_depth ||
		     rcu_preempt_depth() != rcu_start_depth)) {
		pr_err("BUG: workqueue leaked atomic, lock or RCU: %s[%d]\n"
		       "     preempt=0x%08x lock=%d->%d RCU=%d->%d workfn=%ps\n",
		       current->comm, task_pid_nr(current), preempt_count(),
		       lockdep_start_depth, lockdep_depth(current),
		       rcu_start_depth, rcu_preempt_depth(),
		       worker->current_func);
		debug_show_held_locks(current);
		dump_stack();
	}

	/*
	 * The following prevents a kworker from hogging CPU on !PREEMPTION
	 * kernels, where a requeueing work item waiting for something to
	 * happen could deadlock with stop_machine as such work item could
	 * indefinitely requeue itself while all other CPUs are trapped in
	 * stop_machine. At the same time, report a quiescent RCU state so
	 * the same condition doesn't freeze RCU.
	 */
	if (worker->task)
		cond_resched();

	raw_spin_lock_irq(&pool->lock);

	/*
	 * In addition to %WQ_CPU_INTENSIVE, @worker may also have been marked
	 * CPU intensive by wq_worker_tick() if @work hogged CPU longer than
	 * wq_cpu_intensive_thresh_us. Clear it.
	 */
	worker_clr_flags(worker, WORKER_CPU_INTENSIVE);

	/* tag the worker for identification in schedule() */
	worker->last_func = worker->current_func;

	/* we're done with it, release */
	hash_del(&worker->hentry);
	worker->current_work = NULL;
	worker->current_func = NULL;
	worker->current_pwq = NULL;
	worker->current_color = INT_MAX;

	/* must be the last step, see the function comment */
	pwq_dec_nr_in_flight(pwq, work_data);
}

/**
 * process_scheduled_works - process scheduled works
 * @worker: self
 *
 * Process all scheduled works.  Please note that the scheduled list
 * may change while processing a work, so this function repeatedly
 * fetches a work from the top and executes it.
 *
 * CONTEXT:
 * raw_spin_lock_irq(pool->lock) which may be released and regrabbed
 * multiple times.
 */
static void process_scheduled_works(struct worker *worker)
{
	struct work_struct *work;
	bool first = true;

	while ((work = list_first_entry_or_null(&worker->scheduled,
						struct work_struct, entry))) {
		if (first) {
			worker->pool->watchdog_ts = jiffies;
			first = false;
		}
		process_one_work(worker, work);
	}
}

static void set_pf_worker(bool val)
{
	mutex_lock(&wq_pool_attach_mutex);
	if (val)
		current->flags |= PF_WQ_WORKER;
	else
		current->flags &= ~PF_WQ_WORKER;
	mutex_unlock(&wq_pool_attach_mutex);
}

/**
 * worker_thread - the worker thread function
 * @__worker: self
 *
 * The worker thread function.  All workers belong to a worker_pool -
 * either a per-cpu one or dynamic unbound one.  These workers process all
 * work items regardless of their specific target workqueue.  The only
 * exception is work items which belong to workqueues with a rescuer which
 * will be explained in rescuer_thread().
 *
 * Return: 0
 */
static int worker_thread(void *__worker)
{
	struct worker *worker = __worker;
	struct worker_pool *pool = worker->pool;

	/* tell the scheduler that this is a workqueue worker */
	set_pf_worker(true);
woke_up:
	raw_spin_lock_irq(&pool->lock);

	/* am I supposed to die? */
	if (unlikely(worker->flags & WORKER_DIE)) {
		raw_spin_unlock_irq(&pool->lock);
		set_pf_worker(false);

		ida_free(&pool->worker_ida, worker->id);
		worker_detach_from_pool(worker);
		WARN_ON_ONCE(!list_empty(&worker->entry));
		kfree(worker);
		return 0;
	}

	worker_leave_idle(worker);
recheck:
	/* no more worker necessary? */
	if (!need_more_worker(pool))
		goto sleep;

	/* do we need to manage? */
	if (unlikely(!may_start_working(pool)) && manage_workers(worker))
		goto recheck;

	/*
	 * ->scheduled list can only be filled while a worker is
	 * preparing to process a work or actually processing it.
	 * Make sure nobody diddled with it while I was sleeping.
	 */
	WARN_ON_ONCE(!list_empty(&worker->scheduled));

	/*
	 * Finish PREP stage.  We're guaranteed to have at least one idle
	 * worker or that someone else has already assumed the manager
	 * role.  This is where @worker starts participating in concurrency
	 * management if applicable and concurrency management is restored
	 * after being rebound.  See rebind_workers() for details.
	 */
	worker_clr_flags(worker, WORKER_PREP | WORKER_REBOUND);

	do {
		struct work_struct *work =
			list_first_entry(&pool->worklist,
					 struct work_struct, entry);

		if (assign_work(work, worker, NULL))
			process_scheduled_works(worker);
	} while (keep_working(pool));

	worker_set_flags(worker, WORKER_PREP);
sleep:
	/*
	 * pool->lock is held and there's no work to process and no need to
	 * manage, sleep.  Workers are woken up only while holding
	 * pool->lock or from local cpu, so setting the current state
	 * before releasing pool->lock is enough to prevent losing any
	 * event.
	 */
	worker_enter_idle(worker);
	__set_current_state(TASK_IDLE);
	raw_spin_unlock_irq(&pool->lock);
	schedule();
	goto woke_up;
}

/**
 * rescuer_thread - the rescuer thread function
 * @__rescuer: self
 *
 * Workqueue rescuer thread function.  There's one rescuer for each
 * workqueue which has WQ_MEM_RECLAIM set.
 *
 * Regular work processing on a pool may block trying to create a new
 * worker which uses GFP_KERNEL allocation which has slight chance of
 * developing into deadlock if some works currently on the same queue
 * need to be processed to satisfy the GFP_KERNEL allocation.  This is
 * the problem rescuer solves.
 *
 * When such condition is possible, the pool summons rescuers of all
 * workqueues which have works queued on the pool and let them process
 * those works so that forward progress can be guaranteed.
 *
 * This should happen rarely.
 *
 * Return: 0
 */
static int rescuer_thread(void *__rescuer)
{
	struct worker *rescuer = __rescuer;
	struct workqueue_struct *wq = rescuer->rescue_wq;
	bool should_stop;

	set_user_nice(current, RESCUER_NICE_LEVEL);

	/*
	 * Mark rescuer as worker too.  As WORKER_PREP is never cleared, it
	 * doesn't participate in concurrency management.
	 */
	set_pf_worker(true);
repeat:
	set_current_state(TASK_IDLE);

	/*
	 * By the time the rescuer is requested to stop, the workqueue
	 * shouldn't have any work pending, but @wq->maydays may still have
	 * pwq(s) queued.  This can happen by non-rescuer workers consuming
	 * all the work items before the rescuer got to them.  Go through
	 * @wq->maydays processing before acting on should_stop so that the
	 * list is always empty on exit.
	 */
	should_stop = kthread_should_stop();

	/* see whether any pwq is asking for help */
	raw_spin_lock_irq(&wq_mayday_lock);

	while (!list_empty(&wq->maydays)) {
		struct pool_workqueue *pwq = list_first_entry(&wq->maydays,
					struct pool_workqueue, mayday_node);
		struct worker_pool *pool = pwq->pool;
		struct work_struct *work, *n;

		__set_current_state(TASK_RUNNING);
		list_del_init(&pwq->mayday_node);

		raw_spin_unlock_irq(&wq_mayday_lock);

		worker_attach_to_pool(rescuer, pool);

		raw_spin_lock_irq(&pool->lock);

		/*
		 * Slurp in all works issued via this workqueue and
		 * process'em.
		 */
		WARN_ON_ONCE(!list_empty(&rescuer->scheduled));
		list_for_each_entry_safe(work, n, &pool->worklist, entry) {
			if (get_work_pwq(work) == pwq &&
			    assign_work(work, rescuer, &n))
				pwq->stats[PWQ_STAT_RESCUED]++;
<<<<<<< HEAD
		}

		if (!list_empty(&rescuer->scheduled)) {
			process_scheduled_works(rescuer);

			/*
			 * The above execution of rescued work items could
			 * have created more to rescue through
			 * pwq_activate_first_inactive() or chained
			 * queueing.  Let's put @pwq back on mayday list so
			 * that such back-to-back work items, which may be
			 * being used to relieve memory pressure, don't
			 * incur MAYDAY_INTERVAL delay inbetween.
			 */
			if (pwq->nr_active && need_to_create_worker(pool)) {
				raw_spin_lock(&wq_mayday_lock);
				/*
				 * Queue iff we aren't racing destruction
				 * and somebody else hasn't queued it already.
				 */
				if (wq->rescuer && list_empty(&pwq->mayday_node)) {
					get_pwq(pwq);
					list_add_tail(&pwq->mayday_node, &wq->maydays);
				}
				raw_spin_unlock(&wq_mayday_lock);
			}
		}

		/*
		 * Put the reference grabbed by send_mayday().  @pool won't
		 * go away while we're still attached to it.
		 */
		put_pwq(pwq);

		/*
		 * Leave this pool. Notify regular workers; otherwise, we end up
		 * with 0 concurrency and stalling the execution.
		 */
		kick_pool(pool);

		raw_spin_unlock_irq(&pool->lock);

		worker_detach_from_pool(rescuer);

		raw_spin_lock_irq(&wq_mayday_lock);
	}

	raw_spin_unlock_irq(&wq_mayday_lock);

	if (should_stop) {
		__set_current_state(TASK_RUNNING);
		set_pf_worker(false);
		return 0;
	}

	/* rescuers should never participate in concurrency management */
	WARN_ON_ONCE(!(rescuer->flags & WORKER_NOT_RUNNING));
	schedule();
	goto repeat;
}

static void bh_worker(struct worker *worker)
{
	struct worker_pool *pool = worker->pool;
	int nr_restarts = BH_WORKER_RESTARTS;
	unsigned long end = jiffies + BH_WORKER_JIFFIES;

	raw_spin_lock_irq(&pool->lock);
	worker_leave_idle(worker);

	/*
	 * This function follows the structure of worker_thread(). See there for
	 * explanations on each step.
	 */
	if (!need_more_worker(pool))
		goto done;

	WARN_ON_ONCE(!list_empty(&worker->scheduled));
	worker_clr_flags(worker, WORKER_PREP | WORKER_REBOUND);

	do {
		struct work_struct *work =
			list_first_entry(&pool->worklist,
					 struct work_struct, entry);

		if (assign_work(work, worker, NULL))
			process_scheduled_works(worker);
	} while (keep_working(pool) &&
		 --nr_restarts && time_before(jiffies, end));

	worker_set_flags(worker, WORKER_PREP);
done:
	worker_enter_idle(worker);
	kick_pool(pool);
	raw_spin_unlock_irq(&pool->lock);
}

/*
 * TODO: Convert all tasklet users to workqueue and use softirq directly.
 *
 * This is currently called from tasklet[_hi]action() and thus is also called
 * whenever there are tasklets to run. Let's do an early exit if there's nothing
 * queued. Once conversion from tasklet is complete, the need_more_worker() test
 * can be dropped.
 *
 * After full conversion, we'll add worker->softirq_action, directly use the
 * softirq action and obtain the worker pointer from the softirq_action pointer.
 */
void workqueue_softirq_action(bool highpri)
{
	struct worker_pool *pool =
		&per_cpu(bh_worker_pools, smp_processor_id())[highpri];
	if (need_more_worker(pool))
		bh_worker(list_first_entry(&pool->workers, struct worker, node));
}

struct wq_drain_dead_softirq_work {
	struct work_struct	work;
	struct worker_pool	*pool;
	struct completion	done;
};

static void drain_dead_softirq_workfn(struct work_struct *work)
{
	struct wq_drain_dead_softirq_work *dead_work =
		container_of(work, struct wq_drain_dead_softirq_work, work);
	struct worker_pool *pool = dead_work->pool;
	bool repeat;

	/*
	 * @pool's CPU is dead and we want to execute its still pending work
	 * items from this BH work item which is running on a different CPU. As
	 * its CPU is dead, @pool can't be kicked and, as work execution path
	 * will be nested, a lockdep annotation needs to be suppressed. Mark
	 * @pool with %POOL_BH_DRAINING for the special treatments.
	 */
	raw_spin_lock_irq(&pool->lock);
	pool->flags |= POOL_BH_DRAINING;
	raw_spin_unlock_irq(&pool->lock);

	bh_worker(list_first_entry(&pool->workers, struct worker, node));
=======
		}

		if (!list_empty(&rescuer->scheduled)) {
			process_scheduled_works(rescuer);
>>>>>>> 0c383648

	raw_spin_lock_irq(&pool->lock);
	pool->flags &= ~POOL_BH_DRAINING;
	repeat = need_more_worker(pool);
	raw_spin_unlock_irq(&pool->lock);

	/*
	 * bh_worker() might hit consecutive execution limit and bail. If there
	 * still are pending work items, reschedule self and return so that we
	 * don't hog this CPU's BH.
	 */
	if (repeat) {
		if (pool->attrs->nice == HIGHPRI_NICE_LEVEL)
			queue_work(system_bh_highpri_wq, work);
		else
			queue_work(system_bh_wq, work);
	} else {
		complete(&dead_work->done);
	}
}

<<<<<<< HEAD
/*
 * @cpu is dead. Drain the remaining BH work items on the current CPU. It's
 * possible to allocate dead_work per CPU and avoid flushing. However, then we
 * have to worry about draining overlapping with CPU coming back online or
 * nesting (one CPU's dead_work queued on another CPU which is also dead and so
 * on). Let's keep it simple and drain them synchronously. These are BH work
 * items which shouldn't be requeued on the same pool. Shouldn't take long.
 */
void workqueue_softirq_dead(unsigned int cpu)
{
	int i;
=======
		/*
		 * Leave this pool. Notify regular workers; otherwise, we end up
		 * with 0 concurrency and stalling the execution.
		 */
		kick_pool(pool);
>>>>>>> 0c383648

	for (i = 0; i < NR_STD_WORKER_POOLS; i++) {
		struct worker_pool *pool = &per_cpu(bh_worker_pools, cpu)[i];
		struct wq_drain_dead_softirq_work dead_work;

		if (!need_more_worker(pool))
			continue;

		INIT_WORK(&dead_work.work, drain_dead_softirq_workfn);
		dead_work.pool = pool;
		init_completion(&dead_work.done);

<<<<<<< HEAD
=======
	raw_spin_unlock_irq(&wq_mayday_lock);

	if (should_stop) {
		__set_current_state(TASK_RUNNING);
		set_pf_worker(false);
		return 0;
	}

	/* rescuers should never participate in concurrency management */
	WARN_ON_ONCE(!(rescuer->flags & WORKER_NOT_RUNNING));
	schedule();
	goto repeat;
}

static void bh_worker(struct worker *worker)
{
	struct worker_pool *pool = worker->pool;
	int nr_restarts = BH_WORKER_RESTARTS;
	unsigned long end = jiffies + BH_WORKER_JIFFIES;

	raw_spin_lock_irq(&pool->lock);
	worker_leave_idle(worker);

	/*
	 * This function follows the structure of worker_thread(). See there for
	 * explanations on each step.
	 */
	if (!need_more_worker(pool))
		goto done;

	WARN_ON_ONCE(!list_empty(&worker->scheduled));
	worker_clr_flags(worker, WORKER_PREP | WORKER_REBOUND);

	do {
		struct work_struct *work =
			list_first_entry(&pool->worklist,
					 struct work_struct, entry);

		if (assign_work(work, worker, NULL))
			process_scheduled_works(worker);
	} while (keep_working(pool) &&
		 --nr_restarts && time_before(jiffies, end));

	worker_set_flags(worker, WORKER_PREP);
done:
	worker_enter_idle(worker);
	kick_pool(pool);
	raw_spin_unlock_irq(&pool->lock);
}

/*
 * TODO: Convert all tasklet users to workqueue and use softirq directly.
 *
 * This is currently called from tasklet[_hi]action() and thus is also called
 * whenever there are tasklets to run. Let's do an early exit if there's nothing
 * queued. Once conversion from tasklet is complete, the need_more_worker() test
 * can be dropped.
 *
 * After full conversion, we'll add worker->softirq_action, directly use the
 * softirq action and obtain the worker pointer from the softirq_action pointer.
 */
void workqueue_softirq_action(bool highpri)
{
	struct worker_pool *pool =
		&per_cpu(bh_worker_pools, smp_processor_id())[highpri];
	if (need_more_worker(pool))
		bh_worker(list_first_entry(&pool->workers, struct worker, node));
}

struct wq_drain_dead_softirq_work {
	struct work_struct	work;
	struct worker_pool	*pool;
	struct completion	done;
};

static void drain_dead_softirq_workfn(struct work_struct *work)
{
	struct wq_drain_dead_softirq_work *dead_work =
		container_of(work, struct wq_drain_dead_softirq_work, work);
	struct worker_pool *pool = dead_work->pool;
	bool repeat;

	/*
	 * @pool's CPU is dead and we want to execute its still pending work
	 * items from this BH work item which is running on a different CPU. As
	 * its CPU is dead, @pool can't be kicked and, as work execution path
	 * will be nested, a lockdep annotation needs to be suppressed. Mark
	 * @pool with %POOL_BH_DRAINING for the special treatments.
	 */
	raw_spin_lock_irq(&pool->lock);
	pool->flags |= POOL_BH_DRAINING;
	raw_spin_unlock_irq(&pool->lock);

	bh_worker(list_first_entry(&pool->workers, struct worker, node));

	raw_spin_lock_irq(&pool->lock);
	pool->flags &= ~POOL_BH_DRAINING;
	repeat = need_more_worker(pool);
	raw_spin_unlock_irq(&pool->lock);

	/*
	 * bh_worker() might hit consecutive execution limit and bail. If there
	 * still are pending work items, reschedule self and return so that we
	 * don't hog this CPU's BH.
	 */
	if (repeat) {
		if (pool->attrs->nice == HIGHPRI_NICE_LEVEL)
			queue_work(system_bh_highpri_wq, work);
		else
			queue_work(system_bh_wq, work);
	} else {
		complete(&dead_work->done);
	}
}

/*
 * @cpu is dead. Drain the remaining BH work items on the current CPU. It's
 * possible to allocate dead_work per CPU and avoid flushing. However, then we
 * have to worry about draining overlapping with CPU coming back online or
 * nesting (one CPU's dead_work queued on another CPU which is also dead and so
 * on). Let's keep it simple and drain them synchronously. These are BH work
 * items which shouldn't be requeued on the same pool. Shouldn't take long.
 */
void workqueue_softirq_dead(unsigned int cpu)
{
	int i;

	for (i = 0; i < NR_STD_WORKER_POOLS; i++) {
		struct worker_pool *pool = &per_cpu(bh_worker_pools, cpu)[i];
		struct wq_drain_dead_softirq_work dead_work;

		if (!need_more_worker(pool))
			continue;

		INIT_WORK_ONSTACK(&dead_work.work, drain_dead_softirq_workfn);
		dead_work.pool = pool;
		init_completion(&dead_work.done);

>>>>>>> 0c383648
		if (pool->attrs->nice == HIGHPRI_NICE_LEVEL)
			queue_work(system_bh_highpri_wq, &dead_work.work);
		else
			queue_work(system_bh_wq, &dead_work.work);

		wait_for_completion(&dead_work.done);
<<<<<<< HEAD
=======
		destroy_work_on_stack(&dead_work.work);
>>>>>>> 0c383648
	}
}

/**
 * check_flush_dependency - check for flush dependency sanity
 * @target_wq: workqueue being flushed
 * @target_work: work item being flushed (NULL for workqueue flushes)
 *
 * %current is trying to flush the whole @target_wq or @target_work on it.
 * If @target_wq doesn't have %WQ_MEM_RECLAIM, verify that %current is not
 * reclaiming memory or running on a workqueue which doesn't have
 * %WQ_MEM_RECLAIM as that can break forward-progress guarantee leading to
 * a deadlock.
 */
static void check_flush_dependency(struct workqueue_struct *target_wq,
				   struct work_struct *target_work)
{
	work_func_t target_func = target_work ? target_work->func : NULL;
	struct worker *worker;

	if (target_wq->flags & WQ_MEM_RECLAIM)
		return;

	worker = current_wq_worker();

	WARN_ONCE(current->flags & PF_MEMALLOC,
		  "workqueue: PF_MEMALLOC task %d(%s) is flushing !WQ_MEM_RECLAIM %s:%ps",
		  current->pid, current->comm, target_wq->name, target_func);
	WARN_ONCE(worker && ((worker->current_pwq->wq->flags &
			      (WQ_MEM_RECLAIM | __WQ_LEGACY)) == WQ_MEM_RECLAIM),
		  "workqueue: WQ_MEM_RECLAIM %s:%ps is flushing !WQ_MEM_RECLAIM %s:%ps",
		  worker->current_pwq->wq->name, worker->current_func,
		  target_wq->name, target_func);
}

struct wq_barrier {
	struct work_struct	work;
	struct completion	done;
	struct task_struct	*task;	/* purely informational */
};

static void wq_barrier_func(struct work_struct *work)
{
	struct wq_barrier *barr = container_of(work, struct wq_barrier, work);
	complete(&barr->done);
}

/**
 * insert_wq_barrier - insert a barrier work
 * @pwq: pwq to insert barrier into
 * @barr: wq_barrier to insert
 * @target: target work to attach @barr to
 * @worker: worker currently executing @target, NULL if @target is not executing
 *
 * @barr is linked to @target such that @barr is completed only after
 * @target finishes execution.  Please note that the ordering
 * guarantee is observed only with respect to @target and on the local
 * cpu.
 *
 * Currently, a queued barrier can't be canceled.  This is because
 * try_to_grab_pending() can't determine whether the work to be
 * grabbed is at the head of the queue and thus can't clear LINKED
 * flag of the previous work while there must be a valid next work
 * after a work with LINKED flag set.
 *
 * Note that when @worker is non-NULL, @target may be modified
 * underneath us, so we can't reliably determine pwq from @target.
 *
 * CONTEXT:
 * raw_spin_lock_irq(pool->lock).
 */
static void insert_wq_barrier(struct pool_workqueue *pwq,
			      struct wq_barrier *barr,
			      struct work_struct *target, struct worker *worker)
{
	static __maybe_unused struct lock_class_key bh_key, thr_key;
	unsigned int work_flags = 0;
	unsigned int work_color;
	struct list_head *head;

	/*
	 * debugobject calls are safe here even with pool->lock locked
	 * as we know for sure that this will not trigger any of the
	 * checks and call back into the fixup functions where we
	 * might deadlock.
	 *
	 * BH and threaded workqueues need separate lockdep keys to avoid
	 * spuriously triggering "inconsistent {SOFTIRQ-ON-W} -> {IN-SOFTIRQ-W}
	 * usage".
	 */
	INIT_WORK_ONSTACK_KEY(&barr->work, wq_barrier_func,
			      (pwq->wq->flags & WQ_BH) ? &bh_key : &thr_key);
	__set_bit(WORK_STRUCT_PENDING_BIT, work_data_bits(&barr->work));

	init_completion_map(&barr->done, &target->lockdep_map);

	barr->task = current;

	/* The barrier work item does not participate in nr_active. */
	work_flags |= WORK_STRUCT_INACTIVE;

	/*
	 * If @target is currently being executed, schedule the
	 * barrier to the worker; otherwise, put it after @target.
	 */
	if (worker) {
		head = worker->scheduled.next;
		work_color = worker->current_color;
	} else {
		unsigned long *bits = work_data_bits(target);

		head = target->entry.next;
		/* there can already be other linked works, inherit and set */
		work_flags |= *bits & WORK_STRUCT_LINKED;
		work_color = get_work_color(*bits);
		__set_bit(WORK_STRUCT_LINKED_BIT, bits);
	}

	pwq->nr_in_flight[work_color]++;
	work_flags |= work_color_to_flags(work_color);

	insert_work(pwq, &barr->work, head, work_flags);
}

/**
 * flush_workqueue_prep_pwqs - prepare pwqs for workqueue flushing
 * @wq: workqueue being flushed
 * @flush_color: new flush color, < 0 for no-op
 * @work_color: new work color, < 0 for no-op
 *
 * Prepare pwqs for workqueue flushing.
 *
 * If @flush_color is non-negative, flush_color on all pwqs should be
 * -1.  If no pwq has in-flight commands at the specified color, all
 * pwq->flush_color's stay at -1 and %false is returned.  If any pwq
 * has in flight commands, its pwq->flush_color is set to
 * @flush_color, @wq->nr_pwqs_to_flush is updated accordingly, pwq
 * wakeup logic is armed and %true is returned.
 *
 * The caller should have initialized @wq->first_flusher prior to
 * calling this function with non-negative @flush_color.  If
 * @flush_color is negative, no flush color update is done and %false
 * is returned.
 *
 * If @work_color is non-negative, all pwqs should have the same
 * work_color which is previous to @work_color and all will be
 * advanced to @work_color.
 *
 * CONTEXT:
 * mutex_lock(wq->mutex).
 *
 * Return:
 * %true if @flush_color >= 0 and there's something to flush.  %false
 * otherwise.
 */
static bool flush_workqueue_prep_pwqs(struct workqueue_struct *wq,
				      int flush_color, int work_color)
{
	bool wait = false;
	struct pool_workqueue *pwq;

	if (flush_color >= 0) {
		WARN_ON_ONCE(atomic_read(&wq->nr_pwqs_to_flush));
		atomic_set(&wq->nr_pwqs_to_flush, 1);
	}

	for_each_pwq(pwq, wq) {
		struct worker_pool *pool = pwq->pool;

		raw_spin_lock_irq(&pool->lock);

		if (flush_color >= 0) {
			WARN_ON_ONCE(pwq->flush_color != -1);

			if (pwq->nr_in_flight[flush_color]) {
				pwq->flush_color = flush_color;
				atomic_inc(&wq->nr_pwqs_to_flush);
				wait = true;
			}
		}

		if (work_color >= 0) {
			WARN_ON_ONCE(work_color != work_next_color(pwq->work_color));
			pwq->work_color = work_color;
		}

		raw_spin_unlock_irq(&pool->lock);
	}

	if (flush_color >= 0 && atomic_dec_and_test(&wq->nr_pwqs_to_flush))
		complete(&wq->first_flusher->done);

	return wait;
}

static void touch_wq_lockdep_map(struct workqueue_struct *wq)
{
#ifdef CONFIG_LOCKDEP
	if (wq->flags & WQ_BH)
		local_bh_disable();

	lock_map_acquire(&wq->lockdep_map);
	lock_map_release(&wq->lockdep_map);

	if (wq->flags & WQ_BH)
		local_bh_enable();
#endif
}

static void touch_work_lockdep_map(struct work_struct *work,
				   struct workqueue_struct *wq)
{
#ifdef CONFIG_LOCKDEP
	if (wq->flags & WQ_BH)
		local_bh_disable();

	lock_map_acquire(&work->lockdep_map);
	lock_map_release(&work->lockdep_map);

	if (wq->flags & WQ_BH)
		local_bh_enable();
#endif
}

/**
 * __flush_workqueue - ensure that any scheduled work has run to completion.
 * @wq: workqueue to flush
 *
 * This function sleeps until all work items which were queued on entry
 * have finished execution, but it is not livelocked by new incoming ones.
 */
void __flush_workqueue(struct workqueue_struct *wq)
{
	struct wq_flusher this_flusher = {
		.list = LIST_HEAD_INIT(this_flusher.list),
		.flush_color = -1,
		.done = COMPLETION_INITIALIZER_ONSTACK_MAP(this_flusher.done, wq->lockdep_map),
	};
	int next_color;

	if (WARN_ON(!wq_online))
		return;

	touch_wq_lockdep_map(wq);

	mutex_lock(&wq->mutex);

	/*
	 * Start-to-wait phase
	 */
	next_color = work_next_color(wq->work_color);

	if (next_color != wq->flush_color) {
		/*
		 * Color space is not full.  The current work_color
		 * becomes our flush_color and work_color is advanced
		 * by one.
		 */
		WARN_ON_ONCE(!list_empty(&wq->flusher_overflow));
		this_flusher.flush_color = wq->work_color;
		wq->work_color = next_color;

		if (!wq->first_flusher) {
			/* no flush in progress, become the first flusher */
			WARN_ON_ONCE(wq->flush_color != this_flusher.flush_color);

			wq->first_flusher = &this_flusher;

			if (!flush_workqueue_prep_pwqs(wq, wq->flush_color,
						       wq->work_color)) {
				/* nothing to flush, done */
				wq->flush_color = next_color;
				wq->first_flusher = NULL;
				goto out_unlock;
			}
		} else {
			/* wait in queue */
			WARN_ON_ONCE(wq->flush_color == this_flusher.flush_color);
			list_add_tail(&this_flusher.list, &wq->flusher_queue);
			flush_workqueue_prep_pwqs(wq, -1, wq->work_color);
		}
	} else {
		/*
		 * Oops, color space is full, wait on overflow queue.
		 * The next flush completion will assign us
		 * flush_color and transfer to flusher_queue.
		 */
		list_add_tail(&this_flusher.list, &wq->flusher_overflow);
	}

	check_flush_dependency(wq, NULL);

	mutex_unlock(&wq->mutex);

	wait_for_completion(&this_flusher.done);

	/*
	 * Wake-up-and-cascade phase
	 *
	 * First flushers are responsible for cascading flushes and
	 * handling overflow.  Non-first flushers can simply return.
	 */
	if (READ_ONCE(wq->first_flusher) != &this_flusher)
		return;

	mutex_lock(&wq->mutex);

	/* we might have raced, check again with mutex held */
	if (wq->first_flusher != &this_flusher)
		goto out_unlock;

	WRITE_ONCE(wq->first_flusher, NULL);

	WARN_ON_ONCE(!list_empty(&this_flusher.list));
	WARN_ON_ONCE(wq->flush_color != this_flusher.flush_color);

	while (true) {
		struct wq_flusher *next, *tmp;

		/* complete all the flushers sharing the current flush color */
		list_for_each_entry_safe(next, tmp, &wq->flusher_queue, list) {
			if (next->flush_color != wq->flush_color)
				break;
			list_del_init(&next->list);
			complete(&next->done);
		}

		WARN_ON_ONCE(!list_empty(&wq->flusher_overflow) &&
			     wq->flush_color != work_next_color(wq->work_color));

		/* this flush_color is finished, advance by one */
		wq->flush_color = work_next_color(wq->flush_color);

		/* one color has been freed, handle overflow queue */
		if (!list_empty(&wq->flusher_overflow)) {
			/*
			 * Assign the same color to all overflowed
			 * flushers, advance work_color and append to
			 * flusher_queue.  This is the start-to-wait
			 * phase for these overflowed flushers.
			 */
			list_for_each_entry(tmp, &wq->flusher_overflow, list)
				tmp->flush_color = wq->work_color;

			wq->work_color = work_next_color(wq->work_color);

			list_splice_tail_init(&wq->flusher_overflow,
					      &wq->flusher_queue);
			flush_workqueue_prep_pwqs(wq, -1, wq->work_color);
		}

		if (list_empty(&wq->flusher_queue)) {
			WARN_ON_ONCE(wq->flush_color != wq->work_color);
			break;
		}

		/*
		 * Need to flush more colors.  Make the next flusher
		 * the new first flusher and arm pwqs.
		 */
		WARN_ON_ONCE(wq->flush_color == wq->work_color);
		WARN_ON_ONCE(wq->flush_color != next->flush_color);

		list_del_init(&next->list);
		wq->first_flusher = next;

		if (flush_workqueue_prep_pwqs(wq, wq->flush_color, -1))
			break;

		/*
		 * Meh... this color is already done, clear first
		 * flusher and repeat cascading.
		 */
		wq->first_flusher = NULL;
	}

out_unlock:
	mutex_unlock(&wq->mutex);
}
EXPORT_SYMBOL(__flush_workqueue);

/**
 * drain_workqueue - drain a workqueue
 * @wq: workqueue to drain
 *
 * Wait until the workqueue becomes empty.  While draining is in progress,
 * only chain queueing is allowed.  IOW, only currently pending or running
 * work items on @wq can queue further work items on it.  @wq is flushed
 * repeatedly until it becomes empty.  The number of flushing is determined
 * by the depth of chaining and should be relatively short.  Whine if it
 * takes too long.
 */
void drain_workqueue(struct workqueue_struct *wq)
{
	unsigned int flush_cnt = 0;
	struct pool_workqueue *pwq;

	/*
	 * __queue_work() needs to test whether there are drainers, is much
	 * hotter than drain_workqueue() and already looks at @wq->flags.
	 * Use __WQ_DRAINING so that queue doesn't have to check nr_drainers.
	 */
	mutex_lock(&wq->mutex);
	if (!wq->nr_drainers++)
		wq->flags |= __WQ_DRAINING;
	mutex_unlock(&wq->mutex);
reflush:
	__flush_workqueue(wq);

	mutex_lock(&wq->mutex);

	for_each_pwq(pwq, wq) {
		bool drained;

		raw_spin_lock_irq(&pwq->pool->lock);
		drained = pwq_is_empty(pwq);
		raw_spin_unlock_irq(&pwq->pool->lock);

		if (drained)
			continue;

		if (++flush_cnt == 10 ||
		    (flush_cnt % 100 == 0 && flush_cnt <= 1000))
			pr_warn("workqueue %s: %s() isn't complete after %u tries\n",
				wq->name, __func__, flush_cnt);

		mutex_unlock(&wq->mutex);
		goto reflush;
	}

	if (!--wq->nr_drainers)
		wq->flags &= ~__WQ_DRAINING;
	mutex_unlock(&wq->mutex);
}
EXPORT_SYMBOL_GPL(drain_workqueue);

static bool start_flush_work(struct work_struct *work, struct wq_barrier *barr,
			     bool from_cancel)
{
	struct worker *worker = NULL;
	struct worker_pool *pool;
	struct pool_workqueue *pwq;
	struct workqueue_struct *wq;
<<<<<<< HEAD

	might_sleep();
=======
>>>>>>> 0c383648

	rcu_read_lock();
	pool = get_work_pool(work);
	if (!pool) {
		rcu_read_unlock();
		return false;
	}

	raw_spin_lock_irq(&pool->lock);
	/* see the comment in try_to_grab_pending() with the same code */
	pwq = get_work_pwq(work);
	if (pwq) {
		if (unlikely(pwq->pool != pool))
			goto already_gone;
	} else {
		worker = find_worker_executing_work(pool, work);
		if (!worker)
			goto already_gone;
		pwq = worker->current_pwq;
	}

	wq = pwq->wq;
	check_flush_dependency(wq, work);

	insert_wq_barrier(pwq, barr, work, worker);
	raw_spin_unlock_irq(&pool->lock);

	touch_work_lockdep_map(work, wq);

	/*
	 * Force a lock recursion deadlock when using flush_work() inside a
	 * single-threaded or rescuer equipped workqueue.
	 *
	 * For single threaded workqueues the deadlock happens when the work
	 * is after the work issuing the flush_work(). For rescuer equipped
	 * workqueues the deadlock happens when the rescuer stalls, blocking
	 * forward progress.
	 */
	if (!from_cancel && (wq->saved_max_active == 1 || wq->rescuer))
		touch_wq_lockdep_map(wq);

	rcu_read_unlock();
	return true;
already_gone:
	raw_spin_unlock_irq(&pool->lock);
	rcu_read_unlock();
	return false;
}

static bool __flush_work(struct work_struct *work, bool from_cancel)
{
	struct wq_barrier barr;
	unsigned long data;

	if (WARN_ON(!wq_online))
		return false;

	if (WARN_ON(!work->func))
		return false;

<<<<<<< HEAD
	if (start_flush_work(work, &barr, from_cancel)) {
		wait_for_completion(&barr.done);
		destroy_work_on_stack(&barr.work);
		return true;
=======
	if (!start_flush_work(work, &barr, from_cancel))
		return false;

	/*
	 * start_flush_work() returned %true. If @from_cancel is set, we know
	 * that @work must have been executing during start_flush_work() and
	 * can't currently be queued. Its data must contain OFFQ bits. If @work
	 * was queued on a BH workqueue, we also know that it was running in the
	 * BH context and thus can be busy-waited.
	 */
	data = *work_data_bits(work);
	if (from_cancel &&
	    !WARN_ON_ONCE(data & WORK_STRUCT_PWQ) && (data & WORK_OFFQ_BH)) {
		/*
		 * On RT, prevent a live lock when %current preempted soft
		 * interrupt processing or prevents ksoftirqd from running by
		 * keeping flipping BH. If the BH work item runs on a different
		 * CPU then this has no effect other than doing the BH
		 * disable/enable dance for nothing. This is copied from
		 * kernel/softirq.c::tasklet_unlock_spin_wait().
		 */
		while (!try_wait_for_completion(&barr.done)) {
			if (IS_ENABLED(CONFIG_PREEMPT_RT)) {
				local_bh_disable();
				local_bh_enable();
			} else {
				cpu_relax();
			}
		}
>>>>>>> 0c383648
	} else {
		wait_for_completion(&barr.done);
	}

	destroy_work_on_stack(&barr.work);
	return true;
}

/**
 * flush_work - wait for a work to finish executing the last queueing instance
 * @work: the work to flush
 *
 * Wait until @work has finished execution.  @work is guaranteed to be idle
 * on return if it hasn't been requeued since flush started.
 *
 * Return:
 * %true if flush_work() waited for the work to finish execution,
 * %false if it was already idle.
 */
bool flush_work(struct work_struct *work)
{
	might_sleep();
	return __flush_work(work, false);
}
EXPORT_SYMBOL_GPL(flush_work);

/**
 * flush_delayed_work - wait for a dwork to finish executing the last queueing
 * @dwork: the delayed work to flush
 *
 * Delayed timer is cancelled and the pending work is queued for
 * immediate execution.  Like flush_work(), this function only
 * considers the last queueing instance of @dwork.
 *
 * Return:
 * %true if flush_work() waited for the work to finish execution,
 * %false if it was already idle.
 */
bool flush_delayed_work(struct delayed_work *dwork)
{
	local_irq_disable();
	if (del_timer_sync(&dwork->timer))
		__queue_work(dwork->cpu, dwork->wq, &dwork->work);
	local_irq_enable();
	return flush_work(&dwork->work);
}
EXPORT_SYMBOL(flush_delayed_work);

/**
 * flush_rcu_work - wait for a rwork to finish executing the last queueing
 * @rwork: the rcu work to flush
 *
 * Return:
 * %true if flush_rcu_work() waited for the work to finish execution,
 * %false if it was already idle.
 */
bool flush_rcu_work(struct rcu_work *rwork)
{
	if (test_bit(WORK_STRUCT_PENDING_BIT, work_data_bits(&rwork->work))) {
		rcu_barrier();
		flush_work(&rwork->work);
		return true;
	} else {
		return flush_work(&rwork->work);
	}
}
EXPORT_SYMBOL(flush_rcu_work);

<<<<<<< HEAD
static bool __cancel_work(struct work_struct *work, u32 cflags)
{
	unsigned long irq_flags;
	int ret;

	do {
		ret = try_to_grab_pending(work, cflags, &irq_flags);
	} while (unlikely(ret == -EAGAIN));
=======
static void work_offqd_disable(struct work_offq_data *offqd)
{
	const unsigned long max = (1lu << WORK_OFFQ_DISABLE_BITS) - 1;

	if (likely(offqd->disable < max))
		offqd->disable++;
	else
		WARN_ONCE(true, "workqueue: work disable count overflowed\n");
}

static void work_offqd_enable(struct work_offq_data *offqd)
{
	if (likely(offqd->disable > 0))
		offqd->disable--;
	else
		WARN_ONCE(true, "workqueue: work disable count underflowed\n");
}

static bool __cancel_work(struct work_struct *work, u32 cflags)
{
	struct work_offq_data offqd;
	unsigned long irq_flags;
	int ret;

	ret = work_grab_pending(work, cflags, &irq_flags);
>>>>>>> 0c383648

	work_offqd_unpack(&offqd, *work_data_bits(work));

	if (cflags & WORK_CANCEL_DISABLE)
		work_offqd_disable(&offqd);

	set_work_pool_and_clear_pending(work, offqd.pool_id,
					work_offqd_pack_flags(&offqd));
	local_irq_restore(irq_flags);
	return ret;
}

static bool __cancel_work_sync(struct work_struct *work, u32 cflags)
{
	bool ret;

	ret = __cancel_work(work, cflags | WORK_CANCEL_DISABLE);

	if (*work_data_bits(work) & WORK_OFFQ_BH)
		WARN_ON_ONCE(in_hardirq());
	else
		might_sleep();

	/*
	 * Skip __flush_work() during early boot when we know that @work isn't
	 * executing. This allows canceling during early boot.
	 */
	if (wq_online)
		__flush_work(work, true);

	if (!(cflags & WORK_CANCEL_DISABLE))
		enable_work(work);

<<<<<<< HEAD
	set_work_pool_and_clear_pending(work, get_work_pool_id(work), 0);
	local_irq_restore(irq_flags);
	return ret;
}

static bool __cancel_work_sync(struct work_struct *work, u32 cflags)
{
	unsigned long irq_flags;
	bool ret;

	/* claim @work and tell other tasks trying to grab @work to back off */
	ret = work_grab_pending(work, cflags, &irq_flags);
	mark_work_canceling(work);
	local_irq_restore(irq_flags);

	/*
	 * Skip __flush_work() during early boot when we know that @work isn't
	 * executing. This allows canceling during early boot.
	 */
	if (wq_online)
		__flush_work(work, true);

	/*
	 * smp_mb() at the end of set_work_pool_and_clear_pending() is paired
	 * with prepare_to_wait() above so that either waitqueue_active() is
	 * visible here or !work_is_canceling() is visible there.
	 */
	set_work_pool_and_clear_pending(work, WORK_OFFQ_POOL_NONE, 0);

	if (waitqueue_active(&wq_cancel_waitq))
		__wake_up(&wq_cancel_waitq, TASK_NORMAL, 1, work);

=======
>>>>>>> 0c383648
	return ret;
}

/*
 * See cancel_delayed_work()
 */
bool cancel_work(struct work_struct *work)
{
	return __cancel_work(work, 0);
}
EXPORT_SYMBOL(cancel_work);

/**
 * cancel_work_sync - cancel a work and wait for it to finish
 * @work: the work to cancel
 *
<<<<<<< HEAD
 * Cancel @work and wait for its execution to finish.  This function
 * can be used even if the work re-queues itself or migrates to
 * another workqueue.  On return from this function, @work is
 * guaranteed to be not pending or executing on any CPU.
 *
 * cancel_work_sync(&delayed_work->work) must not be used for
 * delayed_work's.  Use cancel_delayed_work_sync() instead.
 *
 * The caller must ensure that the workqueue on which @work was last
 * queued can't be destroyed before this function returns.
 *
 * Return:
 * %true if @work was pending, %false otherwise.
=======
 * Cancel @work and wait for its execution to finish. This function can be used
 * even if the work re-queues itself or migrates to another workqueue. On return
 * from this function, @work is guaranteed to be not pending or executing on any
 * CPU as long as there aren't racing enqueues.
 *
 * cancel_work_sync(&delayed_work->work) must not be used for delayed_work's.
 * Use cancel_delayed_work_sync() instead.
 *
 * Must be called from a sleepable context if @work was last queued on a non-BH
 * workqueue. Can also be called from non-hardirq atomic contexts including BH
 * if @work was last queued on a BH workqueue.
 *
 * Returns %true if @work was pending, %false otherwise.
>>>>>>> 0c383648
 */
bool cancel_work_sync(struct work_struct *work)
{
	return __cancel_work_sync(work, 0);
}
EXPORT_SYMBOL_GPL(cancel_work_sync);

/**
 * cancel_delayed_work - cancel a delayed work
 * @dwork: delayed_work to cancel
 *
 * Kill off a pending delayed_work.
 *
 * Return: %true if @dwork was pending and canceled; %false if it wasn't
 * pending.
 *
 * Note:
 * The work callback function may still be running on return, unless
 * it returns %true and the work doesn't re-arm itself.  Explicitly flush or
 * use cancel_delayed_work_sync() to wait on it.
 *
 * This function is safe to call from any context including IRQ handler.
 */
bool cancel_delayed_work(struct delayed_work *dwork)
{
	return __cancel_work(&dwork->work, WORK_CANCEL_DELAYED);
}
EXPORT_SYMBOL(cancel_delayed_work);

/**
 * cancel_delayed_work_sync - cancel a delayed work and wait for it to finish
 * @dwork: the delayed work cancel
 *
 * This is cancel_work_sync() for delayed works.
 *
 * Return:
 * %true if @dwork was pending, %false otherwise.
 */
bool cancel_delayed_work_sync(struct delayed_work *dwork)
{
	return __cancel_work_sync(&dwork->work, WORK_CANCEL_DELAYED);
}
EXPORT_SYMBOL(cancel_delayed_work_sync);

/**
 * disable_work - Disable and cancel a work item
 * @work: work item to disable
 *
 * Disable @work by incrementing its disable count and cancel it if currently
 * pending. As long as the disable count is non-zero, any attempt to queue @work
 * will fail and return %false. The maximum supported disable depth is 2 to the
 * power of %WORK_OFFQ_DISABLE_BITS, currently 65536.
 *
 * Can be called from any context. Returns %true if @work was pending, %false
 * otherwise.
 */
bool disable_work(struct work_struct *work)
{
	return __cancel_work(work, WORK_CANCEL_DISABLE);
}
EXPORT_SYMBOL_GPL(disable_work);

/**
 * disable_work_sync - Disable, cancel and drain a work item
 * @work: work item to disable
 *
 * Similar to disable_work() but also wait for @work to finish if currently
 * executing.
 *
 * Must be called from a sleepable context if @work was last queued on a non-BH
 * workqueue. Can also be called from non-hardirq atomic contexts including BH
 * if @work was last queued on a BH workqueue.
 *
 * Returns %true if @work was pending, %false otherwise.
 */
bool disable_work_sync(struct work_struct *work)
{
	return __cancel_work_sync(work, WORK_CANCEL_DISABLE);
}
EXPORT_SYMBOL_GPL(disable_work_sync);

/**
 * enable_work - Enable a work item
 * @work: work item to enable
 *
 * Undo disable_work[_sync]() by decrementing @work's disable count. @work can
 * only be queued if its disable count is 0.
 *
 * Can be called from any context. Returns %true if the disable count reached 0.
 * Otherwise, %false.
 */
bool enable_work(struct work_struct *work)
{
	struct work_offq_data offqd;
	unsigned long irq_flags;

	work_grab_pending(work, 0, &irq_flags);

	work_offqd_unpack(&offqd, *work_data_bits(work));
	work_offqd_enable(&offqd);
	set_work_pool_and_clear_pending(work, offqd.pool_id,
					work_offqd_pack_flags(&offqd));
	local_irq_restore(irq_flags);

	return !offqd.disable;
}
EXPORT_SYMBOL_GPL(enable_work);

/**
 * disable_delayed_work - Disable and cancel a delayed work item
 * @dwork: delayed work item to disable
 *
 * disable_work() for delayed work items.
 */
bool disable_delayed_work(struct delayed_work *dwork)
{
	return __cancel_work(&dwork->work,
			     WORK_CANCEL_DELAYED | WORK_CANCEL_DISABLE);
}
EXPORT_SYMBOL_GPL(disable_delayed_work);

/**
 * disable_delayed_work_sync - Disable, cancel and drain a delayed work item
 * @dwork: delayed work item to disable
 *
 * disable_work_sync() for delayed work items.
 */
bool disable_delayed_work_sync(struct delayed_work *dwork)
{
	return __cancel_work_sync(&dwork->work,
				  WORK_CANCEL_DELAYED | WORK_CANCEL_DISABLE);
}
EXPORT_SYMBOL_GPL(disable_delayed_work_sync);

/**
 * enable_delayed_work - Enable a delayed work item
 * @dwork: delayed work item to enable
 *
 * enable_work() for delayed work items.
 */
bool enable_delayed_work(struct delayed_work *dwork)
{
	return enable_work(&dwork->work);
}
EXPORT_SYMBOL_GPL(enable_delayed_work);

/**
 * schedule_on_each_cpu - execute a function synchronously on each online CPU
 * @func: the function to call
 *
 * schedule_on_each_cpu() executes @func on each online CPU using the
 * system workqueue and blocks until all CPUs have completed.
 * schedule_on_each_cpu() is very slow.
 *
 * Return:
 * 0 on success, -errno on failure.
 */
int schedule_on_each_cpu(work_func_t func)
{
	int cpu;
	struct work_struct __percpu *works;

	works = alloc_percpu(struct work_struct);
	if (!works)
		return -ENOMEM;

	cpus_read_lock();

	for_each_online_cpu(cpu) {
		struct work_struct *work = per_cpu_ptr(works, cpu);

		INIT_WORK(work, func);
		schedule_work_on(cpu, work);
	}

	for_each_online_cpu(cpu)
		flush_work(per_cpu_ptr(works, cpu));

	cpus_read_unlock();
	free_percpu(works);
	return 0;
}

/**
 * execute_in_process_context - reliably execute the routine with user context
 * @fn:		the function to execute
 * @ew:		guaranteed storage for the execute work structure (must
 *		be available when the work executes)
 *
 * Executes the function immediately if process context is available,
 * otherwise schedules the function for delayed execution.
 *
 * Return:	0 - function was executed
 *		1 - function was scheduled for execution
 */
int execute_in_process_context(work_func_t fn, struct execute_work *ew)
{
	if (!in_interrupt()) {
		fn(&ew->work);
		return 0;
	}

	INIT_WORK(&ew->work, fn);
	schedule_work(&ew->work);

	return 1;
}
EXPORT_SYMBOL_GPL(execute_in_process_context);

/**
 * free_workqueue_attrs - free a workqueue_attrs
 * @attrs: workqueue_attrs to free
 *
 * Undo alloc_workqueue_attrs().
 */
void free_workqueue_attrs(struct workqueue_attrs *attrs)
{
	if (attrs) {
		free_cpumask_var(attrs->cpumask);
		free_cpumask_var(attrs->__pod_cpumask);
		kfree(attrs);
	}
}

/**
 * alloc_workqueue_attrs - allocate a workqueue_attrs
 *
 * Allocate a new workqueue_attrs, initialize with default settings and
 * return it.
 *
 * Return: The allocated new workqueue_attr on success. %NULL on failure.
 */
struct workqueue_attrs *alloc_workqueue_attrs(void)
{
	struct workqueue_attrs *attrs;

	attrs = kzalloc(sizeof(*attrs), GFP_KERNEL);
	if (!attrs)
		goto fail;
	if (!alloc_cpumask_var(&attrs->cpumask, GFP_KERNEL))
		goto fail;
	if (!alloc_cpumask_var(&attrs->__pod_cpumask, GFP_KERNEL))
		goto fail;

	cpumask_copy(attrs->cpumask, cpu_possible_mask);
	attrs->affn_scope = WQ_AFFN_DFL;
	return attrs;
fail:
	free_workqueue_attrs(attrs);
	return NULL;
}

static void copy_workqueue_attrs(struct workqueue_attrs *to,
				 const struct workqueue_attrs *from)
{
	to->nice = from->nice;
	cpumask_copy(to->cpumask, from->cpumask);
	cpumask_copy(to->__pod_cpumask, from->__pod_cpumask);
	to->affn_strict = from->affn_strict;

	/*
	 * Unlike hash and equality test, copying shouldn't ignore wq-only
	 * fields as copying is used for both pool and wq attrs. Instead,
	 * get_unbound_pool() explicitly clears the fields.
	 */
	to->affn_scope = from->affn_scope;
	to->ordered = from->ordered;
}

/*
 * Some attrs fields are workqueue-only. Clear them for worker_pool's. See the
 * comments in 'struct workqueue_attrs' definition.
 */
static void wqattrs_clear_for_pool(struct workqueue_attrs *attrs)
{
	attrs->affn_scope = WQ_AFFN_NR_TYPES;
	attrs->ordered = false;
<<<<<<< HEAD
=======
	if (attrs->affn_strict)
		cpumask_copy(attrs->cpumask, cpu_possible_mask);
>>>>>>> 0c383648
}

/* hash value of the content of @attr */
static u32 wqattrs_hash(const struct workqueue_attrs *attrs)
{
	u32 hash = 0;

	hash = jhash_1word(attrs->nice, hash);
	hash = jhash_1word(attrs->affn_strict, hash);
	hash = jhash(cpumask_bits(attrs->__pod_cpumask),
		     BITS_TO_LONGS(nr_cpumask_bits) * sizeof(long), hash);
<<<<<<< HEAD
	hash = jhash(cpumask_bits(attrs->__pod_cpumask),
		     BITS_TO_LONGS(nr_cpumask_bits) * sizeof(long), hash);
	hash = jhash_1word(attrs->affn_strict, hash);
=======
	if (!attrs->affn_strict)
		hash = jhash(cpumask_bits(attrs->cpumask),
			     BITS_TO_LONGS(nr_cpumask_bits) * sizeof(long), hash);
>>>>>>> 0c383648
	return hash;
}

/* content equality test */
static bool wqattrs_equal(const struct workqueue_attrs *a,
			  const struct workqueue_attrs *b)
{
	if (a->nice != b->nice)
		return false;
	if (a->affn_strict != b->affn_strict)
		return false;
	if (!cpumask_equal(a->__pod_cpumask, b->__pod_cpumask))
		return false;
	if (!a->affn_strict && !cpumask_equal(a->cpumask, b->cpumask))
		return false;
	if (!cpumask_equal(a->__pod_cpumask, b->__pod_cpumask))
		return false;
	if (a->affn_strict != b->affn_strict)
		return false;
	return true;
}

/* Update @attrs with actually available CPUs */
static void wqattrs_actualize_cpumask(struct workqueue_attrs *attrs,
				      const cpumask_t *unbound_cpumask)
{
	/*
	 * Calculate the effective CPU mask of @attrs given @unbound_cpumask. If
	 * @attrs->cpumask doesn't overlap with @unbound_cpumask, we fallback to
	 * @unbound_cpumask.
	 */
	cpumask_and(attrs->cpumask, attrs->cpumask, unbound_cpumask);
	if (unlikely(cpumask_empty(attrs->cpumask)))
		cpumask_copy(attrs->cpumask, unbound_cpumask);
}

/* find wq_pod_type to use for @attrs */
static const struct wq_pod_type *
wqattrs_pod_type(const struct workqueue_attrs *attrs)
{
	enum wq_affn_scope scope;
	struct wq_pod_type *pt;

	/* to synchronize access to wq_affn_dfl */
	lockdep_assert_held(&wq_pool_mutex);

	if (attrs->affn_scope == WQ_AFFN_DFL)
		scope = wq_affn_dfl;
	else
		scope = attrs->affn_scope;

	pt = &wq_pod_types[scope];

	if (!WARN_ON_ONCE(attrs->affn_scope == WQ_AFFN_NR_TYPES) &&
	    likely(pt->nr_pods))
		return pt;

	/*
	 * Before workqueue_init_topology(), only SYSTEM is available which is
	 * initialized in workqueue_init_early().
	 */
	pt = &wq_pod_types[WQ_AFFN_SYSTEM];
	BUG_ON(!pt->nr_pods);
	return pt;
}

/**
 * init_worker_pool - initialize a newly zalloc'd worker_pool
 * @pool: worker_pool to initialize
 *
 * Initialize a newly zalloc'd @pool.  It also allocates @pool->attrs.
 *
 * Return: 0 on success, -errno on failure.  Even on failure, all fields
 * inside @pool proper are initialized and put_unbound_pool() can be called
 * on @pool safely to release it.
 */
static int init_worker_pool(struct worker_pool *pool)
{
	raw_spin_lock_init(&pool->lock);
	pool->id = -1;
	pool->cpu = -1;
	pool->node = NUMA_NO_NODE;
	pool->flags |= POOL_DISASSOCIATED;
	pool->watchdog_ts = jiffies;
	INIT_LIST_HEAD(&pool->worklist);
	INIT_LIST_HEAD(&pool->idle_list);
	hash_init(pool->busy_hash);

	timer_setup(&pool->idle_timer, idle_worker_timeout, TIMER_DEFERRABLE);
	INIT_WORK(&pool->idle_cull_work, idle_cull_fn);

	timer_setup(&pool->mayday_timer, pool_mayday_timeout, 0);

	INIT_LIST_HEAD(&pool->workers);
	INIT_LIST_HEAD(&pool->dying_workers);

	ida_init(&pool->worker_ida);
	INIT_HLIST_NODE(&pool->hash_node);
	pool->refcnt = 1;

	/* shouldn't fail above this point */
	pool->attrs = alloc_workqueue_attrs();
	if (!pool->attrs)
		return -ENOMEM;

	wqattrs_clear_for_pool(pool->attrs);

	return 0;
}

#ifdef CONFIG_LOCKDEP
static void wq_init_lockdep(struct workqueue_struct *wq)
{
	char *lock_name;

	lockdep_register_key(&wq->key);
	lock_name = kasprintf(GFP_KERNEL, "%s%s", "(wq_completion)", wq->name);
	if (!lock_name)
		lock_name = wq->name;

	wq->lock_name = lock_name;
	lockdep_init_map(&wq->lockdep_map, lock_name, &wq->key, 0);
}

static void wq_unregister_lockdep(struct workqueue_struct *wq)
{
	lockdep_unregister_key(&wq->key);
}

static void wq_free_lockdep(struct workqueue_struct *wq)
{
	if (wq->lock_name != wq->name)
		kfree(wq->lock_name);
}
#else
static void wq_init_lockdep(struct workqueue_struct *wq)
{
}

static void wq_unregister_lockdep(struct workqueue_struct *wq)
{
}

static void wq_free_lockdep(struct workqueue_struct *wq)
{
}
#endif

static void free_node_nr_active(struct wq_node_nr_active **nna_ar)
{
	int node;

	for_each_node(node) {
		kfree(nna_ar[node]);
		nna_ar[node] = NULL;
	}

	kfree(nna_ar[nr_node_ids]);
	nna_ar[nr_node_ids] = NULL;
}

static void init_node_nr_active(struct wq_node_nr_active *nna)
{
	nna->max = WQ_DFL_MIN_ACTIVE;
	atomic_set(&nna->nr, 0);
	raw_spin_lock_init(&nna->lock);
	INIT_LIST_HEAD(&nna->pending_pwqs);
}

/*
 * Each node's nr_active counter will be accessed mostly from its own node and
 * should be allocated in the node.
 */
static int alloc_node_nr_active(struct wq_node_nr_active **nna_ar)
{
	struct wq_node_nr_active *nna;
	int node;

	for_each_node(node) {
		nna = kzalloc_node(sizeof(*nna), GFP_KERNEL, node);
		if (!nna)
			goto err_free;
		init_node_nr_active(nna);
		nna_ar[node] = nna;
	}

	/* [nr_node_ids] is used as the fallback */
	nna = kzalloc_node(sizeof(*nna), GFP_KERNEL, NUMA_NO_NODE);
	if (!nna)
		goto err_free;
	init_node_nr_active(nna);
	nna_ar[nr_node_ids] = nna;

	return 0;

err_free:
	free_node_nr_active(nna_ar);
	return -ENOMEM;
}

static void rcu_free_wq(struct rcu_head *rcu)
{
	struct workqueue_struct *wq =
		container_of(rcu, struct workqueue_struct, rcu);

	if (wq->flags & WQ_UNBOUND)
		free_node_nr_active(wq->node_nr_active);

	wq_free_lockdep(wq);
	free_percpu(wq->cpu_pwq);
	free_workqueue_attrs(wq->unbound_attrs);
	kfree(wq);
}

static void rcu_free_pool(struct rcu_head *rcu)
{
	struct worker_pool *pool = container_of(rcu, struct worker_pool, rcu);

	ida_destroy(&pool->worker_ida);
	free_workqueue_attrs(pool->attrs);
	kfree(pool);
}

/**
 * put_unbound_pool - put a worker_pool
 * @pool: worker_pool to put
 *
 * Put @pool.  If its refcnt reaches zero, it gets destroyed in RCU
 * safe manner.  get_unbound_pool() calls this function on its failure path
 * and this function should be able to release pools which went through,
 * successfully or not, init_worker_pool().
 *
 * Should be called with wq_pool_mutex held.
 */
static void put_unbound_pool(struct worker_pool *pool)
{
	DECLARE_COMPLETION_ONSTACK(detach_completion);
	struct worker *worker;
	LIST_HEAD(cull_list);

	lockdep_assert_held(&wq_pool_mutex);

	if (--pool->refcnt)
		return;

	/* sanity checks */
	if (WARN_ON(!(pool->cpu < 0)) ||
	    WARN_ON(!list_empty(&pool->worklist)))
		return;

	/* release id and unhash */
	if (pool->id >= 0)
		idr_remove(&worker_pool_idr, pool->id);
	hash_del(&pool->hash_node);

	/*
	 * Become the manager and destroy all workers.  This prevents
	 * @pool's workers from blocking on attach_mutex.  We're the last
	 * manager and @pool gets freed with the flag set.
	 *
	 * Having a concurrent manager is quite unlikely to happen as we can
	 * only get here with
	 *   pwq->refcnt == pool->refcnt == 0
	 * which implies no work queued to the pool, which implies no worker can
	 * become the manager. However a worker could have taken the role of
	 * manager before the refcnts dropped to 0, since maybe_create_worker()
	 * drops pool->lock
	 */
	while (true) {
		rcuwait_wait_event(&manager_wait,
				   !(pool->flags & POOL_MANAGER_ACTIVE),
				   TASK_UNINTERRUPTIBLE);

		mutex_lock(&wq_pool_attach_mutex);
		raw_spin_lock_irq(&pool->lock);
		if (!(pool->flags & POOL_MANAGER_ACTIVE)) {
			pool->flags |= POOL_MANAGER_ACTIVE;
			break;
		}
		raw_spin_unlock_irq(&pool->lock);
		mutex_unlock(&wq_pool_attach_mutex);
	}

	while ((worker = first_idle_worker(pool)))
		set_worker_dying(worker, &cull_list);
	WARN_ON(pool->nr_workers || pool->nr_idle);
	raw_spin_unlock_irq(&pool->lock);

	wake_dying_workers(&cull_list);

	if (!list_empty(&pool->workers) || !list_empty(&pool->dying_workers))
		pool->detach_completion = &detach_completion;
	mutex_unlock(&wq_pool_attach_mutex);

	if (pool->detach_completion)
		wait_for_completion(pool->detach_completion);

	/* shut down the timers */
	del_timer_sync(&pool->idle_timer);
	cancel_work_sync(&pool->idle_cull_work);
	del_timer_sync(&pool->mayday_timer);

	/* RCU protected to allow dereferences from get_work_pool() */
	call_rcu(&pool->rcu, rcu_free_pool);
}

/**
 * get_unbound_pool - get a worker_pool with the specified attributes
 * @attrs: the attributes of the worker_pool to get
 *
 * Obtain a worker_pool which has the same attributes as @attrs, bump the
 * reference count and return it.  If there already is a matching
 * worker_pool, it will be used; otherwise, this function attempts to
 * create a new one.
 *
 * Should be called with wq_pool_mutex held.
 *
 * Return: On success, a worker_pool with the same attributes as @attrs.
 * On failure, %NULL.
 */
static struct worker_pool *get_unbound_pool(const struct workqueue_attrs *attrs)
{
	struct wq_pod_type *pt = &wq_pod_types[WQ_AFFN_NUMA];
	u32 hash = wqattrs_hash(attrs);
	struct worker_pool *pool;
	int pod, node = NUMA_NO_NODE;

	lockdep_assert_held(&wq_pool_mutex);

	/* do we already have a matching pool? */
	hash_for_each_possible(unbound_pool_hash, pool, hash_node, hash) {
		if (wqattrs_equal(pool->attrs, attrs)) {
			pool->refcnt++;
			return pool;
		}
	}

	/* If __pod_cpumask is contained inside a NUMA pod, that's our node */
	for (pod = 0; pod < pt->nr_pods; pod++) {
		if (cpumask_subset(attrs->__pod_cpumask, pt->pod_cpus[pod])) {
			node = pt->pod_node[pod];
			break;
		}
	}

	/* nope, create a new one */
	pool = kzalloc_node(sizeof(*pool), GFP_KERNEL, node);
	if (!pool || init_worker_pool(pool) < 0)
		goto fail;

	pool->node = node;
	copy_workqueue_attrs(pool->attrs, attrs);
	wqattrs_clear_for_pool(pool->attrs);

	if (worker_pool_assign_id(pool) < 0)
		goto fail;

	/* create and start the initial worker */
	if (wq_online && !create_worker(pool))
		goto fail;

	/* install */
	hash_add(unbound_pool_hash, &pool->hash_node, hash);

	return pool;
fail:
	if (pool)
		put_unbound_pool(pool);
	return NULL;
}

static void rcu_free_pwq(struct rcu_head *rcu)
{
	kmem_cache_free(pwq_cache,
			container_of(rcu, struct pool_workqueue, rcu));
}

/*
 * Scheduled on pwq_release_worker by put_pwq() when an unbound pwq hits zero
 * refcnt and needs to be destroyed.
 */
static void pwq_release_workfn(struct kthread_work *work)
{
	struct pool_workqueue *pwq = container_of(work, struct pool_workqueue,
						  release_work);
	struct workqueue_struct *wq = pwq->wq;
	struct worker_pool *pool = pwq->pool;
	bool is_last = false;

	/*
	 * When @pwq is not linked, it doesn't hold any reference to the
	 * @wq, and @wq is invalid to access.
	 */
	if (!list_empty(&pwq->pwqs_node)) {
		mutex_lock(&wq->mutex);
		list_del_rcu(&pwq->pwqs_node);
		is_last = list_empty(&wq->pwqs);

		/*
		 * For ordered workqueue with a plugged dfl_pwq, restart it now.
		 */
		if (!is_last && (wq->flags & __WQ_ORDERED))
			unplug_oldest_pwq(wq);

		mutex_unlock(&wq->mutex);
	}

	if (wq->flags & WQ_UNBOUND) {
		mutex_lock(&wq_pool_mutex);
		put_unbound_pool(pool);
		mutex_unlock(&wq_pool_mutex);
	}

	if (!list_empty(&pwq->pending_node)) {
		struct wq_node_nr_active *nna =
			wq_node_nr_active(pwq->wq, pwq->pool->node);

		raw_spin_lock_irq(&nna->lock);
		list_del_init(&pwq->pending_node);
		raw_spin_unlock_irq(&nna->lock);
	}

	call_rcu(&pwq->rcu, rcu_free_pwq);

	/*
	 * If we're the last pwq going away, @wq is already dead and no one
	 * is gonna access it anymore.  Schedule RCU free.
	 */
	if (is_last) {
		wq_unregister_lockdep(wq);
		call_rcu(&wq->rcu, rcu_free_wq);
	}
}

/* initialize newly allocated @pwq which is associated with @wq and @pool */
static void init_pwq(struct pool_workqueue *pwq, struct workqueue_struct *wq,
		     struct worker_pool *pool)
{
	BUG_ON((unsigned long)pwq & ~WORK_STRUCT_PWQ_MASK);

	memset(pwq, 0, sizeof(*pwq));

	pwq->pool = pool;
	pwq->wq = wq;
	pwq->flush_color = -1;
	pwq->refcnt = 1;
	INIT_LIST_HEAD(&pwq->inactive_works);
	INIT_LIST_HEAD(&pwq->pending_node);
	INIT_LIST_HEAD(&pwq->pwqs_node);
	INIT_LIST_HEAD(&pwq->mayday_node);
	kthread_init_work(&pwq->release_work, pwq_release_workfn);
}

/* sync @pwq with the current state of its associated wq and link it */
static void link_pwq(struct pool_workqueue *pwq)
{
	struct workqueue_struct *wq = pwq->wq;

	lockdep_assert_held(&wq->mutex);

	/* may be called multiple times, ignore if already linked */
	if (!list_empty(&pwq->pwqs_node))
		return;

	/* set the matching work_color */
	pwq->work_color = wq->work_color;

	/* link in @pwq */
	list_add_tail_rcu(&pwq->pwqs_node, &wq->pwqs);
}

/* obtain a pool matching @attr and create a pwq associating the pool and @wq */
static struct pool_workqueue *alloc_unbound_pwq(struct workqueue_struct *wq,
					const struct workqueue_attrs *attrs)
{
	struct worker_pool *pool;
	struct pool_workqueue *pwq;

	lockdep_assert_held(&wq_pool_mutex);

	pool = get_unbound_pool(attrs);
	if (!pool)
		return NULL;

	pwq = kmem_cache_alloc_node(pwq_cache, GFP_KERNEL, pool->node);
	if (!pwq) {
		put_unbound_pool(pool);
		return NULL;
	}

	init_pwq(pwq, wq, pool);
	return pwq;
}

/**
 * wq_calc_pod_cpumask - calculate a wq_attrs' cpumask for a pod
 * @attrs: the wq_attrs of the default pwq of the target workqueue
 * @cpu: the target CPU
 * @cpu_going_down: if >= 0, the CPU to consider as offline
<<<<<<< HEAD
 *
 * Calculate the cpumask a workqueue with @attrs should use on @pod. If
 * @cpu_going_down is >= 0, that cpu is considered offline during calculation.
 * The result is stored in @attrs->__pod_cpumask.
 *
 * If pod affinity is not enabled, @attrs->cpumask is always used. If enabled
 * and @pod has online CPUs requested by @attrs, the returned cpumask is the
 * intersection of the possible CPUs of @pod and @attrs->cpumask.
 *
=======
 *
 * Calculate the cpumask a workqueue with @attrs should use on @pod. If
 * @cpu_going_down is >= 0, that cpu is considered offline during calculation.
 * The result is stored in @attrs->__pod_cpumask.
 *
 * If pod affinity is not enabled, @attrs->cpumask is always used. If enabled
 * and @pod has online CPUs requested by @attrs, the returned cpumask is the
 * intersection of the possible CPUs of @pod and @attrs->cpumask.
 *
>>>>>>> 0c383648
 * The caller is responsible for ensuring that the cpumask of @pod stays stable.
 */
static void wq_calc_pod_cpumask(struct workqueue_attrs *attrs, int cpu,
				int cpu_going_down)
{
	const struct wq_pod_type *pt = wqattrs_pod_type(attrs);
	int pod = pt->cpu_pod[cpu];

	/* does @pod have any online CPUs @attrs wants? */
	cpumask_and(attrs->__pod_cpumask, pt->pod_cpus[pod], attrs->cpumask);
	cpumask_and(attrs->__pod_cpumask, attrs->__pod_cpumask, cpu_online_mask);
	if (cpu_going_down >= 0)
		cpumask_clear_cpu(cpu_going_down, attrs->__pod_cpumask);

	if (cpumask_empty(attrs->__pod_cpumask)) {
		cpumask_copy(attrs->__pod_cpumask, attrs->cpumask);
		return;
	}

	/* yeap, return possible CPUs in @pod that @attrs wants */
	cpumask_and(attrs->__pod_cpumask, attrs->cpumask, pt->pod_cpus[pod]);

	if (cpumask_empty(attrs->__pod_cpumask))
		pr_warn_once("WARNING: workqueue cpumask: online intersect > "
				"possible intersect\n");
}

/* install @pwq into @wq and return the old pwq, @cpu < 0 for dfl_pwq */
static struct pool_workqueue *install_unbound_pwq(struct workqueue_struct *wq,
					int cpu, struct pool_workqueue *pwq)
{
	struct pool_workqueue __rcu **slot = unbound_pwq_slot(wq, cpu);
	struct pool_workqueue *old_pwq;

	lockdep_assert_held(&wq_pool_mutex);
	lockdep_assert_held(&wq->mutex);

	/* link_pwq() can handle duplicate calls */
	link_pwq(pwq);

	old_pwq = rcu_access_pointer(*slot);
	rcu_assign_pointer(*slot, pwq);
	return old_pwq;
}

/* context to store the prepared attrs & pwqs before applying */
struct apply_wqattrs_ctx {
	struct workqueue_struct	*wq;		/* target workqueue */
	struct workqueue_attrs	*attrs;		/* attrs to apply */
	struct list_head	list;		/* queued for batching commit */
	struct pool_workqueue	*dfl_pwq;
	struct pool_workqueue	*pwq_tbl[];
};

/* free the resources after success or abort */
static void apply_wqattrs_cleanup(struct apply_wqattrs_ctx *ctx)
{
	if (ctx) {
		int cpu;

		for_each_possible_cpu(cpu)
			put_pwq_unlocked(ctx->pwq_tbl[cpu]);
		put_pwq_unlocked(ctx->dfl_pwq);

		free_workqueue_attrs(ctx->attrs);

		kfree(ctx);
	}
}

/* allocate the attrs and pwqs for later installation */
static struct apply_wqattrs_ctx *
apply_wqattrs_prepare(struct workqueue_struct *wq,
		      const struct workqueue_attrs *attrs,
		      const cpumask_var_t unbound_cpumask)
{
	struct apply_wqattrs_ctx *ctx;
	struct workqueue_attrs *new_attrs;
	int cpu;

	lockdep_assert_held(&wq_pool_mutex);

	if (WARN_ON(attrs->affn_scope < 0 ||
		    attrs->affn_scope >= WQ_AFFN_NR_TYPES))
		return ERR_PTR(-EINVAL);

	ctx = kzalloc(struct_size(ctx, pwq_tbl, nr_cpu_ids), GFP_KERNEL);

	new_attrs = alloc_workqueue_attrs();
	if (!ctx || !new_attrs)
		goto out_free;

	/*
	 * If something goes wrong during CPU up/down, we'll fall back to
	 * the default pwq covering whole @attrs->cpumask.  Always create
	 * it even if we don't use it immediately.
	 */
	copy_workqueue_attrs(new_attrs, attrs);
	wqattrs_actualize_cpumask(new_attrs, unbound_cpumask);
	cpumask_copy(new_attrs->__pod_cpumask, new_attrs->cpumask);
	ctx->dfl_pwq = alloc_unbound_pwq(wq, new_attrs);
	if (!ctx->dfl_pwq)
		goto out_free;

	for_each_possible_cpu(cpu) {
		if (new_attrs->ordered) {
			ctx->dfl_pwq->refcnt++;
			ctx->pwq_tbl[cpu] = ctx->dfl_pwq;
		} else {
			wq_calc_pod_cpumask(new_attrs, cpu, -1);
			ctx->pwq_tbl[cpu] = alloc_unbound_pwq(wq, new_attrs);
			if (!ctx->pwq_tbl[cpu])
				goto out_free;
		}
	}

	/* save the user configured attrs and sanitize it. */
	copy_workqueue_attrs(new_attrs, attrs);
	cpumask_and(new_attrs->cpumask, new_attrs->cpumask, cpu_possible_mask);
	cpumask_copy(new_attrs->__pod_cpumask, new_attrs->cpumask);
	ctx->attrs = new_attrs;

	/*
	 * For initialized ordered workqueues, there should only be one pwq
	 * (dfl_pwq). Set the plugged flag of ctx->dfl_pwq to suspend execution
	 * of newly queued work items until execution of older work items in
	 * the old pwq's have completed.
	 */
	if ((wq->flags & __WQ_ORDERED) && !list_empty(&wq->pwqs))
		ctx->dfl_pwq->plugged = true;

	ctx->wq = wq;
	return ctx;

out_free:
	free_workqueue_attrs(new_attrs);
	apply_wqattrs_cleanup(ctx);
	return ERR_PTR(-ENOMEM);
}

/* set attrs and install prepared pwqs, @ctx points to old pwqs on return */
static void apply_wqattrs_commit(struct apply_wqattrs_ctx *ctx)
{
	int cpu;

	/* all pwqs have been created successfully, let's install'em */
	mutex_lock(&ctx->wq->mutex);

	copy_workqueue_attrs(ctx->wq->unbound_attrs, ctx->attrs);

	/* save the previous pwqs and install the new ones */
	for_each_possible_cpu(cpu)
		ctx->pwq_tbl[cpu] = install_unbound_pwq(ctx->wq, cpu,
							ctx->pwq_tbl[cpu]);
	ctx->dfl_pwq = install_unbound_pwq(ctx->wq, -1, ctx->dfl_pwq);

	/* update node_nr_active->max */
	wq_update_node_max_active(ctx->wq, -1);

	/* rescuer needs to respect wq cpumask changes */
	if (ctx->wq->rescuer)
		set_cpus_allowed_ptr(ctx->wq->rescuer->task,
				     unbound_effective_cpumask(ctx->wq));

	mutex_unlock(&ctx->wq->mutex);
}

static int apply_workqueue_attrs_locked(struct workqueue_struct *wq,
					const struct workqueue_attrs *attrs)
{
	struct apply_wqattrs_ctx *ctx;

	/* only unbound workqueues can change attributes */
	if (WARN_ON(!(wq->flags & WQ_UNBOUND)))
		return -EINVAL;

	ctx = apply_wqattrs_prepare(wq, attrs, wq_unbound_cpumask);
	if (IS_ERR(ctx))
		return PTR_ERR(ctx);

	/* the ctx has been prepared successfully, let's commit it */
	apply_wqattrs_commit(ctx);
	apply_wqattrs_cleanup(ctx);

	return 0;
}

/**
 * apply_workqueue_attrs - apply new workqueue_attrs to an unbound workqueue
 * @wq: the target workqueue
 * @attrs: the workqueue_attrs to apply, allocated with alloc_workqueue_attrs()
 *
 * Apply @attrs to an unbound workqueue @wq. Unless disabled, this function maps
 * a separate pwq to each CPU pod with possibles CPUs in @attrs->cpumask so that
 * work items are affine to the pod it was issued on. Older pwqs are released as
 * in-flight work items finish. Note that a work item which repeatedly requeues
 * itself back-to-back will stay on its current pwq.
 *
 * Performs GFP_KERNEL allocations.
 *
 * Assumes caller has CPU hotplug read exclusion, i.e. cpus_read_lock().
 *
 * Return: 0 on success and -errno on failure.
 */
int apply_workqueue_attrs(struct workqueue_struct *wq,
			  const struct workqueue_attrs *attrs)
{
	int ret;

	lockdep_assert_cpus_held();

	mutex_lock(&wq_pool_mutex);
	ret = apply_workqueue_attrs_locked(wq, attrs);
	mutex_unlock(&wq_pool_mutex);

	return ret;
}

/**
 * wq_update_pod - update pod affinity of a wq for CPU hot[un]plug
 * @wq: the target workqueue
 * @cpu: the CPU to update pool association for
 * @hotplug_cpu: the CPU coming up or going down
 * @online: whether @cpu is coming up or going down
 *
 * This function is to be called from %CPU_DOWN_PREPARE, %CPU_ONLINE and
 * %CPU_DOWN_FAILED.  @cpu is being hot[un]plugged, update pod affinity of
 * @wq accordingly.
 *
 *
 * If pod affinity can't be adjusted due to memory allocation failure, it falls
 * back to @wq->dfl_pwq which may not be optimal but is always correct.
 *
 * Note that when the last allowed CPU of a pod goes offline for a workqueue
 * with a cpumask spanning multiple pods, the workers which were already
 * executing the work items for the workqueue will lose their CPU affinity and
 * may execute on any CPU. This is similar to how per-cpu workqueues behave on
 * CPU_DOWN. If a workqueue user wants strict affinity, it's the user's
 * responsibility to flush the work item from CPU_DOWN_PREPARE.
 */
static void wq_update_pod(struct workqueue_struct *wq, int cpu,
			  int hotplug_cpu, bool online)
{
	int off_cpu = online ? -1 : hotplug_cpu;
	struct pool_workqueue *old_pwq = NULL, *pwq;
	struct workqueue_attrs *target_attrs;

	lockdep_assert_held(&wq_pool_mutex);

	if (!(wq->flags & WQ_UNBOUND) || wq->unbound_attrs->ordered)
		return;

	/*
	 * We don't wanna alloc/free wq_attrs for each wq for each CPU.
	 * Let's use a preallocated one.  The following buf is protected by
	 * CPU hotplug exclusion.
	 */
	target_attrs = wq_update_pod_attrs_buf;

	copy_workqueue_attrs(target_attrs, wq->unbound_attrs);
	wqattrs_actualize_cpumask(target_attrs, wq_unbound_cpumask);

	/* nothing to do if the target cpumask matches the current pwq */
	wq_calc_pod_cpumask(target_attrs, cpu, off_cpu);
	if (wqattrs_equal(target_attrs, unbound_pwq(wq, cpu)->pool->attrs))
		return;

	/* create a new pwq */
	pwq = alloc_unbound_pwq(wq, target_attrs);
	if (!pwq) {
		pr_warn("workqueue: allocation failed while updating CPU pod affinity of \"%s\"\n",
			wq->name);
		goto use_dfl_pwq;
	}

	/* Install the new pwq. */
	mutex_lock(&wq->mutex);
	old_pwq = install_unbound_pwq(wq, cpu, pwq);
	goto out_unlock;

use_dfl_pwq:
	mutex_lock(&wq->mutex);
	pwq = unbound_pwq(wq, -1);
	raw_spin_lock_irq(&pwq->pool->lock);
	get_pwq(pwq);
	raw_spin_unlock_irq(&pwq->pool->lock);
	old_pwq = install_unbound_pwq(wq, cpu, pwq);
out_unlock:
	mutex_unlock(&wq->mutex);
	put_pwq_unlocked(old_pwq);
}

static int alloc_and_link_pwqs(struct workqueue_struct *wq)
{
	bool highpri = wq->flags & WQ_HIGHPRI;
	int cpu, ret;

	wq->cpu_pwq = alloc_percpu(struct pool_workqueue *);
	if (!wq->cpu_pwq)
		goto enomem;

	if (!(wq->flags & WQ_UNBOUND)) {
		for_each_possible_cpu(cpu) {
			struct pool_workqueue **pwq_p;
			struct worker_pool __percpu *pools;
			struct worker_pool *pool;
<<<<<<< HEAD

			if (wq->flags & WQ_BH)
				pools = bh_worker_pools;
			else
				pools = cpu_worker_pools;

			pool = &(per_cpu_ptr(pools, cpu)[highpri]);
			pwq_p = per_cpu_ptr(wq->cpu_pwq, cpu);

			*pwq_p = kmem_cache_alloc_node(pwq_cache, GFP_KERNEL,
						       pool->node);
			if (!*pwq_p)
				goto enomem;

=======

			if (wq->flags & WQ_BH)
				pools = bh_worker_pools;
			else
				pools = cpu_worker_pools;

			pool = &(per_cpu_ptr(pools, cpu)[highpri]);
			pwq_p = per_cpu_ptr(wq->cpu_pwq, cpu);

			*pwq_p = kmem_cache_alloc_node(pwq_cache, GFP_KERNEL,
						       pool->node);
			if (!*pwq_p)
				goto enomem;

>>>>>>> 0c383648
			init_pwq(*pwq_p, wq, pool);

			mutex_lock(&wq->mutex);
			link_pwq(*pwq_p);
			mutex_unlock(&wq->mutex);
		}
		return 0;
	}

	cpus_read_lock();
	if (wq->flags & __WQ_ORDERED) {
		struct pool_workqueue *dfl_pwq;

		ret = apply_workqueue_attrs(wq, ordered_wq_attrs[highpri]);
		/* there should only be single pwq for ordering guarantee */
		dfl_pwq = rcu_access_pointer(wq->dfl_pwq);
		WARN(!ret && (wq->pwqs.next != &dfl_pwq->pwqs_node ||
			      wq->pwqs.prev != &dfl_pwq->pwqs_node),
		     "ordering guarantee broken for workqueue %s\n", wq->name);
	} else {
		ret = apply_workqueue_attrs(wq, unbound_std_wq_attrs[highpri]);
	}
	cpus_read_unlock();

	/* for unbound pwq, flush the pwq_release_worker ensures that the
	 * pwq_release_workfn() completes before calling kfree(wq).
	 */
	if (ret)
		kthread_flush_worker(pwq_release_worker);

	return ret;

enomem:
	if (wq->cpu_pwq) {
		for_each_possible_cpu(cpu) {
			struct pool_workqueue *pwq = *per_cpu_ptr(wq->cpu_pwq, cpu);

			if (pwq)
				kmem_cache_free(pwq_cache, pwq);
		}
		free_percpu(wq->cpu_pwq);
		wq->cpu_pwq = NULL;
	}
	return -ENOMEM;
}

static int wq_clamp_max_active(int max_active, unsigned int flags,
			       const char *name)
{
	if (max_active < 1 || max_active > WQ_MAX_ACTIVE)
		pr_warn("workqueue: max_active %d requested for %s is out of range, clamping between %d and %d\n",
			max_active, name, 1, WQ_MAX_ACTIVE);

	return clamp_val(max_active, 1, WQ_MAX_ACTIVE);
}

/*
 * Workqueues which may be used during memory reclaim should have a rescuer
 * to guarantee forward progress.
 */
static int init_rescuer(struct workqueue_struct *wq)
{
	struct worker *rescuer;
	char id_buf[WORKER_ID_LEN];
	int ret;

	if (!(wq->flags & WQ_MEM_RECLAIM))
		return 0;

	rescuer = alloc_worker(NUMA_NO_NODE);
	if (!rescuer) {
		pr_err("workqueue: Failed to allocate a rescuer for wq \"%s\"\n",
		       wq->name);
		return -ENOMEM;
	}

	rescuer->rescue_wq = wq;
<<<<<<< HEAD
	rescuer->task = kthread_create(rescuer_thread, rescuer, "kworker/R-%s", wq->name);
=======
	format_worker_id(id_buf, sizeof(id_buf), rescuer, NULL);

	rescuer->task = kthread_create(rescuer_thread, rescuer, "%s", id_buf);
>>>>>>> 0c383648
	if (IS_ERR(rescuer->task)) {
		ret = PTR_ERR(rescuer->task);
		pr_err("workqueue: Failed to create a rescuer kthread for wq \"%s\": %pe",
		       wq->name, ERR_PTR(ret));
		kfree(rescuer);
		return ret;
	}

	wq->rescuer = rescuer;
	if (wq->flags & WQ_UNBOUND)
		kthread_bind_mask(rescuer->task, wq_unbound_cpumask);
	else
		kthread_bind_mask(rescuer->task, cpu_possible_mask);
	wake_up_process(rescuer->task);

	return 0;
}

/**
 * wq_adjust_max_active - update a wq's max_active to the current setting
 * @wq: target workqueue
 *
 * If @wq isn't freezing, set @wq->max_active to the saved_max_active and
 * activate inactive work items accordingly. If @wq is freezing, clear
 * @wq->max_active to zero.
 */
static void wq_adjust_max_active(struct workqueue_struct *wq)
{
	bool activated;
	int new_max, new_min;

	lockdep_assert_held(&wq->mutex);

	if ((wq->flags & WQ_FREEZABLE) && workqueue_freezing) {
		new_max = 0;
		new_min = 0;
	} else {
		new_max = wq->saved_max_active;
		new_min = wq->saved_min_active;
	}

	if (wq->max_active == new_max && wq->min_active == new_min)
		return;

	/*
	 * Update @wq->max/min_active and then kick inactive work items if more
	 * active work items are allowed. This doesn't break work item ordering
	 * because new work items are always queued behind existing inactive
	 * work items if there are any.
	 */
	WRITE_ONCE(wq->max_active, new_max);
	WRITE_ONCE(wq->min_active, new_min);

	if (wq->flags & WQ_UNBOUND)
		wq_update_node_max_active(wq, -1);

	if (new_max == 0)
		return;

	/*
	 * Round-robin through pwq's activating the first inactive work item
	 * until max_active is filled.
	 */
	do {
		struct pool_workqueue *pwq;

		activated = false;
		for_each_pwq(pwq, wq) {
			unsigned long irq_flags;

			/* can be called during early boot w/ irq disabled */
			raw_spin_lock_irqsave(&pwq->pool->lock, irq_flags);
			if (pwq_activate_first_inactive(pwq, true)) {
				activated = true;
				kick_pool(pwq->pool);
			}
			raw_spin_unlock_irqrestore(&pwq->pool->lock, irq_flags);
		}
	} while (activated);
}

__printf(1, 4)
struct workqueue_struct *alloc_workqueue(const char *fmt,
					 unsigned int flags,
					 int max_active, ...)
{
	va_list args;
	struct workqueue_struct *wq;
	size_t wq_size;
	int name_len;

	if (flags & WQ_BH) {
		if (WARN_ON_ONCE(flags & ~__WQ_BH_ALLOWS))
			return NULL;
		if (WARN_ON_ONCE(max_active))
			return NULL;
	}

	/* see the comment above the definition of WQ_POWER_EFFICIENT */
	if ((flags & WQ_POWER_EFFICIENT) && wq_power_efficient)
		flags |= WQ_UNBOUND;

	/* allocate wq and format name */
	if (flags & WQ_UNBOUND)
		wq_size = struct_size(wq, node_nr_active, nr_node_ids + 1);
	else
		wq_size = sizeof(*wq);

	wq = kzalloc(wq_size, GFP_KERNEL);
	if (!wq)
		return NULL;

	if (flags & WQ_UNBOUND) {
		wq->unbound_attrs = alloc_workqueue_attrs();
		if (!wq->unbound_attrs)
			goto err_free_wq;
	}

	va_start(args, max_active);
	name_len = vsnprintf(wq->name, sizeof(wq->name), fmt, args);
	va_end(args);

	if (name_len >= WQ_NAME_LEN)
		pr_warn_once("workqueue: name exceeds WQ_NAME_LEN. Truncating to: %s\n",
			     wq->name);

	if (flags & WQ_BH) {
		/*
		 * BH workqueues always share a single execution context per CPU
		 * and don't impose any max_active limit.
		 */
		max_active = INT_MAX;
	} else {
		max_active = max_active ?: WQ_DFL_ACTIVE;
		max_active = wq_clamp_max_active(max_active, flags, wq->name);
	}

	/* init wq */
	wq->flags = flags;
	wq->max_active = max_active;
	wq->min_active = min(max_active, WQ_DFL_MIN_ACTIVE);
	wq->saved_max_active = wq->max_active;
	wq->saved_min_active = wq->min_active;
	mutex_init(&wq->mutex);
	atomic_set(&wq->nr_pwqs_to_flush, 0);
	INIT_LIST_HEAD(&wq->pwqs);
	INIT_LIST_HEAD(&wq->flusher_queue);
	INIT_LIST_HEAD(&wq->flusher_overflow);
	INIT_LIST_HEAD(&wq->maydays);

	wq_init_lockdep(wq);
	INIT_LIST_HEAD(&wq->list);

	if (flags & WQ_UNBOUND) {
		if (alloc_node_nr_active(wq->node_nr_active) < 0)
			goto err_unreg_lockdep;
	}

	if (alloc_and_link_pwqs(wq) < 0)
		goto err_free_node_nr_active;

	if (wq_online && init_rescuer(wq) < 0)
		goto err_destroy;

	if ((wq->flags & WQ_SYSFS) && workqueue_sysfs_register(wq))
		goto err_destroy;

	/*
	 * wq_pool_mutex protects global freeze state and workqueues list.
	 * Grab it, adjust max_active and add the new @wq to workqueues
	 * list.
	 */
	mutex_lock(&wq_pool_mutex);

	mutex_lock(&wq->mutex);
	wq_adjust_max_active(wq);
	mutex_unlock(&wq->mutex);

	list_add_tail_rcu(&wq->list, &workqueues);

	mutex_unlock(&wq_pool_mutex);

	return wq;

err_free_node_nr_active:
	if (wq->flags & WQ_UNBOUND)
		free_node_nr_active(wq->node_nr_active);
err_unreg_lockdep:
	wq_unregister_lockdep(wq);
	wq_free_lockdep(wq);
err_free_wq:
	free_workqueue_attrs(wq->unbound_attrs);
	kfree(wq);
	return NULL;
err_destroy:
	destroy_workqueue(wq);
	return NULL;
}
EXPORT_SYMBOL_GPL(alloc_workqueue);

static bool pwq_busy(struct pool_workqueue *pwq)
{
	int i;

	for (i = 0; i < WORK_NR_COLORS; i++)
		if (pwq->nr_in_flight[i])
			return true;

	if ((pwq != rcu_access_pointer(pwq->wq->dfl_pwq)) && (pwq->refcnt > 1))
		return true;
	if (!pwq_is_empty(pwq))
		return true;

	return false;
}

/**
 * destroy_workqueue - safely terminate a workqueue
 * @wq: target workqueue
 *
 * Safely destroy a workqueue. All work currently pending will be done first.
 */
void destroy_workqueue(struct workqueue_struct *wq)
{
	struct pool_workqueue *pwq;
	int cpu;

	/*
	 * Remove it from sysfs first so that sanity check failure doesn't
	 * lead to sysfs name conflicts.
	 */
	workqueue_sysfs_unregister(wq);

	/* mark the workqueue destruction is in progress */
	mutex_lock(&wq->mutex);
	wq->flags |= __WQ_DESTROYING;
	mutex_unlock(&wq->mutex);

	/* drain it before proceeding with destruction */
	drain_workqueue(wq);

	/* kill rescuer, if sanity checks fail, leave it w/o rescuer */
	if (wq->rescuer) {
		struct worker *rescuer = wq->rescuer;

		/* this prevents new queueing */
		raw_spin_lock_irq(&wq_mayday_lock);
		wq->rescuer = NULL;
		raw_spin_unlock_irq(&wq_mayday_lock);

		/* rescuer will empty maydays list before exiting */
		kthread_stop(rescuer->task);
		kfree(rescuer);
	}

	/*
	 * Sanity checks - grab all the locks so that we wait for all
	 * in-flight operations which may do put_pwq().
	 */
	mutex_lock(&wq_pool_mutex);
	mutex_lock(&wq->mutex);
	for_each_pwq(pwq, wq) {
		raw_spin_lock_irq(&pwq->pool->lock);
		if (WARN_ON(pwq_busy(pwq))) {
			pr_warn("%s: %s has the following busy pwq\n",
				__func__, wq->name);
			show_pwq(pwq);
			raw_spin_unlock_irq(&pwq->pool->lock);
			mutex_unlock(&wq->mutex);
			mutex_unlock(&wq_pool_mutex);
			show_one_workqueue(wq);
			return;
		}
		raw_spin_unlock_irq(&pwq->pool->lock);
	}
	mutex_unlock(&wq->mutex);

	/*
	 * wq list is used to freeze wq, remove from list after
	 * flushing is complete in case freeze races us.
	 */
	list_del_rcu(&wq->list);
	mutex_unlock(&wq_pool_mutex);

	/*
	 * We're the sole accessor of @wq. Directly access cpu_pwq and dfl_pwq
	 * to put the base refs. @wq will be auto-destroyed from the last
	 * pwq_put. RCU read lock prevents @wq from going away from under us.
	 */
	rcu_read_lock();

	for_each_possible_cpu(cpu) {
		put_pwq_unlocked(unbound_pwq(wq, cpu));
		RCU_INIT_POINTER(*unbound_pwq_slot(wq, cpu), NULL);
	}

	put_pwq_unlocked(unbound_pwq(wq, -1));
	RCU_INIT_POINTER(*unbound_pwq_slot(wq, -1), NULL);

	rcu_read_unlock();
}
EXPORT_SYMBOL_GPL(destroy_workqueue);

/**
 * workqueue_set_max_active - adjust max_active of a workqueue
 * @wq: target workqueue
 * @max_active: new max_active value.
 *
 * Set max_active of @wq to @max_active. See the alloc_workqueue() function
 * comment.
 *
 * CONTEXT:
 * Don't call from IRQ context.
 */
void workqueue_set_max_active(struct workqueue_struct *wq, int max_active)
{
	/* max_active doesn't mean anything for BH workqueues */
	if (WARN_ON(wq->flags & WQ_BH))
		return;
	/* disallow meddling with max_active for ordered workqueues */
	if (WARN_ON(wq->flags & __WQ_ORDERED))
		return;

	max_active = wq_clamp_max_active(max_active, wq->flags, wq->name);

	mutex_lock(&wq->mutex);

	wq->saved_max_active = max_active;
	if (wq->flags & WQ_UNBOUND)
		wq->saved_min_active = min(wq->saved_min_active, max_active);

	wq_adjust_max_active(wq);

	mutex_unlock(&wq->mutex);
}
EXPORT_SYMBOL_GPL(workqueue_set_max_active);

/**
 * workqueue_set_min_active - adjust min_active of an unbound workqueue
 * @wq: target unbound workqueue
 * @min_active: new min_active value
 *
 * Set min_active of an unbound workqueue. Unlike other types of workqueues, an
 * unbound workqueue is not guaranteed to be able to process max_active
 * interdependent work items. Instead, an unbound workqueue is guaranteed to be
 * able to process min_active number of interdependent work items which is
 * %WQ_DFL_MIN_ACTIVE by default.
 *
 * Use this function to adjust the min_active value between 0 and the current
 * max_active.
 */
void workqueue_set_min_active(struct workqueue_struct *wq, int min_active)
{
	/* min_active is only meaningful for non-ordered unbound workqueues */
	if (WARN_ON((wq->flags & (WQ_BH | WQ_UNBOUND | __WQ_ORDERED)) !=
		    WQ_UNBOUND))
		return;

	mutex_lock(&wq->mutex);
	wq->saved_min_active = clamp(min_active, 0, wq->saved_max_active);
	wq_adjust_max_active(wq);
	mutex_unlock(&wq->mutex);
}

/**
 * current_work - retrieve %current task's work struct
 *
 * Determine if %current task is a workqueue worker and what it's working on.
 * Useful to find out the context that the %current task is running in.
 *
 * Return: work struct if %current task is a workqueue worker, %NULL otherwise.
 */
struct work_struct *current_work(void)
{
	struct worker *worker = current_wq_worker();

	return worker ? worker->current_work : NULL;
}
EXPORT_SYMBOL(current_work);

/**
 * current_is_workqueue_rescuer - is %current workqueue rescuer?
 *
 * Determine whether %current is a workqueue rescuer.  Can be used from
 * work functions to determine whether it's being run off the rescuer task.
 *
 * Return: %true if %current is a workqueue rescuer. %false otherwise.
 */
bool current_is_workqueue_rescuer(void)
{
	struct worker *worker = current_wq_worker();

	return worker && worker->rescue_wq;
}

/**
 * workqueue_congested - test whether a workqueue is congested
 * @cpu: CPU in question
 * @wq: target workqueue
 *
 * Test whether @wq's cpu workqueue for @cpu is congested.  There is
 * no synchronization around this function and the test result is
 * unreliable and only useful as advisory hints or for debugging.
 *
 * If @cpu is WORK_CPU_UNBOUND, the test is performed on the local CPU.
 *
 * With the exception of ordered workqueues, all workqueues have per-cpu
 * pool_workqueues, each with its own congested state. A workqueue being
 * congested on one CPU doesn't mean that the workqueue is contested on any
 * other CPUs.
 *
 * Return:
 * %true if congested, %false otherwise.
 */
bool workqueue_congested(int cpu, struct workqueue_struct *wq)
{
	struct pool_workqueue *pwq;
	bool ret;

	rcu_read_lock();
	preempt_disable();

	if (cpu == WORK_CPU_UNBOUND)
		cpu = smp_processor_id();

	pwq = *per_cpu_ptr(wq->cpu_pwq, cpu);
	ret = !list_empty(&pwq->inactive_works);

	preempt_enable();
	rcu_read_unlock();

	return ret;
}
EXPORT_SYMBOL_GPL(workqueue_congested);

/**
 * work_busy - test whether a work is currently pending or running
 * @work: the work to be tested
 *
 * Test whether @work is currently pending or running.  There is no
 * synchronization around this function and the test result is
 * unreliable and only useful as advisory hints or for debugging.
 *
 * Return:
 * OR'd bitmask of WORK_BUSY_* bits.
 */
unsigned int work_busy(struct work_struct *work)
{
	struct worker_pool *pool;
	unsigned long irq_flags;
	unsigned int ret = 0;

	if (work_pending(work))
		ret |= WORK_BUSY_PENDING;

	rcu_read_lock();
	pool = get_work_pool(work);
	if (pool) {
		raw_spin_lock_irqsave(&pool->lock, irq_flags);
		if (find_worker_executing_work(pool, work))
			ret |= WORK_BUSY_RUNNING;
		raw_spin_unlock_irqrestore(&pool->lock, irq_flags);
	}
	rcu_read_unlock();

	return ret;
}
EXPORT_SYMBOL_GPL(work_busy);

/**
 * set_worker_desc - set description for the current work item
 * @fmt: printf-style format string
 * @...: arguments for the format string
 *
 * This function can be called by a running work function to describe what
 * the work item is about.  If the worker task gets dumped, this
 * information will be printed out together to help debugging.  The
 * description can be at most WORKER_DESC_LEN including the trailing '\0'.
 */
void set_worker_desc(const char *fmt, ...)
{
	struct worker *worker = current_wq_worker();
	va_list args;

	if (worker) {
		va_start(args, fmt);
		vsnprintf(worker->desc, sizeof(worker->desc), fmt, args);
		va_end(args);
	}
}
EXPORT_SYMBOL_GPL(set_worker_desc);

/**
 * print_worker_info - print out worker information and description
 * @log_lvl: the log level to use when printing
 * @task: target task
 *
 * If @task is a worker and currently executing a work item, print out the
 * name of the workqueue being serviced and worker description set with
 * set_worker_desc() by the currently executing work item.
 *
 * This function can be safely called on any task as long as the
 * task_struct itself is accessible.  While safe, this function isn't
 * synchronized and may print out mixups or garbages of limited length.
 */
void print_worker_info(const char *log_lvl, struct task_struct *task)
{
	work_func_t *fn = NULL;
	char name[WQ_NAME_LEN] = { };
	char desc[WORKER_DESC_LEN] = { };
	struct pool_workqueue *pwq = NULL;
	struct workqueue_struct *wq = NULL;
	struct worker *worker;

	if (!(task->flags & PF_WQ_WORKER))
		return;

	/*
	 * This function is called without any synchronization and @task
	 * could be in any state.  Be careful with dereferences.
	 */
	worker = kthread_probe_data(task);

	/*
	 * Carefully copy the associated workqueue's workfn, name and desc.
	 * Keep the original last '\0' in case the original is garbage.
	 */
	copy_from_kernel_nofault(&fn, &worker->current_func, sizeof(fn));
	copy_from_kernel_nofault(&pwq, &worker->current_pwq, sizeof(pwq));
	copy_from_kernel_nofault(&wq, &pwq->wq, sizeof(wq));
	copy_from_kernel_nofault(name, wq->name, sizeof(name) - 1);
	copy_from_kernel_nofault(desc, worker->desc, sizeof(desc) - 1);

	if (fn || name[0] || desc[0]) {
		printk("%sWorkqueue: %s %ps", log_lvl, name, fn);
		if (strcmp(name, desc))
			pr_cont(" (%s)", desc);
		pr_cont("\n");
	}
}

static void pr_cont_pool_info(struct worker_pool *pool)
{
	pr_cont(" cpus=%*pbl", nr_cpumask_bits, pool->attrs->cpumask);
	if (pool->node != NUMA_NO_NODE)
		pr_cont(" node=%d", pool->node);
	pr_cont(" flags=0x%x", pool->flags);
	if (pool->flags & POOL_BH)
		pr_cont(" bh%s",
			pool->attrs->nice == HIGHPRI_NICE_LEVEL ? "-hi" : "");
	else
		pr_cont(" nice=%d", pool->attrs->nice);
}

static void pr_cont_worker_id(struct worker *worker)
{
	struct worker_pool *pool = worker->pool;

	if (pool->flags & WQ_BH)
		pr_cont("bh%s",
			pool->attrs->nice == HIGHPRI_NICE_LEVEL ? "-hi" : "");
	else
		pr_cont("%d%s", task_pid_nr(worker->task),
			worker->rescue_wq ? "(RESCUER)" : "");
}

struct pr_cont_work_struct {
	bool comma;
	work_func_t func;
	long ctr;
};

static void pr_cont_work_flush(bool comma, work_func_t func, struct pr_cont_work_struct *pcwsp)
{
	if (!pcwsp->ctr)
		goto out_record;
	if (func == pcwsp->func) {
		pcwsp->ctr++;
		return;
	}
	if (pcwsp->ctr == 1)
		pr_cont("%s %ps", pcwsp->comma ? "," : "", pcwsp->func);
	else
		pr_cont("%s %ld*%ps", pcwsp->comma ? "," : "", pcwsp->ctr, pcwsp->func);
	pcwsp->ctr = 0;
out_record:
	if ((long)func == -1L)
		return;
	pcwsp->comma = comma;
	pcwsp->func = func;
	pcwsp->ctr = 1;
}

static void pr_cont_work(bool comma, struct work_struct *work, struct pr_cont_work_struct *pcwsp)
{
	if (work->func == wq_barrier_func) {
		struct wq_barrier *barr;

		barr = container_of(work, struct wq_barrier, work);

		pr_cont_work_flush(comma, (work_func_t)-1, pcwsp);
		pr_cont("%s BAR(%d)", comma ? "," : "",
			task_pid_nr(barr->task));
	} else {
		if (!comma)
			pr_cont_work_flush(comma, (work_func_t)-1, pcwsp);
		pr_cont_work_flush(comma, work->func, pcwsp);
	}
}

static void show_pwq(struct pool_workqueue *pwq)
{
	struct pr_cont_work_struct pcws = { .ctr = 0, };
	struct worker_pool *pool = pwq->pool;
	struct work_struct *work;
	struct worker *worker;
	bool has_in_flight = false, has_pending = false;
	int bkt;

	pr_info("  pwq %d:", pool->id);
	pr_cont_pool_info(pool);

	pr_cont(" active=%d refcnt=%d%s\n",
		pwq->nr_active, pwq->refcnt,
		!list_empty(&pwq->mayday_node) ? " MAYDAY" : "");

	hash_for_each(pool->busy_hash, bkt, worker, hentry) {
		if (worker->current_pwq == pwq) {
			has_in_flight = true;
			break;
		}
	}
	if (has_in_flight) {
		bool comma = false;

		pr_info("    in-flight:");
		hash_for_each(pool->busy_hash, bkt, worker, hentry) {
			if (worker->current_pwq != pwq)
				continue;

			pr_cont(" %s", comma ? "," : "");
			pr_cont_worker_id(worker);
			pr_cont(":%ps", worker->current_func);
			list_for_each_entry(work, &worker->scheduled, entry)
				pr_cont_work(false, work, &pcws);
			pr_cont_work_flush(comma, (work_func_t)-1L, &pcws);
			comma = true;
		}
		pr_cont("\n");
	}

	list_for_each_entry(work, &pool->worklist, entry) {
		if (get_work_pwq(work) == pwq) {
			has_pending = true;
			break;
		}
	}
	if (has_pending) {
		bool comma = false;

		pr_info("    pending:");
		list_for_each_entry(work, &pool->worklist, entry) {
			if (get_work_pwq(work) != pwq)
				continue;

			pr_cont_work(comma, work, &pcws);
			comma = !(*work_data_bits(work) & WORK_STRUCT_LINKED);
		}
		pr_cont_work_flush(comma, (work_func_t)-1L, &pcws);
		pr_cont("\n");
	}

	if (!list_empty(&pwq->inactive_works)) {
		bool comma = false;

		pr_info("    inactive:");
		list_for_each_entry(work, &pwq->inactive_works, entry) {
			pr_cont_work(comma, work, &pcws);
			comma = !(*work_data_bits(work) & WORK_STRUCT_LINKED);
		}
		pr_cont_work_flush(comma, (work_func_t)-1L, &pcws);
		pr_cont("\n");
	}
}

/**
 * show_one_workqueue - dump state of specified workqueue
 * @wq: workqueue whose state will be printed
 */
void show_one_workqueue(struct workqueue_struct *wq)
{
	struct pool_workqueue *pwq;
	bool idle = true;
	unsigned long irq_flags;

	for_each_pwq(pwq, wq) {
		if (!pwq_is_empty(pwq)) {
			idle = false;
			break;
		}
	}
	if (idle) /* Nothing to print for idle workqueue */
		return;

	pr_info("workqueue %s: flags=0x%x\n", wq->name, wq->flags);

	for_each_pwq(pwq, wq) {
		raw_spin_lock_irqsave(&pwq->pool->lock, irq_flags);
		if (!pwq_is_empty(pwq)) {
			/*
			 * Defer printing to avoid deadlocks in console
			 * drivers that queue work while holding locks
			 * also taken in their write paths.
			 */
			printk_deferred_enter();
			show_pwq(pwq);
			printk_deferred_exit();
		}
		raw_spin_unlock_irqrestore(&pwq->pool->lock, irq_flags);
		/*
		 * We could be printing a lot from atomic context, e.g.
		 * sysrq-t -> show_all_workqueues(). Avoid triggering
		 * hard lockup.
		 */
		touch_nmi_watchdog();
	}

}

/**
 * show_one_worker_pool - dump state of specified worker pool
 * @pool: worker pool whose state will be printed
 */
static void show_one_worker_pool(struct worker_pool *pool)
{
	struct worker *worker;
	bool first = true;
	unsigned long irq_flags;
	unsigned long hung = 0;

	raw_spin_lock_irqsave(&pool->lock, irq_flags);
	if (pool->nr_workers == pool->nr_idle)
		goto next_pool;

	/* How long the first pending work is waiting for a worker. */
	if (!list_empty(&pool->worklist))
		hung = jiffies_to_msecs(jiffies - pool->watchdog_ts) / 1000;

	/*
	 * Defer printing to avoid deadlocks in console drivers that
	 * queue work while holding locks also taken in their write
	 * paths.
	 */
	printk_deferred_enter();
	pr_info("pool %d:", pool->id);
	pr_cont_pool_info(pool);
	pr_cont(" hung=%lus workers=%d", hung, pool->nr_workers);
	if (pool->manager)
		pr_cont(" manager: %d",
			task_pid_nr(pool->manager->task));
	list_for_each_entry(worker, &pool->idle_list, entry) {
		pr_cont(" %s", first ? "idle: " : "");
		pr_cont_worker_id(worker);
		first = false;
	}
	pr_cont("\n");
	printk_deferred_exit();
next_pool:
	raw_spin_unlock_irqrestore(&pool->lock, irq_flags);
	/*
	 * We could be printing a lot from atomic context, e.g.
	 * sysrq-t -> show_all_workqueues(). Avoid triggering
	 * hard lockup.
	 */
	touch_nmi_watchdog();

}

/**
 * show_all_workqueues - dump workqueue state
 *
 * Called from a sysrq handler and prints out all busy workqueues and pools.
 */
void show_all_workqueues(void)
{
	struct workqueue_struct *wq;
	struct worker_pool *pool;
	int pi;

	rcu_read_lock();

	pr_info("Showing busy workqueues and worker pools:\n");

	list_for_each_entry_rcu(wq, &workqueues, list)
		show_one_workqueue(wq);

	for_each_pool(pool, pi)
		show_one_worker_pool(pool);

	rcu_read_unlock();
}

/**
 * show_freezable_workqueues - dump freezable workqueue state
 *
 * Called from try_to_freeze_tasks() and prints out all freezable workqueues
 * still busy.
 */
void show_freezable_workqueues(void)
{
	struct workqueue_struct *wq;

	rcu_read_lock();

	pr_info("Showing freezable workqueues that are still busy:\n");

	list_for_each_entry_rcu(wq, &workqueues, list) {
		if (!(wq->flags & WQ_FREEZABLE))
			continue;
		show_one_workqueue(wq);
	}

	rcu_read_unlock();
}

/* used to show worker information through /proc/PID/{comm,stat,status} */
void wq_worker_comm(char *buf, size_t size, struct task_struct *task)
{
	/* stabilize PF_WQ_WORKER and worker pool association */
	mutex_lock(&wq_pool_attach_mutex);

	if (task->flags & PF_WQ_WORKER) {
		struct worker *worker = kthread_data(task);
		struct worker_pool *pool = worker->pool;
		int off;

		off = format_worker_id(buf, size, worker, pool);

		if (pool) {
			raw_spin_lock_irq(&pool->lock);
			/*
			 * ->desc tracks information (wq name or
			 * set_worker_desc()) for the latest execution.  If
			 * current, prepend '+', otherwise '-'.
			 */
			if (worker->desc[0] != '\0') {
				if (worker->current_work)
					scnprintf(buf + off, size - off, "+%s",
						  worker->desc);
				else
					scnprintf(buf + off, size - off, "-%s",
						  worker->desc);
			}
			raw_spin_unlock_irq(&pool->lock);
		}
	} else {
		strscpy(buf, task->comm, size);
	}

	mutex_unlock(&wq_pool_attach_mutex);
}

#ifdef CONFIG_SMP

/*
 * CPU hotplug.
 *
 * There are two challenges in supporting CPU hotplug.  Firstly, there
 * are a lot of assumptions on strong associations among work, pwq and
 * pool which make migrating pending and scheduled works very
 * difficult to implement without impacting hot paths.  Secondly,
 * worker pools serve mix of short, long and very long running works making
 * blocked draining impractical.
 *
 * This is solved by allowing the pools to be disassociated from the CPU
 * running as an unbound one and allowing it to be reattached later if the
 * cpu comes back online.
 */

static void unbind_workers(int cpu)
{
	struct worker_pool *pool;
	struct worker *worker;

	for_each_cpu_worker_pool(pool, cpu) {
		mutex_lock(&wq_pool_attach_mutex);
		raw_spin_lock_irq(&pool->lock);

		/*
		 * We've blocked all attach/detach operations. Make all workers
		 * unbound and set DISASSOCIATED.  Before this, all workers
		 * must be on the cpu.  After this, they may become diasporas.
		 * And the preemption disabled section in their sched callbacks
		 * are guaranteed to see WORKER_UNBOUND since the code here
		 * is on the same cpu.
		 */
		for_each_pool_worker(worker, pool)
			worker->flags |= WORKER_UNBOUND;

		pool->flags |= POOL_DISASSOCIATED;

		/*
		 * The handling of nr_running in sched callbacks are disabled
		 * now.  Zap nr_running.  After this, nr_running stays zero and
		 * need_more_worker() and keep_working() are always true as
		 * long as the worklist is not empty.  This pool now behaves as
		 * an unbound (in terms of concurrency management) pool which
		 * are served by workers tied to the pool.
		 */
		pool->nr_running = 0;

		/*
		 * With concurrency management just turned off, a busy
		 * worker blocking could lead to lengthy stalls.  Kick off
		 * unbound chain execution of currently pending work items.
		 */
		kick_pool(pool);

		raw_spin_unlock_irq(&pool->lock);

		for_each_pool_worker(worker, pool)
			unbind_worker(worker);

		mutex_unlock(&wq_pool_attach_mutex);
	}
}

/**
 * rebind_workers - rebind all workers of a pool to the associated CPU
 * @pool: pool of interest
 *
 * @pool->cpu is coming online.  Rebind all workers to the CPU.
 */
static void rebind_workers(struct worker_pool *pool)
{
	struct worker *worker;

	lockdep_assert_held(&wq_pool_attach_mutex);

	/*
	 * Restore CPU affinity of all workers.  As all idle workers should
	 * be on the run-queue of the associated CPU before any local
	 * wake-ups for concurrency management happen, restore CPU affinity
	 * of all workers first and then clear UNBOUND.  As we're called
	 * from CPU_ONLINE, the following shouldn't fail.
	 */
	for_each_pool_worker(worker, pool) {
		kthread_set_per_cpu(worker->task, pool->cpu);
		WARN_ON_ONCE(set_cpus_allowed_ptr(worker->task,
						  pool_allowed_cpus(pool)) < 0);
	}

	raw_spin_lock_irq(&pool->lock);

	pool->flags &= ~POOL_DISASSOCIATED;

	for_each_pool_worker(worker, pool) {
		unsigned int worker_flags = worker->flags;

		/*
		 * We want to clear UNBOUND but can't directly call
		 * worker_clr_flags() or adjust nr_running.  Atomically
		 * replace UNBOUND with another NOT_RUNNING flag REBOUND.
		 * @worker will clear REBOUND using worker_clr_flags() when
		 * it initiates the next execution cycle thus restoring
		 * concurrency management.  Note that when or whether
		 * @worker clears REBOUND doesn't affect correctness.
		 *
		 * WRITE_ONCE() is necessary because @worker->flags may be
		 * tested without holding any lock in
		 * wq_worker_running().  Without it, NOT_RUNNING test may
		 * fail incorrectly leading to premature concurrency
		 * management operations.
		 */
		WARN_ON_ONCE(!(worker_flags & WORKER_UNBOUND));
		worker_flags |= WORKER_REBOUND;
		worker_flags &= ~WORKER_UNBOUND;
		WRITE_ONCE(worker->flags, worker_flags);
	}

	raw_spin_unlock_irq(&pool->lock);
}

/**
 * restore_unbound_workers_cpumask - restore cpumask of unbound workers
 * @pool: unbound pool of interest
 * @cpu: the CPU which is coming up
 *
 * An unbound pool may end up with a cpumask which doesn't have any online
 * CPUs.  When a worker of such pool get scheduled, the scheduler resets
 * its cpus_allowed.  If @cpu is in @pool's cpumask which didn't have any
 * online CPU before, cpus_allowed of all its workers should be restored.
 */
static void restore_unbound_workers_cpumask(struct worker_pool *pool, int cpu)
{
	static cpumask_t cpumask;
	struct worker *worker;

	lockdep_assert_held(&wq_pool_attach_mutex);

	/* is @cpu allowed for @pool? */
	if (!cpumask_test_cpu(cpu, pool->attrs->cpumask))
		return;

	cpumask_and(&cpumask, pool->attrs->cpumask, cpu_online_mask);

	/* as we're called from CPU_ONLINE, the following shouldn't fail */
	for_each_pool_worker(worker, pool)
		WARN_ON_ONCE(set_cpus_allowed_ptr(worker->task, &cpumask) < 0);
}

int workqueue_prepare_cpu(unsigned int cpu)
{
	struct worker_pool *pool;

	for_each_cpu_worker_pool(pool, cpu) {
		if (pool->nr_workers)
			continue;
		if (!create_worker(pool))
			return -ENOMEM;
	}
	return 0;
}

int workqueue_online_cpu(unsigned int cpu)
{
	struct worker_pool *pool;
	struct workqueue_struct *wq;
	int pi;

	mutex_lock(&wq_pool_mutex);

	for_each_pool(pool, pi) {
		/* BH pools aren't affected by hotplug */
		if (pool->flags & POOL_BH)
			continue;

		mutex_lock(&wq_pool_attach_mutex);
		if (pool->cpu == cpu)
			rebind_workers(pool);
		else if (pool->cpu < 0)
			restore_unbound_workers_cpumask(pool, cpu);
		mutex_unlock(&wq_pool_attach_mutex);
	}

	/* update pod affinity of unbound workqueues */
	list_for_each_entry(wq, &workqueues, list) {
		struct workqueue_attrs *attrs = wq->unbound_attrs;

		if (attrs) {
			const struct wq_pod_type *pt = wqattrs_pod_type(attrs);
			int tcpu;

			for_each_cpu(tcpu, pt->pod_cpus[pt->cpu_pod[cpu]])
				wq_update_pod(wq, tcpu, cpu, true);

			mutex_lock(&wq->mutex);
			wq_update_node_max_active(wq, -1);
			mutex_unlock(&wq->mutex);
		}
	}

	mutex_unlock(&wq_pool_mutex);
	return 0;
}

int workqueue_offline_cpu(unsigned int cpu)
{
	struct workqueue_struct *wq;

	/* unbinding per-cpu workers should happen on the local CPU */
	if (WARN_ON(cpu != smp_processor_id()))
		return -1;

	unbind_workers(cpu);

	/* update pod affinity of unbound workqueues */
	mutex_lock(&wq_pool_mutex);
	list_for_each_entry(wq, &workqueues, list) {
		struct workqueue_attrs *attrs = wq->unbound_attrs;

		if (attrs) {
			const struct wq_pod_type *pt = wqattrs_pod_type(attrs);
			int tcpu;

			for_each_cpu(tcpu, pt->pod_cpus[pt->cpu_pod[cpu]])
				wq_update_pod(wq, tcpu, cpu, false);

			mutex_lock(&wq->mutex);
			wq_update_node_max_active(wq, cpu);
			mutex_unlock(&wq->mutex);
		}
	}
	mutex_unlock(&wq_pool_mutex);

	return 0;
}

struct work_for_cpu {
	struct work_struct work;
	long (*fn)(void *);
	void *arg;
	long ret;
};

static void work_for_cpu_fn(struct work_struct *work)
{
	struct work_for_cpu *wfc = container_of(work, struct work_for_cpu, work);

	wfc->ret = wfc->fn(wfc->arg);
}

/**
 * work_on_cpu_key - run a function in thread context on a particular cpu
 * @cpu: the cpu to run on
 * @fn: the function to run
 * @arg: the function arg
 * @key: The lock class key for lock debugging purposes
 *
 * It is up to the caller to ensure that the cpu doesn't go offline.
 * The caller must not hold any locks which would prevent @fn from completing.
 *
 * Return: The value @fn returns.
 */
long work_on_cpu_key(int cpu, long (*fn)(void *),
		     void *arg, struct lock_class_key *key)
{
	struct work_for_cpu wfc = { .fn = fn, .arg = arg };

	INIT_WORK_ONSTACK_KEY(&wfc.work, work_for_cpu_fn, key);
	schedule_work_on(cpu, &wfc.work);
	flush_work(&wfc.work);
	destroy_work_on_stack(&wfc.work);
	return wfc.ret;
}
EXPORT_SYMBOL_GPL(work_on_cpu_key);

/**
 * work_on_cpu_safe_key - run a function in thread context on a particular cpu
 * @cpu: the cpu to run on
 * @fn:  the function to run
 * @arg: the function argument
 * @key: The lock class key for lock debugging purposes
 *
 * Disables CPU hotplug and calls work_on_cpu(). The caller must not hold
 * any locks which would prevent @fn from completing.
 *
 * Return: The value @fn returns.
 */
long work_on_cpu_safe_key(int cpu, long (*fn)(void *),
			  void *arg, struct lock_class_key *key)
{
	long ret = -ENODEV;

	cpus_read_lock();
	if (cpu_online(cpu))
		ret = work_on_cpu_key(cpu, fn, arg, key);
	cpus_read_unlock();
	return ret;
}
EXPORT_SYMBOL_GPL(work_on_cpu_safe_key);
#endif /* CONFIG_SMP */

#ifdef CONFIG_FREEZER

/**
 * freeze_workqueues_begin - begin freezing workqueues
 *
 * Start freezing workqueues.  After this function returns, all freezable
 * workqueues will queue new works to their inactive_works list instead of
 * pool->worklist.
 *
 * CONTEXT:
 * Grabs and releases wq_pool_mutex, wq->mutex and pool->lock's.
 */
void freeze_workqueues_begin(void)
{
	struct workqueue_struct *wq;

	mutex_lock(&wq_pool_mutex);

	WARN_ON_ONCE(workqueue_freezing);
	workqueue_freezing = true;

	list_for_each_entry(wq, &workqueues, list) {
		mutex_lock(&wq->mutex);
		wq_adjust_max_active(wq);
		mutex_unlock(&wq->mutex);
	}

	mutex_unlock(&wq_pool_mutex);
}

/**
 * freeze_workqueues_busy - are freezable workqueues still busy?
 *
 * Check whether freezing is complete.  This function must be called
 * between freeze_workqueues_begin() and thaw_workqueues().
 *
 * CONTEXT:
 * Grabs and releases wq_pool_mutex.
 *
 * Return:
 * %true if some freezable workqueues are still busy.  %false if freezing
 * is complete.
 */
bool freeze_workqueues_busy(void)
{
	bool busy = false;
	struct workqueue_struct *wq;
	struct pool_workqueue *pwq;

	mutex_lock(&wq_pool_mutex);

	WARN_ON_ONCE(!workqueue_freezing);

	list_for_each_entry(wq, &workqueues, list) {
		if (!(wq->flags & WQ_FREEZABLE))
			continue;
		/*
		 * nr_active is monotonically decreasing.  It's safe
		 * to peek without lock.
		 */
		rcu_read_lock();
		for_each_pwq(pwq, wq) {
			WARN_ON_ONCE(pwq->nr_active < 0);
			if (pwq->nr_active) {
				busy = true;
				rcu_read_unlock();
				goto out_unlock;
			}
		}
		rcu_read_unlock();
	}
out_unlock:
	mutex_unlock(&wq_pool_mutex);
	return busy;
}

/**
 * thaw_workqueues - thaw workqueues
 *
 * Thaw workqueues.  Normal queueing is restored and all collected
 * frozen works are transferred to their respective pool worklists.
 *
 * CONTEXT:
 * Grabs and releases wq_pool_mutex, wq->mutex and pool->lock's.
 */
void thaw_workqueues(void)
{
	struct workqueue_struct *wq;

	mutex_lock(&wq_pool_mutex);

	if (!workqueue_freezing)
		goto out_unlock;

	workqueue_freezing = false;

	/* restore max_active and repopulate worklist */
	list_for_each_entry(wq, &workqueues, list) {
		mutex_lock(&wq->mutex);
		wq_adjust_max_active(wq);
		mutex_unlock(&wq->mutex);
	}

out_unlock:
	mutex_unlock(&wq_pool_mutex);
}
#endif /* CONFIG_FREEZER */

static int workqueue_apply_unbound_cpumask(const cpumask_var_t unbound_cpumask)
{
	LIST_HEAD(ctxs);
	int ret = 0;
	struct workqueue_struct *wq;
	struct apply_wqattrs_ctx *ctx, *n;

	lockdep_assert_held(&wq_pool_mutex);

	list_for_each_entry(wq, &workqueues, list) {
		if (!(wq->flags & WQ_UNBOUND) || (wq->flags & __WQ_DESTROYING))
			continue;

		ctx = apply_wqattrs_prepare(wq, wq->unbound_attrs, unbound_cpumask);
		if (IS_ERR(ctx)) {
			ret = PTR_ERR(ctx);
			break;
		}

		list_add_tail(&ctx->list, &ctxs);
	}

	list_for_each_entry_safe(ctx, n, &ctxs, list) {
		if (!ret)
			apply_wqattrs_commit(ctx);
		apply_wqattrs_cleanup(ctx);
	}

	if (!ret) {
		mutex_lock(&wq_pool_attach_mutex);
		cpumask_copy(wq_unbound_cpumask, unbound_cpumask);
		mutex_unlock(&wq_pool_attach_mutex);
	}
	return ret;
}

/**
 * workqueue_unbound_exclude_cpumask - Exclude given CPUs from unbound cpumask
 * @exclude_cpumask: the cpumask to be excluded from wq_unbound_cpumask
 *
 * This function can be called from cpuset code to provide a set of isolated
 * CPUs that should be excluded from wq_unbound_cpumask. The caller must hold
 * either cpus_read_lock or cpus_write_lock.
 */
int workqueue_unbound_exclude_cpumask(cpumask_var_t exclude_cpumask)
{
	cpumask_var_t cpumask;
	int ret = 0;

	if (!zalloc_cpumask_var(&cpumask, GFP_KERNEL))
		return -ENOMEM;

	lockdep_assert_cpus_held();
	mutex_lock(&wq_pool_mutex);

	/* Save the current isolated cpumask & export it via sysfs */
	cpumask_copy(wq_isolated_cpumask, exclude_cpumask);

	/*
	 * If the operation fails, it will fall back to
	 * wq_requested_unbound_cpumask which is initially set to
	 * (HK_TYPE_WQ ∩ HK_TYPE_DOMAIN) house keeping mask and rewritten
	 * by any subsequent write to workqueue/cpumask sysfs file.
	 */
	if (!cpumask_andnot(cpumask, wq_requested_unbound_cpumask, exclude_cpumask))
		cpumask_copy(cpumask, wq_requested_unbound_cpumask);
	if (!cpumask_equal(cpumask, wq_unbound_cpumask))
		ret = workqueue_apply_unbound_cpumask(cpumask);

	mutex_unlock(&wq_pool_mutex);
	free_cpumask_var(cpumask);
	return ret;
}

static int parse_affn_scope(const char *val)
<<<<<<< HEAD
{
	int i;

	for (i = 0; i < ARRAY_SIZE(wq_affn_names); i++) {
		if (!strncasecmp(val, wq_affn_names[i], strlen(wq_affn_names[i])))
			return i;
	}
	return -EINVAL;
}

static int wq_affn_dfl_set(const char *val, const struct kernel_param *kp)
{
	struct workqueue_struct *wq;
	int affn, cpu;

	affn = parse_affn_scope(val);
	if (affn < 0)
		return affn;
	if (affn == WQ_AFFN_DFL)
		return -EINVAL;

	cpus_read_lock();
	mutex_lock(&wq_pool_mutex);

=======
{
	int i;

	for (i = 0; i < ARRAY_SIZE(wq_affn_names); i++) {
		if (!strncasecmp(val, wq_affn_names[i], strlen(wq_affn_names[i])))
			return i;
	}
	return -EINVAL;
}

static int wq_affn_dfl_set(const char *val, const struct kernel_param *kp)
{
	struct workqueue_struct *wq;
	int affn, cpu;

	affn = parse_affn_scope(val);
	if (affn < 0)
		return affn;
	if (affn == WQ_AFFN_DFL)
		return -EINVAL;

	cpus_read_lock();
	mutex_lock(&wq_pool_mutex);

>>>>>>> 0c383648
	wq_affn_dfl = affn;

	list_for_each_entry(wq, &workqueues, list) {
		for_each_online_cpu(cpu) {
			wq_update_pod(wq, cpu, cpu, true);
		}
	}

	mutex_unlock(&wq_pool_mutex);
	cpus_read_unlock();

	return 0;
}

static int wq_affn_dfl_get(char *buffer, const struct kernel_param *kp)
{
	return scnprintf(buffer, PAGE_SIZE, "%s\n", wq_affn_names[wq_affn_dfl]);
}

static const struct kernel_param_ops wq_affn_dfl_ops = {
	.set	= wq_affn_dfl_set,
	.get	= wq_affn_dfl_get,
};

module_param_cb(default_affinity_scope, &wq_affn_dfl_ops, NULL, 0644);

#ifdef CONFIG_SYSFS
/*
 * Workqueues with WQ_SYSFS flag set is visible to userland via
 * /sys/bus/workqueue/devices/WQ_NAME.  All visible workqueues have the
 * following attributes.
 *
 *  per_cpu		RO bool	: whether the workqueue is per-cpu or unbound
 *  max_active		RW int	: maximum number of in-flight work items
 *
 * Unbound workqueues have the following extra attributes.
 *
 *  nice		RW int	: nice value of the workers
 *  cpumask		RW mask	: bitmask of allowed CPUs for the workers
 *  affinity_scope	RW str  : worker CPU affinity scope (cache, numa, none)
 *  affinity_strict	RW bool : worker CPU affinity is strict
 */
struct wq_device {
	struct workqueue_struct		*wq;
	struct device			dev;
};

static struct workqueue_struct *dev_to_wq(struct device *dev)
{
	struct wq_device *wq_dev = container_of(dev, struct wq_device, dev);

	return wq_dev->wq;
}

static ssize_t per_cpu_show(struct device *dev, struct device_attribute *attr,
			    char *buf)
{
	struct workqueue_struct *wq = dev_to_wq(dev);

	return scnprintf(buf, PAGE_SIZE, "%d\n", (bool)!(wq->flags & WQ_UNBOUND));
}
static DEVICE_ATTR_RO(per_cpu);

static ssize_t max_active_show(struct device *dev,
			       struct device_attribute *attr, char *buf)
{
	struct workqueue_struct *wq = dev_to_wq(dev);

	return scnprintf(buf, PAGE_SIZE, "%d\n", wq->saved_max_active);
}

static ssize_t max_active_store(struct device *dev,
				struct device_attribute *attr, const char *buf,
				size_t count)
{
	struct workqueue_struct *wq = dev_to_wq(dev);
	int val;

	if (sscanf(buf, "%d", &val) != 1 || val <= 0)
		return -EINVAL;

	workqueue_set_max_active(wq, val);
	return count;
}
static DEVICE_ATTR_RW(max_active);

static struct attribute *wq_sysfs_attrs[] = {
	&dev_attr_per_cpu.attr,
	&dev_attr_max_active.attr,
	NULL,
};
ATTRIBUTE_GROUPS(wq_sysfs);

static void apply_wqattrs_lock(void)
{
	/* CPUs should stay stable across pwq creations and installations */
	cpus_read_lock();
	mutex_lock(&wq_pool_mutex);
}

static void apply_wqattrs_unlock(void)
{
	mutex_unlock(&wq_pool_mutex);
	cpus_read_unlock();
}

static ssize_t wq_nice_show(struct device *dev, struct device_attribute *attr,
			    char *buf)
{
	struct workqueue_struct *wq = dev_to_wq(dev);
	int written;

	mutex_lock(&wq->mutex);
	written = scnprintf(buf, PAGE_SIZE, "%d\n", wq->unbound_attrs->nice);
	mutex_unlock(&wq->mutex);

	return written;
}

/* prepare workqueue_attrs for sysfs store operations */
static struct workqueue_attrs *wq_sysfs_prep_attrs(struct workqueue_struct *wq)
{
	struct workqueue_attrs *attrs;

	lockdep_assert_held(&wq_pool_mutex);

	attrs = alloc_workqueue_attrs();
	if (!attrs)
		return NULL;

	copy_workqueue_attrs(attrs, wq->unbound_attrs);
	return attrs;
}

static ssize_t wq_nice_store(struct device *dev, struct device_attribute *attr,
			     const char *buf, size_t count)
{
	struct workqueue_struct *wq = dev_to_wq(dev);
	struct workqueue_attrs *attrs;
	int ret = -ENOMEM;

	apply_wqattrs_lock();

	attrs = wq_sysfs_prep_attrs(wq);
	if (!attrs)
		goto out_unlock;

	if (sscanf(buf, "%d", &attrs->nice) == 1 &&
	    attrs->nice >= MIN_NICE && attrs->nice <= MAX_NICE)
		ret = apply_workqueue_attrs_locked(wq, attrs);
	else
		ret = -EINVAL;

out_unlock:
	apply_wqattrs_unlock();
	free_workqueue_attrs(attrs);
	return ret ?: count;
}

static ssize_t wq_cpumask_show(struct device *dev,
			       struct device_attribute *attr, char *buf)
{
	struct workqueue_struct *wq = dev_to_wq(dev);
	int written;

	mutex_lock(&wq->mutex);
	written = scnprintf(buf, PAGE_SIZE, "%*pb\n",
			    cpumask_pr_args(wq->unbound_attrs->cpumask));
	mutex_unlock(&wq->mutex);
	return written;
}

static ssize_t wq_cpumask_store(struct device *dev,
				struct device_attribute *attr,
				const char *buf, size_t count)
{
	struct workqueue_struct *wq = dev_to_wq(dev);
	struct workqueue_attrs *attrs;
	int ret = -ENOMEM;

	apply_wqattrs_lock();

	attrs = wq_sysfs_prep_attrs(wq);
	if (!attrs)
		goto out_unlock;

	ret = cpumask_parse(buf, attrs->cpumask);
	if (!ret)
		ret = apply_workqueue_attrs_locked(wq, attrs);

out_unlock:
	apply_wqattrs_unlock();
	free_workqueue_attrs(attrs);
	return ret ?: count;
}

static ssize_t wq_affn_scope_show(struct device *dev,
				  struct device_attribute *attr, char *buf)
{
	struct workqueue_struct *wq = dev_to_wq(dev);
	int written;

	mutex_lock(&wq->mutex);
	if (wq->unbound_attrs->affn_scope == WQ_AFFN_DFL)
		written = scnprintf(buf, PAGE_SIZE, "%s (%s)\n",
				    wq_affn_names[WQ_AFFN_DFL],
				    wq_affn_names[wq_affn_dfl]);
	else
		written = scnprintf(buf, PAGE_SIZE, "%s\n",
				    wq_affn_names[wq->unbound_attrs->affn_scope]);
	mutex_unlock(&wq->mutex);

	return written;
}

static ssize_t wq_affn_scope_store(struct device *dev,
				   struct device_attribute *attr,
				   const char *buf, size_t count)
{
	struct workqueue_struct *wq = dev_to_wq(dev);
	struct workqueue_attrs *attrs;
	int affn, ret = -ENOMEM;

	affn = parse_affn_scope(buf);
	if (affn < 0)
		return affn;

	apply_wqattrs_lock();
	attrs = wq_sysfs_prep_attrs(wq);
	if (attrs) {
		attrs->affn_scope = affn;
		ret = apply_workqueue_attrs_locked(wq, attrs);
	}
	apply_wqattrs_unlock();
	free_workqueue_attrs(attrs);
	return ret ?: count;
}

static ssize_t wq_affinity_strict_show(struct device *dev,
				       struct device_attribute *attr, char *buf)
{
	struct workqueue_struct *wq = dev_to_wq(dev);

	return scnprintf(buf, PAGE_SIZE, "%d\n",
			 wq->unbound_attrs->affn_strict);
}

static ssize_t wq_affinity_strict_store(struct device *dev,
					struct device_attribute *attr,
					const char *buf, size_t count)
{
	struct workqueue_struct *wq = dev_to_wq(dev);
	struct workqueue_attrs *attrs;
	int v, ret = -ENOMEM;

	if (sscanf(buf, "%d", &v) != 1)
		return -EINVAL;

	apply_wqattrs_lock();
	attrs = wq_sysfs_prep_attrs(wq);
	if (attrs) {
		attrs->affn_strict = (bool)v;
		ret = apply_workqueue_attrs_locked(wq, attrs);
	}
	apply_wqattrs_unlock();
	free_workqueue_attrs(attrs);
	return ret ?: count;
}

static struct device_attribute wq_sysfs_unbound_attrs[] = {
	__ATTR(nice, 0644, wq_nice_show, wq_nice_store),
	__ATTR(cpumask, 0644, wq_cpumask_show, wq_cpumask_store),
	__ATTR(affinity_scope, 0644, wq_affn_scope_show, wq_affn_scope_store),
	__ATTR(affinity_strict, 0644, wq_affinity_strict_show, wq_affinity_strict_store),
	__ATTR_NULL,
};

static const struct bus_type wq_subsys = {
	.name				= "workqueue",
	.dev_groups			= wq_sysfs_groups,
};

/**
 *  workqueue_set_unbound_cpumask - Set the low-level unbound cpumask
 *  @cpumask: the cpumask to set
 *
 *  The low-level workqueues cpumask is a global cpumask that limits
 *  the affinity of all unbound workqueues.  This function check the @cpumask
 *  and apply it to all unbound workqueues and updates all pwqs of them.
 *
 *  Return:	0	- Success
 *		-EINVAL	- Invalid @cpumask
 *		-ENOMEM	- Failed to allocate memory for attrs or pwqs.
 */
static int workqueue_set_unbound_cpumask(cpumask_var_t cpumask)
{
	int ret = -EINVAL;

	/*
	 * Not excluding isolated cpus on purpose.
	 * If the user wishes to include them, we allow that.
	 */
	cpumask_and(cpumask, cpumask, cpu_possible_mask);
	if (!cpumask_empty(cpumask)) {
		apply_wqattrs_lock();
		cpumask_copy(wq_requested_unbound_cpumask, cpumask);
		if (cpumask_equal(cpumask, wq_unbound_cpumask)) {
			ret = 0;
			goto out_unlock;
		}

		ret = workqueue_apply_unbound_cpumask(cpumask);

out_unlock:
		apply_wqattrs_unlock();
	}

	return ret;
}

static ssize_t __wq_cpumask_show(struct device *dev,
		struct device_attribute *attr, char *buf, cpumask_var_t mask)
{
	int written;

	mutex_lock(&wq_pool_mutex);
	written = scnprintf(buf, PAGE_SIZE, "%*pb\n", cpumask_pr_args(mask));
	mutex_unlock(&wq_pool_mutex);

	return written;
}

<<<<<<< HEAD
static ssize_t wq_unbound_cpumask_show(struct device *dev,
		struct device_attribute *attr, char *buf)
{
	return __wq_cpumask_show(dev, attr, buf, wq_unbound_cpumask);
}

static ssize_t wq_requested_cpumask_show(struct device *dev,
		struct device_attribute *attr, char *buf)
{
	return __wq_cpumask_show(dev, attr, buf, wq_requested_unbound_cpumask);
}

static ssize_t wq_isolated_cpumask_show(struct device *dev,
		struct device_attribute *attr, char *buf)
{
	return __wq_cpumask_show(dev, attr, buf, wq_isolated_cpumask);
}

static ssize_t wq_unbound_cpumask_store(struct device *dev,
=======
static ssize_t cpumask_requested_show(struct device *dev,
		struct device_attribute *attr, char *buf)
{
	return __wq_cpumask_show(dev, attr, buf, wq_requested_unbound_cpumask);
}
static DEVICE_ATTR_RO(cpumask_requested);

static ssize_t cpumask_isolated_show(struct device *dev,
		struct device_attribute *attr, char *buf)
{
	return __wq_cpumask_show(dev, attr, buf, wq_isolated_cpumask);
}
static DEVICE_ATTR_RO(cpumask_isolated);

static ssize_t cpumask_show(struct device *dev,
		struct device_attribute *attr, char *buf)
{
	return __wq_cpumask_show(dev, attr, buf, wq_unbound_cpumask);
}

static ssize_t cpumask_store(struct device *dev,
>>>>>>> 0c383648
		struct device_attribute *attr, const char *buf, size_t count)
{
	cpumask_var_t cpumask;
	int ret;

	if (!zalloc_cpumask_var(&cpumask, GFP_KERNEL))
		return -ENOMEM;

	ret = cpumask_parse(buf, cpumask);
	if (!ret)
		ret = workqueue_set_unbound_cpumask(cpumask);

	free_cpumask_var(cpumask);
	return ret ? ret : count;
}
static DEVICE_ATTR_RW(cpumask);

<<<<<<< HEAD
static struct device_attribute wq_sysfs_cpumask_attrs[] = {
	__ATTR(cpumask, 0644, wq_unbound_cpumask_show,
	       wq_unbound_cpumask_store),
	__ATTR(cpumask_requested, 0444, wq_requested_cpumask_show, NULL),
	__ATTR(cpumask_isolated, 0444, wq_isolated_cpumask_show, NULL),
	__ATTR_NULL,
};

static int __init wq_sysfs_init(void)
{
	struct device *dev_root;
	int err;

	err = subsys_virtual_register(&wq_subsys, NULL);
	if (err)
		return err;

	dev_root = bus_get_dev_root(&wq_subsys);
	if (dev_root) {
		struct device_attribute *attr;

		for (attr = wq_sysfs_cpumask_attrs; attr->attr.name; attr++) {
			err = device_create_file(dev_root, attr);
			if (err)
				break;
		}
		put_device(dev_root);
	}
	return err;
=======
static struct attribute *wq_sysfs_cpumask_attrs[] = {
	&dev_attr_cpumask.attr,
	&dev_attr_cpumask_requested.attr,
	&dev_attr_cpumask_isolated.attr,
	NULL,
};
ATTRIBUTE_GROUPS(wq_sysfs_cpumask);

static int __init wq_sysfs_init(void)
{
	return subsys_virtual_register(&wq_subsys, wq_sysfs_cpumask_groups);
>>>>>>> 0c383648
}
core_initcall(wq_sysfs_init);

static void wq_device_release(struct device *dev)
{
	struct wq_device *wq_dev = container_of(dev, struct wq_device, dev);

	kfree(wq_dev);
}

/**
 * workqueue_sysfs_register - make a workqueue visible in sysfs
 * @wq: the workqueue to register
 *
 * Expose @wq in sysfs under /sys/bus/workqueue/devices.
 * alloc_workqueue*() automatically calls this function if WQ_SYSFS is set
 * which is the preferred method.
 *
 * Workqueue user should use this function directly iff it wants to apply
 * workqueue_attrs before making the workqueue visible in sysfs; otherwise,
 * apply_workqueue_attrs() may race against userland updating the
 * attributes.
 *
 * Return: 0 on success, -errno on failure.
 */
int workqueue_sysfs_register(struct workqueue_struct *wq)
{
	struct wq_device *wq_dev;
	int ret;

	/*
	 * Adjusting max_active breaks ordering guarantee.  Disallow exposing
	 * ordered workqueues.
	 */
	if (WARN_ON(wq->flags & __WQ_ORDERED))
		return -EINVAL;

	wq->wq_dev = wq_dev = kzalloc(sizeof(*wq_dev), GFP_KERNEL);
	if (!wq_dev)
		return -ENOMEM;

	wq_dev->wq = wq;
	wq_dev->dev.bus = &wq_subsys;
	wq_dev->dev.release = wq_device_release;
	dev_set_name(&wq_dev->dev, "%s", wq->name);

	/*
	 * unbound_attrs are created separately.  Suppress uevent until
	 * everything is ready.
	 */
	dev_set_uevent_suppress(&wq_dev->dev, true);

	ret = device_register(&wq_dev->dev);
	if (ret) {
		put_device(&wq_dev->dev);
		wq->wq_dev = NULL;
		return ret;
	}

	if (wq->flags & WQ_UNBOUND) {
		struct device_attribute *attr;

		for (attr = wq_sysfs_unbound_attrs; attr->attr.name; attr++) {
			ret = device_create_file(&wq_dev->dev, attr);
			if (ret) {
				device_unregister(&wq_dev->dev);
				wq->wq_dev = NULL;
				return ret;
			}
		}
	}

	dev_set_uevent_suppress(&wq_dev->dev, false);
	kobject_uevent(&wq_dev->dev.kobj, KOBJ_ADD);
	return 0;
}

/**
 * workqueue_sysfs_unregister - undo workqueue_sysfs_register()
 * @wq: the workqueue to unregister
 *
 * If @wq is registered to sysfs by workqueue_sysfs_register(), unregister.
 */
static void workqueue_sysfs_unregister(struct workqueue_struct *wq)
{
	struct wq_device *wq_dev = wq->wq_dev;

	if (!wq->wq_dev)
		return;

	wq->wq_dev = NULL;
	device_unregister(&wq_dev->dev);
}
#else	/* CONFIG_SYSFS */
static void workqueue_sysfs_unregister(struct workqueue_struct *wq)	{ }
#endif	/* CONFIG_SYSFS */

/*
 * Workqueue watchdog.
 *
 * Stall may be caused by various bugs - missing WQ_MEM_RECLAIM, illegal
 * flush dependency, a concurrency managed work item which stays RUNNING
 * indefinitely.  Workqueue stalls can be very difficult to debug as the
 * usual warning mechanisms don't trigger and internal workqueue state is
 * largely opaque.
 *
 * Workqueue watchdog monitors all worker pools periodically and dumps
 * state if some pools failed to make forward progress for a while where
 * forward progress is defined as the first item on ->worklist changing.
 *
 * This mechanism is controlled through the kernel parameter
 * "workqueue.watchdog_thresh" which can be updated at runtime through the
 * corresponding sysfs parameter file.
 */
#ifdef CONFIG_WQ_WATCHDOG

static unsigned long wq_watchdog_thresh = 30;
static struct timer_list wq_watchdog_timer;

static unsigned long wq_watchdog_touched = INITIAL_JIFFIES;
static DEFINE_PER_CPU(unsigned long, wq_watchdog_touched_cpu) = INITIAL_JIFFIES;

/*
 * Show workers that might prevent the processing of pending work items.
 * The only candidates are CPU-bound workers in the running state.
 * Pending work items should be handled by another idle worker
 * in all other situations.
 */
static void show_cpu_pool_hog(struct worker_pool *pool)
{
	struct worker *worker;
	unsigned long irq_flags;
	int bkt;

	raw_spin_lock_irqsave(&pool->lock, irq_flags);

	hash_for_each(pool->busy_hash, bkt, worker, hentry) {
		if (task_is_running(worker->task)) {
			/*
			 * Defer printing to avoid deadlocks in console
			 * drivers that queue work while holding locks
			 * also taken in their write paths.
			 */
			printk_deferred_enter();

			pr_info("pool %d:\n", pool->id);
			sched_show_task(worker->task);

			printk_deferred_exit();
		}
	}

	raw_spin_unlock_irqrestore(&pool->lock, irq_flags);
}

static void show_cpu_pools_hogs(void)
{
	struct worker_pool *pool;
	int pi;

	pr_info("Showing backtraces of running workers in stalled CPU-bound worker pools:\n");

	rcu_read_lock();

	for_each_pool(pool, pi) {
		if (pool->cpu_stall)
			show_cpu_pool_hog(pool);

	}

	rcu_read_unlock();
}

static void wq_watchdog_reset_touched(void)
{
	int cpu;

	wq_watchdog_touched = jiffies;
	for_each_possible_cpu(cpu)
		per_cpu(wq_watchdog_touched_cpu, cpu) = jiffies;
}

static void wq_watchdog_timer_fn(struct timer_list *unused)
{
	unsigned long thresh = READ_ONCE(wq_watchdog_thresh) * HZ;
	bool lockup_detected = false;
	bool cpu_pool_stall = false;
	unsigned long now = jiffies;
	struct worker_pool *pool;
	int pi;

	if (!thresh)
		return;

	rcu_read_lock();

	for_each_pool(pool, pi) {
		unsigned long pool_ts, touched, ts;

		pool->cpu_stall = false;
		if (list_empty(&pool->worklist))
			continue;

		/*
		 * If a virtual machine is stopped by the host it can look to
		 * the watchdog like a stall.
		 */
		kvm_check_and_clear_guest_paused();

		/* get the latest of pool and touched timestamps */
		if (pool->cpu >= 0)
			touched = READ_ONCE(per_cpu(wq_watchdog_touched_cpu, pool->cpu));
		else
			touched = READ_ONCE(wq_watchdog_touched);
		pool_ts = READ_ONCE(pool->watchdog_ts);

		if (time_after(pool_ts, touched))
			ts = pool_ts;
		else
			ts = touched;

		/* did we stall? */
		if (time_after(now, ts + thresh)) {
			lockup_detected = true;
			if (pool->cpu >= 0 && !(pool->flags & POOL_BH)) {
				pool->cpu_stall = true;
				cpu_pool_stall = true;
			}
			pr_emerg("BUG: workqueue lockup - pool");
			pr_cont_pool_info(pool);
			pr_cont(" stuck for %us!\n",
				jiffies_to_msecs(now - pool_ts) / 1000);
		}


	}

	rcu_read_unlock();

	if (lockup_detected)
		show_all_workqueues();

	if (cpu_pool_stall)
		show_cpu_pools_hogs();

	wq_watchdog_reset_touched();
	mod_timer(&wq_watchdog_timer, jiffies + thresh);
}

notrace void wq_watchdog_touch(int cpu)
{
	if (cpu >= 0)
		per_cpu(wq_watchdog_touched_cpu, cpu) = jiffies;

	wq_watchdog_touched = jiffies;
}

static void wq_watchdog_set_thresh(unsigned long thresh)
{
	wq_watchdog_thresh = 0;
	del_timer_sync(&wq_watchdog_timer);

	if (thresh) {
		wq_watchdog_thresh = thresh;
		wq_watchdog_reset_touched();
		mod_timer(&wq_watchdog_timer, jiffies + thresh * HZ);
	}
}

static int wq_watchdog_param_set_thresh(const char *val,
					const struct kernel_param *kp)
{
	unsigned long thresh;
	int ret;

	ret = kstrtoul(val, 0, &thresh);
	if (ret)
		return ret;

	if (system_wq)
		wq_watchdog_set_thresh(thresh);
	else
		wq_watchdog_thresh = thresh;

	return 0;
}

static const struct kernel_param_ops wq_watchdog_thresh_ops = {
	.set	= wq_watchdog_param_set_thresh,
	.get	= param_get_ulong,
};

module_param_cb(watchdog_thresh, &wq_watchdog_thresh_ops, &wq_watchdog_thresh,
		0644);

static void wq_watchdog_init(void)
{
	timer_setup(&wq_watchdog_timer, wq_watchdog_timer_fn, TIMER_DEFERRABLE);
	wq_watchdog_set_thresh(wq_watchdog_thresh);
}

#else	/* CONFIG_WQ_WATCHDOG */

static inline void wq_watchdog_init(void) { }

#endif	/* CONFIG_WQ_WATCHDOG */

static void bh_pool_kick_normal(struct irq_work *irq_work)
{
	raise_softirq_irqoff(TASKLET_SOFTIRQ);
}

static void bh_pool_kick_highpri(struct irq_work *irq_work)
{
	raise_softirq_irqoff(HI_SOFTIRQ);
}

static void __init restrict_unbound_cpumask(const char *name, const struct cpumask *mask)
{
	if (!cpumask_intersects(wq_unbound_cpumask, mask)) {
		pr_warn("workqueue: Restricting unbound_cpumask (%*pb) with %s (%*pb) leaves no CPU, ignoring\n",
			cpumask_pr_args(wq_unbound_cpumask), name, cpumask_pr_args(mask));
		return;
	}

	cpumask_and(wq_unbound_cpumask, wq_unbound_cpumask, mask);
}

static void __init init_cpu_worker_pool(struct worker_pool *pool, int cpu, int nice)
{
	BUG_ON(init_worker_pool(pool));
	pool->cpu = cpu;
	cpumask_copy(pool->attrs->cpumask, cpumask_of(cpu));
	cpumask_copy(pool->attrs->__pod_cpumask, cpumask_of(cpu));
	pool->attrs->nice = nice;
	pool->attrs->affn_strict = true;
	pool->node = cpu_to_node(cpu);

	/* alloc pool ID */
	mutex_lock(&wq_pool_mutex);
	BUG_ON(worker_pool_assign_id(pool));
	mutex_unlock(&wq_pool_mutex);
}

/**
 * workqueue_init_early - early init for workqueue subsystem
 *
 * This is the first step of three-staged workqueue subsystem initialization and
 * invoked as soon as the bare basics - memory allocation, cpumasks and idr are
 * up. It sets up all the data structures and system workqueues and allows early
 * boot code to create workqueues and queue/cancel work items. Actual work item
 * execution starts only after kthreads can be created and scheduled right
 * before early initcalls.
 */
void __init workqueue_init_early(void)
{
	struct wq_pod_type *pt = &wq_pod_types[WQ_AFFN_SYSTEM];
	int std_nice[NR_STD_WORKER_POOLS] = { 0, HIGHPRI_NICE_LEVEL };
	void (*irq_work_fns[2])(struct irq_work *) = { bh_pool_kick_normal,
						       bh_pool_kick_highpri };
	int i, cpu;

	BUILD_BUG_ON(__alignof__(struct pool_workqueue) < __alignof__(long long));

	BUG_ON(!alloc_cpumask_var(&wq_unbound_cpumask, GFP_KERNEL));
	BUG_ON(!alloc_cpumask_var(&wq_requested_unbound_cpumask, GFP_KERNEL));
	BUG_ON(!zalloc_cpumask_var(&wq_isolated_cpumask, GFP_KERNEL));

	cpumask_copy(wq_unbound_cpumask, cpu_possible_mask);
	restrict_unbound_cpumask("HK_TYPE_WQ", housekeeping_cpumask(HK_TYPE_WQ));
	restrict_unbound_cpumask("HK_TYPE_DOMAIN", housekeeping_cpumask(HK_TYPE_DOMAIN));
	if (!cpumask_empty(&wq_cmdline_cpumask))
		restrict_unbound_cpumask("workqueue.unbound_cpus", &wq_cmdline_cpumask);

	cpumask_copy(wq_requested_unbound_cpumask, wq_unbound_cpumask);

	pwq_cache = KMEM_CACHE(pool_workqueue, SLAB_PANIC);

	wq_update_pod_attrs_buf = alloc_workqueue_attrs();
	BUG_ON(!wq_update_pod_attrs_buf);

	/*
	 * If nohz_full is enabled, set power efficient workqueue as unbound.
	 * This allows workqueue items to be moved to HK CPUs.
	 */
	if (housekeeping_enabled(HK_TYPE_TICK))
		wq_power_efficient = true;

	/* initialize WQ_AFFN_SYSTEM pods */
	pt->pod_cpus = kcalloc(1, sizeof(pt->pod_cpus[0]), GFP_KERNEL);
	pt->pod_node = kcalloc(1, sizeof(pt->pod_node[0]), GFP_KERNEL);
	pt->cpu_pod = kcalloc(nr_cpu_ids, sizeof(pt->cpu_pod[0]), GFP_KERNEL);
	BUG_ON(!pt->pod_cpus || !pt->pod_node || !pt->cpu_pod);

	BUG_ON(!zalloc_cpumask_var_node(&pt->pod_cpus[0], GFP_KERNEL, NUMA_NO_NODE));

	pt->nr_pods = 1;
	cpumask_copy(pt->pod_cpus[0], cpu_possible_mask);
	pt->pod_node[0] = NUMA_NO_NODE;
	pt->cpu_pod[0] = 0;

	/* initialize BH and CPU pools */
	for_each_possible_cpu(cpu) {
		struct worker_pool *pool;

		i = 0;
		for_each_bh_worker_pool(pool, cpu) {
			init_cpu_worker_pool(pool, cpu, std_nice[i]);
			pool->flags |= POOL_BH;
			init_irq_work(bh_pool_irq_work(pool), irq_work_fns[i]);
			i++;
		}

		i = 0;
		for_each_cpu_worker_pool(pool, cpu)
			init_cpu_worker_pool(pool, cpu, std_nice[i++]);
	}

	/* create default unbound and ordered wq attrs */
	for (i = 0; i < NR_STD_WORKER_POOLS; i++) {
		struct workqueue_attrs *attrs;

		BUG_ON(!(attrs = alloc_workqueue_attrs()));
		attrs->nice = std_nice[i];
		unbound_std_wq_attrs[i] = attrs;

		/*
		 * An ordered wq should have only one pwq as ordering is
		 * guaranteed by max_active which is enforced by pwqs.
		 */
		BUG_ON(!(attrs = alloc_workqueue_attrs()));
		attrs->nice = std_nice[i];
		attrs->ordered = true;
		ordered_wq_attrs[i] = attrs;
	}

	system_wq = alloc_workqueue("events", 0, 0);
	system_highpri_wq = alloc_workqueue("events_highpri", WQ_HIGHPRI, 0);
	system_long_wq = alloc_workqueue("events_long", 0, 0);
	system_unbound_wq = alloc_workqueue("events_unbound", WQ_UNBOUND,
					    WQ_MAX_ACTIVE);
	system_freezable_wq = alloc_workqueue("events_freezable",
					      WQ_FREEZABLE, 0);
	system_power_efficient_wq = alloc_workqueue("events_power_efficient",
					      WQ_POWER_EFFICIENT, 0);
	system_freezable_power_efficient_wq = alloc_workqueue("events_freezable_pwr_efficient",
					      WQ_FREEZABLE | WQ_POWER_EFFICIENT,
					      0);
	system_bh_wq = alloc_workqueue("events_bh", WQ_BH, 0);
	system_bh_highpri_wq = alloc_workqueue("events_bh_highpri",
					       WQ_BH | WQ_HIGHPRI, 0);
	BUG_ON(!system_wq || !system_highpri_wq || !system_long_wq ||
	       !system_unbound_wq || !system_freezable_wq ||
	       !system_power_efficient_wq ||
	       !system_freezable_power_efficient_wq ||
	       !system_bh_wq || !system_bh_highpri_wq);
}

static void __init wq_cpu_intensive_thresh_init(void)
{
	unsigned long thresh;
	unsigned long bogo;

	pwq_release_worker = kthread_create_worker(0, "pool_workqueue_release");
	BUG_ON(IS_ERR(pwq_release_worker));

	/* if the user set it to a specific value, keep it */
	if (wq_cpu_intensive_thresh_us != ULONG_MAX)
		return;

	/*
	 * The default of 10ms is derived from the fact that most modern (as of
	 * 2023) processors can do a lot in 10ms and that it's just below what
	 * most consider human-perceivable. However, the kernel also runs on a
	 * lot slower CPUs including microcontrollers where the threshold is way
	 * too low.
	 *
	 * Let's scale up the threshold upto 1 second if BogoMips is below 4000.
	 * This is by no means accurate but it doesn't have to be. The mechanism
	 * is still useful even when the threshold is fully scaled up. Also, as
	 * the reports would usually be applicable to everyone, some machines
	 * operating on longer thresholds won't significantly diminish their
	 * usefulness.
	 */
	thresh = 10 * USEC_PER_MSEC;

	/* see init/calibrate.c for lpj -> BogoMIPS calculation */
	bogo = max_t(unsigned long, loops_per_jiffy / 500000 * HZ, 1);
	if (bogo < 4000)
		thresh = min_t(unsigned long, thresh * 4000 / bogo, USEC_PER_SEC);

	pr_debug("wq_cpu_intensive_thresh: lpj=%lu BogoMIPS=%lu thresh_us=%lu\n",
		 loops_per_jiffy, bogo, thresh);

	wq_cpu_intensive_thresh_us = thresh;
}

/**
 * workqueue_init - bring workqueue subsystem fully online
 *
 * This is the second step of three-staged workqueue subsystem initialization
 * and invoked as soon as kthreads can be created and scheduled. Workqueues have
 * been created and work items queued on them, but there are no kworkers
 * executing the work items yet. Populate the worker pools with the initial
 * workers and enable future kworker creations.
 */
void __init workqueue_init(void)
{
	struct workqueue_struct *wq;
	struct worker_pool *pool;
	int cpu, bkt;

	wq_cpu_intensive_thresh_init();

	mutex_lock(&wq_pool_mutex);

	/*
	 * Per-cpu pools created earlier could be missing node hint. Fix them
	 * up. Also, create a rescuer for workqueues that requested it.
	 */
	for_each_possible_cpu(cpu) {
		for_each_bh_worker_pool(pool, cpu)
			pool->node = cpu_to_node(cpu);
		for_each_cpu_worker_pool(pool, cpu)
			pool->node = cpu_to_node(cpu);
	}

	list_for_each_entry(wq, &workqueues, list) {
		WARN(init_rescuer(wq),
		     "workqueue: failed to create early rescuer for %s",
		     wq->name);
	}

	mutex_unlock(&wq_pool_mutex);

	/*
	 * Create the initial workers. A BH pool has one pseudo worker that
	 * represents the shared BH execution context and thus doesn't get
	 * affected by hotplug events. Create the BH pseudo workers for all
	 * possible CPUs here.
	 */
	for_each_possible_cpu(cpu)
		for_each_bh_worker_pool(pool, cpu)
			BUG_ON(!create_worker(pool));

	for_each_online_cpu(cpu) {
		for_each_cpu_worker_pool(pool, cpu) {
			pool->flags &= ~POOL_DISASSOCIATED;
			BUG_ON(!create_worker(pool));
		}
	}

	hash_for_each(unbound_pool_hash, bkt, pool, hash_node)
		BUG_ON(!create_worker(pool));

	wq_online = true;
	wq_watchdog_init();
}

/*
 * Initialize @pt by first initializing @pt->cpu_pod[] with pod IDs according to
 * @cpu_shares_pod(). Each subset of CPUs that share a pod is assigned a unique
 * and consecutive pod ID. The rest of @pt is initialized accordingly.
 */
static void __init init_pod_type(struct wq_pod_type *pt,
				 bool (*cpus_share_pod)(int, int))
{
	int cur, pre, cpu, pod;

	pt->nr_pods = 0;

	/* init @pt->cpu_pod[] according to @cpus_share_pod() */
	pt->cpu_pod = kcalloc(nr_cpu_ids, sizeof(pt->cpu_pod[0]), GFP_KERNEL);
	BUG_ON(!pt->cpu_pod);

	for_each_possible_cpu(cur) {
		for_each_possible_cpu(pre) {
			if (pre >= cur) {
				pt->cpu_pod[cur] = pt->nr_pods++;
				break;
			}
			if (cpus_share_pod(cur, pre)) {
				pt->cpu_pod[cur] = pt->cpu_pod[pre];
				break;
			}
		}
	}

	/* init the rest to match @pt->cpu_pod[] */
	pt->pod_cpus = kcalloc(pt->nr_pods, sizeof(pt->pod_cpus[0]), GFP_KERNEL);
	pt->pod_node = kcalloc(pt->nr_pods, sizeof(pt->pod_node[0]), GFP_KERNEL);
	BUG_ON(!pt->pod_cpus || !pt->pod_node);

	for (pod = 0; pod < pt->nr_pods; pod++)
		BUG_ON(!zalloc_cpumask_var(&pt->pod_cpus[pod], GFP_KERNEL));

	for_each_possible_cpu(cpu) {
		cpumask_set_cpu(cpu, pt->pod_cpus[pt->cpu_pod[cpu]]);
		pt->pod_node[pt->cpu_pod[cpu]] = cpu_to_node(cpu);
	}
}

static bool __init cpus_dont_share(int cpu0, int cpu1)
{
	return false;
}

static bool __init cpus_share_smt(int cpu0, int cpu1)
{
#ifdef CONFIG_SCHED_SMT
	return cpumask_test_cpu(cpu0, cpu_smt_mask(cpu1));
#else
	return false;
#endif
}

static bool __init cpus_share_numa(int cpu0, int cpu1)
{
	return cpu_to_node(cpu0) == cpu_to_node(cpu1);
}

/**
 * workqueue_init_topology - initialize CPU pods for unbound workqueues
 *
 * This is the third step of three-staged workqueue subsystem initialization and
 * invoked after SMP and topology information are fully initialized. It
 * initializes the unbound CPU pods accordingly.
 */
void __init workqueue_init_topology(void)
{
	struct workqueue_struct *wq;
	int cpu;

	init_pod_type(&wq_pod_types[WQ_AFFN_CPU], cpus_dont_share);
	init_pod_type(&wq_pod_types[WQ_AFFN_SMT], cpus_share_smt);
	init_pod_type(&wq_pod_types[WQ_AFFN_CACHE], cpus_share_cache);
	init_pod_type(&wq_pod_types[WQ_AFFN_NUMA], cpus_share_numa);

	wq_topo_initialized = true;

	mutex_lock(&wq_pool_mutex);

	/*
	 * Workqueues allocated earlier would have all CPUs sharing the default
	 * worker pool. Explicitly call wq_update_pod() on all workqueue and CPU
	 * combinations to apply per-pod sharing.
	 */
	list_for_each_entry(wq, &workqueues, list) {
		for_each_online_cpu(cpu)
			wq_update_pod(wq, cpu, cpu, true);
		if (wq->flags & WQ_UNBOUND) {
			mutex_lock(&wq->mutex);
			wq_update_node_max_active(wq, -1);
			mutex_unlock(&wq->mutex);
		}
	}

	mutex_unlock(&wq_pool_mutex);
}

void __warn_flushing_systemwide_wq(void)
{
	pr_warn("WARNING: Flushing system-wide workqueues will be prohibited in near future.\n");
	dump_stack();
}
EXPORT_SYMBOL(__warn_flushing_systemwide_wq);

static int __init workqueue_unbound_cpus_setup(char *str)
{
	if (cpulist_parse(str, &wq_cmdline_cpumask) < 0) {
		cpumask_clear(&wq_cmdline_cpumask);
		pr_warn("workqueue.unbound_cpus: incorrect CPU range, using default\n");
	}

	return 1;
}
__setup("workqueue.unbound_cpus=", workqueue_unbound_cpus_setup);<|MERGE_RESOLUTION|>--- conflicted
+++ resolved
@@ -99,10 +99,7 @@
 
 enum work_cancel_flags {
 	WORK_CANCEL_DELAYED	= 1 << 0,	/* canceling a delayed_work */
-<<<<<<< HEAD
-=======
 	WORK_CANCEL_DISABLE	= 1 << 1,	/* canceling to disable */
->>>>>>> 0c383648
 };
 
 enum wq_internal_consts {
@@ -128,10 +125,7 @@
 	HIGHPRI_NICE_LEVEL	= MIN_NICE,
 
 	WQ_NAME_LEN		= 32,
-<<<<<<< HEAD
-=======
 	WORKER_ID_LEN		= 10 + WQ_NAME_LEN, /* "kworker/R-" + WQ_NAME_LEN */
->>>>>>> 0c383648
 };
 
 /*
@@ -399,15 +393,12 @@
 	int			*pod_node;	/* pod -> node */
 	int			*cpu_pod;	/* cpu -> pod */
 };
-<<<<<<< HEAD
-=======
 
 struct work_offq_data {
 	u32			pool_id;
 	u32			disable;
 	u32			flags;
 };
->>>>>>> 0c383648
 
 static const char *wq_affn_names[WQ_AFFN_NR_TYPES] = {
 	[WQ_AFFN_DFL]		= "default",
@@ -438,15 +429,9 @@
 
 static bool wq_online;			/* can kworkers be created yet? */
 static bool wq_topo_initialized __read_mostly = false;
-<<<<<<< HEAD
 
 static struct kmem_cache *pwq_cache;
 
-=======
-
-static struct kmem_cache *pwq_cache;
-
->>>>>>> 0c383648
 static struct wq_pod_type wq_pod_types[WQ_AFFN_NR_TYPES];
 static enum wq_affn_scope wq_affn_dfl = WQ_AFFN_CACHE;
 
@@ -513,15 +498,6 @@
 static struct workqueue_attrs *ordered_wq_attrs[NR_STD_WORKER_POOLS];
 
 /*
-<<<<<<< HEAD
- * Used to synchronize multiple cancel_sync attempts on the same work item. See
- * work_grab_pending() and __cancel_work_sync().
- */
-static DECLARE_WAIT_QUEUE_HEAD(wq_cancel_waitq);
-
-/*
-=======
->>>>>>> 0c383648
  * I: kthread_worker to release pwq's. pwq release needs to be bounced to a
  * process context while holding a pool lock. Bounce to a dedicated kthread
  * worker to avoid A-A deadlocks.
@@ -927,16 +903,11 @@
 {
 	WARN_ON_ONCE(data & WORK_STRUCT_PWQ);
 
-<<<<<<< HEAD
-	pool_id <<= WORK_OFFQ_POOL_SHIFT;
-	set_work_data(work, pool_id | WORK_STRUCT_PENDING | WORK_OFFQ_CANCELING);
-=======
 	offqd->pool_id = shift_and_mask(data, WORK_OFFQ_POOL_SHIFT,
 					WORK_OFFQ_POOL_BITS);
 	offqd->disable = shift_and_mask(data, WORK_OFFQ_DISABLE_SHIFT,
 					WORK_OFFQ_DISABLE_BITS);
 	offqd->flags = data & WORK_OFFQ_FLAG_MASK;
->>>>>>> 0c383648
 }
 
 static unsigned long work_offqd_pack_flags(struct work_offq_data *offqd)
@@ -1754,7 +1725,6 @@
 		if (tmp == old)
 			return true;
 	}
-<<<<<<< HEAD
 }
 
 /**
@@ -1979,232 +1949,6 @@
 }
 
 /**
-=======
-}
-
-/**
- * pwq_tryinc_nr_active - Try to increment nr_active for a pwq
- * @pwq: pool_workqueue of interest
- * @fill: max_active may have increased, try to increase concurrency level
- *
- * Try to increment nr_active for @pwq. Returns %true if an nr_active count is
- * successfully obtained. %false otherwise.
- */
-static bool pwq_tryinc_nr_active(struct pool_workqueue *pwq, bool fill)
-{
-	struct workqueue_struct *wq = pwq->wq;
-	struct worker_pool *pool = pwq->pool;
-	struct wq_node_nr_active *nna = wq_node_nr_active(wq, pool->node);
-	bool obtained = false;
-
-	lockdep_assert_held(&pool->lock);
-
-	if (!nna) {
-		/* BH or per-cpu workqueue, pwq->nr_active is sufficient */
-		obtained = pwq->nr_active < READ_ONCE(wq->max_active);
-		goto out;
-	}
-
-	if (unlikely(pwq->plugged))
-		return false;
-
-	/*
-	 * Unbound workqueue uses per-node shared nr_active $nna. If @pwq is
-	 * already waiting on $nna, pwq_dec_nr_active() will maintain the
-	 * concurrency level. Don't jump the line.
-	 *
-	 * We need to ignore the pending test after max_active has increased as
-	 * pwq_dec_nr_active() can only maintain the concurrency level but not
-	 * increase it. This is indicated by @fill.
-	 */
-	if (!list_empty(&pwq->pending_node) && likely(!fill))
-		goto out;
-
-	obtained = tryinc_node_nr_active(nna);
-	if (obtained)
-		goto out;
-
-	/*
-	 * Lockless acquisition failed. Lock, add ourself to $nna->pending_pwqs
-	 * and try again. The smp_mb() is paired with the implied memory barrier
-	 * of atomic_dec_return() in pwq_dec_nr_active() to ensure that either
-	 * we see the decremented $nna->nr or they see non-empty
-	 * $nna->pending_pwqs.
-	 */
-	raw_spin_lock(&nna->lock);
-
-	if (list_empty(&pwq->pending_node))
-		list_add_tail(&pwq->pending_node, &nna->pending_pwqs);
-	else if (likely(!fill))
-		goto out_unlock;
-
-	smp_mb();
-
-	obtained = tryinc_node_nr_active(nna);
-
-	/*
-	 * If @fill, @pwq might have already been pending. Being spuriously
-	 * pending in cold paths doesn't affect anything. Let's leave it be.
-	 */
-	if (obtained && likely(!fill))
-		list_del_init(&pwq->pending_node);
-
-out_unlock:
-	raw_spin_unlock(&nna->lock);
-out:
-	if (obtained)
-		pwq->nr_active++;
-	return obtained;
-}
-
-/**
- * pwq_activate_first_inactive - Activate the first inactive work item on a pwq
- * @pwq: pool_workqueue of interest
- * @fill: max_active may have increased, try to increase concurrency level
- *
- * Activate the first inactive work item of @pwq if available and allowed by
- * max_active limit.
- *
- * Returns %true if an inactive work item has been activated. %false if no
- * inactive work item is found or max_active limit is reached.
- */
-static bool pwq_activate_first_inactive(struct pool_workqueue *pwq, bool fill)
-{
-	struct work_struct *work =
-		list_first_entry_or_null(&pwq->inactive_works,
-					 struct work_struct, entry);
-
-	if (work && pwq_tryinc_nr_active(pwq, fill)) {
-		__pwq_activate_work(pwq, work);
-		return true;
-	} else {
-		return false;
-	}
-}
-
-/**
- * unplug_oldest_pwq - unplug the oldest pool_workqueue
- * @wq: workqueue_struct where its oldest pwq is to be unplugged
- *
- * This function should only be called for ordered workqueues where only the
- * oldest pwq is unplugged, the others are plugged to suspend execution to
- * ensure proper work item ordering::
- *
- *    dfl_pwq --------------+     [P] - plugged
- *                          |
- *                          v
- *    pwqs -> A -> B [P] -> C [P] (newest)
- *            |    |        |
- *            1    3        5
- *            |    |        |
- *            2    4        6
- *
- * When the oldest pwq is drained and removed, this function should be called
- * to unplug the next oldest one to start its work item execution. Note that
- * pwq's are linked into wq->pwqs with the oldest first, so the first one in
- * the list is the oldest.
- */
-static void unplug_oldest_pwq(struct workqueue_struct *wq)
-{
-	struct pool_workqueue *pwq;
-
-	lockdep_assert_held(&wq->mutex);
-
-	/* Caller should make sure that pwqs isn't empty before calling */
-	pwq = list_first_entry_or_null(&wq->pwqs, struct pool_workqueue,
-				       pwqs_node);
-	raw_spin_lock_irq(&pwq->pool->lock);
-	if (pwq->plugged) {
-		pwq->plugged = false;
-		if (pwq_activate_first_inactive(pwq, true))
-			kick_pool(pwq->pool);
-	}
-	raw_spin_unlock_irq(&pwq->pool->lock);
-}
-
-/**
- * node_activate_pending_pwq - Activate a pending pwq on a wq_node_nr_active
- * @nna: wq_node_nr_active to activate a pending pwq for
- * @caller_pool: worker_pool the caller is locking
- *
- * Activate a pwq in @nna->pending_pwqs. Called with @caller_pool locked.
- * @caller_pool may be unlocked and relocked to lock other worker_pools.
- */
-static void node_activate_pending_pwq(struct wq_node_nr_active *nna,
-				      struct worker_pool *caller_pool)
-{
-	struct worker_pool *locked_pool = caller_pool;
-	struct pool_workqueue *pwq;
-	struct work_struct *work;
-
-	lockdep_assert_held(&caller_pool->lock);
-
-	raw_spin_lock(&nna->lock);
-retry:
-	pwq = list_first_entry_or_null(&nna->pending_pwqs,
-				       struct pool_workqueue, pending_node);
-	if (!pwq)
-		goto out_unlock;
-
-	/*
-	 * If @pwq is for a different pool than @locked_pool, we need to lock
-	 * @pwq->pool->lock. Let's trylock first. If unsuccessful, do the unlock
-	 * / lock dance. For that, we also need to release @nna->lock as it's
-	 * nested inside pool locks.
-	 */
-	if (pwq->pool != locked_pool) {
-		raw_spin_unlock(&locked_pool->lock);
-		locked_pool = pwq->pool;
-		if (!raw_spin_trylock(&locked_pool->lock)) {
-			raw_spin_unlock(&nna->lock);
-			raw_spin_lock(&locked_pool->lock);
-			raw_spin_lock(&nna->lock);
-			goto retry;
-		}
-	}
-
-	/*
-	 * $pwq may not have any inactive work items due to e.g. cancellations.
-	 * Drop it from pending_pwqs and see if there's another one.
-	 */
-	work = list_first_entry_or_null(&pwq->inactive_works,
-					struct work_struct, entry);
-	if (!work) {
-		list_del_init(&pwq->pending_node);
-		goto retry;
-	}
-
-	/*
-	 * Acquire an nr_active count and activate the inactive work item. If
-	 * $pwq still has inactive work items, rotate it to the end of the
-	 * pending_pwqs so that we round-robin through them. This means that
-	 * inactive work items are not activated in queueing order which is fine
-	 * given that there has never been any ordering across different pwqs.
-	 */
-	if (likely(tryinc_node_nr_active(nna))) {
-		pwq->nr_active++;
-		__pwq_activate_work(pwq, work);
-
-		if (list_empty(&pwq->inactive_works))
-			list_del_init(&pwq->pending_node);
-		else
-			list_move_tail(&pwq->pending_node, &nna->pending_pwqs);
-
-		/* if activating a foreign pool, make sure it's running */
-		if (pwq->pool != caller_pool)
-			kick_pool(pwq->pool);
-	}
-
-out_unlock:
-	raw_spin_unlock(&nna->lock);
-	if (locked_pool != caller_pool) {
-		raw_spin_unlock(&locked_pool->lock);
-		raw_spin_lock(&caller_pool->lock);
-	}
-}
-
-/**
->>>>>>> 0c383648
  * pwq_dec_nr_active - Retire an active count
  * @pwq: pool_workqueue of interest
  *
@@ -2397,12 +2141,8 @@
 		 * this destroys work->data needed by the next step, stash it.
 		 */
 		work_data = *work_data_bits(work);
-<<<<<<< HEAD
-		set_work_pool_and_keep_pending(work, pool->id, 0);
-=======
 		set_work_pool_and_keep_pending(work, pool->id,
 					       pool_offq_flags(pool));
->>>>>>> 0c383648
 
 		/* must be the last step, see the function comment */
 		pwq_dec_nr_in_flight(pwq, work_data);
@@ -2415,82 +2155,7 @@
 fail:
 	rcu_read_unlock();
 	local_irq_restore(*irq_flags);
-<<<<<<< HEAD
-	if (work_is_canceling(work))
-		return -ENOENT;
-	cpu_relax();
-=======
->>>>>>> 0c383648
 	return -EAGAIN;
-}
-
-struct cwt_wait {
-	wait_queue_entry_t	wait;
-	struct work_struct	*work;
-};
-
-static int cwt_wakefn(wait_queue_entry_t *wait, unsigned mode, int sync, void *key)
-{
-	struct cwt_wait *cwait = container_of(wait, struct cwt_wait, wait);
-
-	if (cwait->work != key)
-		return 0;
-	return autoremove_wake_function(wait, mode, sync, key);
-}
-
-/**
- * work_grab_pending - steal work item from worklist and disable irq
- * @work: work item to steal
- * @cflags: %WORK_CANCEL_ flags
- * @irq_flags: place to store IRQ state
- *
- * Grab PENDING bit of @work. @work can be in any stable state - idle, on timer
- * or on worklist.
- *
- * Must be called in process context. IRQ is disabled on return with IRQ state
- * stored in *@irq_flags. The caller is responsible for re-enabling it using
- * local_irq_restore().
- *
- * Returns %true if @work was pending. %false if idle.
- */
-static bool work_grab_pending(struct work_struct *work, u32 cflags,
-			      unsigned long *irq_flags)
-{
-	struct cwt_wait cwait;
-	int ret;
-
-	might_sleep();
-repeat:
-	ret = try_to_grab_pending(work, cflags, irq_flags);
-	if (likely(ret >= 0))
-		return ret;
-	if (ret != -ENOENT)
-		goto repeat;
-
-	/*
-	 * Someone is already canceling. Wait for it to finish. flush_work()
-	 * doesn't work for PREEMPT_NONE because we may get woken up between
-	 * @work's completion and the other canceling task resuming and clearing
-	 * CANCELING - flush_work() will return false immediately as @work is no
-	 * longer busy, try_to_grab_pending() will return -ENOENT as @work is
-	 * still being canceled and the other canceling task won't be able to
-	 * clear CANCELING as we're hogging the CPU.
-	 *
-	 * Let's wait for completion using a waitqueue. As this may lead to the
-	 * thundering herd problem, use a custom wake function which matches
-	 * @work along with exclusive wait and wakeup.
-	 */
-	init_wait(&cwait.wait);
-	cwait.wait.func = cwt_wakefn;
-	cwait.work = work;
-
-	prepare_to_wait_exclusive(&wq_cancel_waitq, &cwait.wait,
-				  TASK_UNINTERRUPTIBLE);
-	if (work_is_canceling(work))
-		schedule();
-	finish_wait(&wq_cancel_waitq, &cwait.wait);
-
-	goto repeat;
 }
 
 /**
@@ -2820,12 +2485,8 @@
 
 	local_irq_save(irq_flags);
 
-<<<<<<< HEAD
-	if (!test_and_set_bit(WORK_STRUCT_PENDING_BIT, work_data_bits(work))) {
-=======
 	if (!test_and_set_bit(WORK_STRUCT_PENDING_BIT, work_data_bits(work)) &&
 	    !clear_pending_if_disabled(work)) {
->>>>>>> 0c383648
 		int cpu = select_numa_node_cpu(node);
 
 		__queue_work(cpu, wq, work);
@@ -2940,26 +2601,12 @@
 			 struct delayed_work *dwork, unsigned long delay)
 {
 	unsigned long irq_flags;
-<<<<<<< HEAD
-	int ret;
-
-	do {
-		ret = try_to_grab_pending(&dwork->work, WORK_CANCEL_DELAYED,
-					  &irq_flags);
-	} while (unlikely(ret == -EAGAIN));
-=======
 	bool ret;
 
 	ret = work_grab_pending(&dwork->work, WORK_CANCEL_DELAYED, &irq_flags);
->>>>>>> 0c383648
 
 	if (!clear_pending_if_disabled(&dwork->work))
 		__queue_delayed_work(cpu, wq, dwork, delay);
-<<<<<<< HEAD
-		local_irq_restore(irq_flags);
-	}
-=======
->>>>>>> 0c383648
 
 	local_irq_restore(irq_flags);
 	return ret;
@@ -3132,10 +2779,6 @@
 {
 	struct worker *worker;
 	int id;
-<<<<<<< HEAD
-	char id_buf[23];
-=======
->>>>>>> 0c383648
 
 	/* ID is needed to determine kthread name */
 	id = ida_alloc(&pool->worker_ida, GFP_KERNEL);
@@ -3154,19 +2797,6 @@
 	worker->id = id;
 
 	if (!(pool->flags & POOL_BH)) {
-<<<<<<< HEAD
-		if (pool->cpu >= 0)
-			snprintf(id_buf, sizeof(id_buf), "%d:%d%s", pool->cpu, id,
-				 pool->attrs->nice < 0  ? "H" : "");
-		else
-			snprintf(id_buf, sizeof(id_buf), "u%d:%d", pool->id, id);
-
-		worker->task = kthread_create_on_node(worker_thread, worker,
-					pool->node, "kworker/%s", id_buf);
-		if (IS_ERR(worker->task)) {
-			if (PTR_ERR(worker->task) == -EINTR) {
-				pr_err("workqueue: Interrupted when creating a worker thread \"kworker/%s\"\n",
-=======
 		char id_buf[WORKER_ID_LEN];
 
 		format_worker_id(id_buf, sizeof(id_buf), worker, pool);
@@ -3175,7 +2805,6 @@
 		if (IS_ERR(worker->task)) {
 			if (PTR_ERR(worker->task) == -EINTR) {
 				pr_err("workqueue: Interrupted when creating a worker thread \"%s\"\n",
->>>>>>> 0c383648
 				       id_buf);
 			} else {
 				pr_err_once("workqueue: Failed to create a worker thread: %pe",
@@ -3582,11 +3211,7 @@
 	 * PENDING and queued state changes happen together while IRQ is
 	 * disabled.
 	 */
-<<<<<<< HEAD
-	set_work_pool_and_clear_pending(work, pool->id, 0);
-=======
 	set_work_pool_and_clear_pending(work, pool->id, pool_offq_flags(pool));
->>>>>>> 0c383648
 
 	pwq->stats[PWQ_STAT_STARTED]++;
 	raw_spin_unlock_irq(&pool->lock);
@@ -3874,7 +3499,6 @@
 			if (get_work_pwq(work) == pwq &&
 			    assign_work(work, rescuer, &n))
 				pwq->stats[PWQ_STAT_RESCUED]++;
-<<<<<<< HEAD
 		}
 
 		if (!list_empty(&rescuer->scheduled)) {
@@ -4016,12 +3640,6 @@
 	raw_spin_unlock_irq(&pool->lock);
 
 	bh_worker(list_first_entry(&pool->workers, struct worker, node));
-=======
-		}
-
-		if (!list_empty(&rescuer->scheduled)) {
-			process_scheduled_works(rescuer);
->>>>>>> 0c383648
 
 	raw_spin_lock_irq(&pool->lock);
 	pool->flags &= ~POOL_BH_DRAINING;
@@ -4043,7 +3661,6 @@
 	}
 }
 
-<<<<<<< HEAD
 /*
  * @cpu is dead. Drain the remaining BH work items on the current CPU. It's
  * possible to allocate dead_work per CPU and avoid flushing. However, then we
@@ -4055,13 +3672,6 @@
 void workqueue_softirq_dead(unsigned int cpu)
 {
 	int i;
-=======
-		/*
-		 * Leave this pool. Notify regular workers; otherwise, we end up
-		 * with 0 concurrency and stalling the execution.
-		 */
-		kick_pool(pool);
->>>>>>> 0c383648
 
 	for (i = 0; i < NR_STD_WORKER_POOLS; i++) {
 		struct worker_pool *pool = &per_cpu(bh_worker_pools, cpu)[i];
@@ -4070,161 +3680,17 @@
 		if (!need_more_worker(pool))
 			continue;
 
-		INIT_WORK(&dead_work.work, drain_dead_softirq_workfn);
-		dead_work.pool = pool;
-		init_completion(&dead_work.done);
-
-<<<<<<< HEAD
-=======
-	raw_spin_unlock_irq(&wq_mayday_lock);
-
-	if (should_stop) {
-		__set_current_state(TASK_RUNNING);
-		set_pf_worker(false);
-		return 0;
-	}
-
-	/* rescuers should never participate in concurrency management */
-	WARN_ON_ONCE(!(rescuer->flags & WORKER_NOT_RUNNING));
-	schedule();
-	goto repeat;
-}
-
-static void bh_worker(struct worker *worker)
-{
-	struct worker_pool *pool = worker->pool;
-	int nr_restarts = BH_WORKER_RESTARTS;
-	unsigned long end = jiffies + BH_WORKER_JIFFIES;
-
-	raw_spin_lock_irq(&pool->lock);
-	worker_leave_idle(worker);
-
-	/*
-	 * This function follows the structure of worker_thread(). See there for
-	 * explanations on each step.
-	 */
-	if (!need_more_worker(pool))
-		goto done;
-
-	WARN_ON_ONCE(!list_empty(&worker->scheduled));
-	worker_clr_flags(worker, WORKER_PREP | WORKER_REBOUND);
-
-	do {
-		struct work_struct *work =
-			list_first_entry(&pool->worklist,
-					 struct work_struct, entry);
-
-		if (assign_work(work, worker, NULL))
-			process_scheduled_works(worker);
-	} while (keep_working(pool) &&
-		 --nr_restarts && time_before(jiffies, end));
-
-	worker_set_flags(worker, WORKER_PREP);
-done:
-	worker_enter_idle(worker);
-	kick_pool(pool);
-	raw_spin_unlock_irq(&pool->lock);
-}
-
-/*
- * TODO: Convert all tasklet users to workqueue and use softirq directly.
- *
- * This is currently called from tasklet[_hi]action() and thus is also called
- * whenever there are tasklets to run. Let's do an early exit if there's nothing
- * queued. Once conversion from tasklet is complete, the need_more_worker() test
- * can be dropped.
- *
- * After full conversion, we'll add worker->softirq_action, directly use the
- * softirq action and obtain the worker pointer from the softirq_action pointer.
- */
-void workqueue_softirq_action(bool highpri)
-{
-	struct worker_pool *pool =
-		&per_cpu(bh_worker_pools, smp_processor_id())[highpri];
-	if (need_more_worker(pool))
-		bh_worker(list_first_entry(&pool->workers, struct worker, node));
-}
-
-struct wq_drain_dead_softirq_work {
-	struct work_struct	work;
-	struct worker_pool	*pool;
-	struct completion	done;
-};
-
-static void drain_dead_softirq_workfn(struct work_struct *work)
-{
-	struct wq_drain_dead_softirq_work *dead_work =
-		container_of(work, struct wq_drain_dead_softirq_work, work);
-	struct worker_pool *pool = dead_work->pool;
-	bool repeat;
-
-	/*
-	 * @pool's CPU is dead and we want to execute its still pending work
-	 * items from this BH work item which is running on a different CPU. As
-	 * its CPU is dead, @pool can't be kicked and, as work execution path
-	 * will be nested, a lockdep annotation needs to be suppressed. Mark
-	 * @pool with %POOL_BH_DRAINING for the special treatments.
-	 */
-	raw_spin_lock_irq(&pool->lock);
-	pool->flags |= POOL_BH_DRAINING;
-	raw_spin_unlock_irq(&pool->lock);
-
-	bh_worker(list_first_entry(&pool->workers, struct worker, node));
-
-	raw_spin_lock_irq(&pool->lock);
-	pool->flags &= ~POOL_BH_DRAINING;
-	repeat = need_more_worker(pool);
-	raw_spin_unlock_irq(&pool->lock);
-
-	/*
-	 * bh_worker() might hit consecutive execution limit and bail. If there
-	 * still are pending work items, reschedule self and return so that we
-	 * don't hog this CPU's BH.
-	 */
-	if (repeat) {
-		if (pool->attrs->nice == HIGHPRI_NICE_LEVEL)
-			queue_work(system_bh_highpri_wq, work);
-		else
-			queue_work(system_bh_wq, work);
-	} else {
-		complete(&dead_work->done);
-	}
-}
-
-/*
- * @cpu is dead. Drain the remaining BH work items on the current CPU. It's
- * possible to allocate dead_work per CPU and avoid flushing. However, then we
- * have to worry about draining overlapping with CPU coming back online or
- * nesting (one CPU's dead_work queued on another CPU which is also dead and so
- * on). Let's keep it simple and drain them synchronously. These are BH work
- * items which shouldn't be requeued on the same pool. Shouldn't take long.
- */
-void workqueue_softirq_dead(unsigned int cpu)
-{
-	int i;
-
-	for (i = 0; i < NR_STD_WORKER_POOLS; i++) {
-		struct worker_pool *pool = &per_cpu(bh_worker_pools, cpu)[i];
-		struct wq_drain_dead_softirq_work dead_work;
-
-		if (!need_more_worker(pool))
-			continue;
-
 		INIT_WORK_ONSTACK(&dead_work.work, drain_dead_softirq_workfn);
 		dead_work.pool = pool;
 		init_completion(&dead_work.done);
 
->>>>>>> 0c383648
 		if (pool->attrs->nice == HIGHPRI_NICE_LEVEL)
 			queue_work(system_bh_highpri_wq, &dead_work.work);
 		else
 			queue_work(system_bh_wq, &dead_work.work);
 
 		wait_for_completion(&dead_work.done);
-<<<<<<< HEAD
-=======
 		destroy_work_on_stack(&dead_work.work);
->>>>>>> 0c383648
 	}
 }
 
@@ -4668,11 +4134,6 @@
 	struct worker_pool *pool;
 	struct pool_workqueue *pwq;
 	struct workqueue_struct *wq;
-<<<<<<< HEAD
-
-	might_sleep();
-=======
->>>>>>> 0c383648
 
 	rcu_read_lock();
 	pool = get_work_pool(work);
@@ -4733,12 +4194,6 @@
 	if (WARN_ON(!work->func))
 		return false;
 
-<<<<<<< HEAD
-	if (start_flush_work(work, &barr, from_cancel)) {
-		wait_for_completion(&barr.done);
-		destroy_work_on_stack(&barr.work);
-		return true;
-=======
 	if (!start_flush_work(work, &barr, from_cancel))
 		return false;
 
@@ -4768,7 +4223,6 @@
 				cpu_relax();
 			}
 		}
->>>>>>> 0c383648
 	} else {
 		wait_for_completion(&barr.done);
 	}
@@ -4837,16 +4291,6 @@
 }
 EXPORT_SYMBOL(flush_rcu_work);
 
-<<<<<<< HEAD
-static bool __cancel_work(struct work_struct *work, u32 cflags)
-{
-	unsigned long irq_flags;
-	int ret;
-
-	do {
-		ret = try_to_grab_pending(work, cflags, &irq_flags);
-	} while (unlikely(ret == -EAGAIN));
-=======
 static void work_offqd_disable(struct work_offq_data *offqd)
 {
 	const unsigned long max = (1lu << WORK_OFFQ_DISABLE_BITS) - 1;
@@ -4872,7 +4316,6 @@
 	int ret;
 
 	ret = work_grab_pending(work, cflags, &irq_flags);
->>>>>>> 0c383648
 
 	work_offqd_unpack(&offqd, *work_data_bits(work));
 
@@ -4906,41 +4349,6 @@
 	if (!(cflags & WORK_CANCEL_DISABLE))
 		enable_work(work);
 
-<<<<<<< HEAD
-	set_work_pool_and_clear_pending(work, get_work_pool_id(work), 0);
-	local_irq_restore(irq_flags);
-	return ret;
-}
-
-static bool __cancel_work_sync(struct work_struct *work, u32 cflags)
-{
-	unsigned long irq_flags;
-	bool ret;
-
-	/* claim @work and tell other tasks trying to grab @work to back off */
-	ret = work_grab_pending(work, cflags, &irq_flags);
-	mark_work_canceling(work);
-	local_irq_restore(irq_flags);
-
-	/*
-	 * Skip __flush_work() during early boot when we know that @work isn't
-	 * executing. This allows canceling during early boot.
-	 */
-	if (wq_online)
-		__flush_work(work, true);
-
-	/*
-	 * smp_mb() at the end of set_work_pool_and_clear_pending() is paired
-	 * with prepare_to_wait() above so that either waitqueue_active() is
-	 * visible here or !work_is_canceling() is visible there.
-	 */
-	set_work_pool_and_clear_pending(work, WORK_OFFQ_POOL_NONE, 0);
-
-	if (waitqueue_active(&wq_cancel_waitq))
-		__wake_up(&wq_cancel_waitq, TASK_NORMAL, 1, work);
-
-=======
->>>>>>> 0c383648
 	return ret;
 }
 
@@ -4957,21 +4365,6 @@
  * cancel_work_sync - cancel a work and wait for it to finish
  * @work: the work to cancel
  *
-<<<<<<< HEAD
- * Cancel @work and wait for its execution to finish.  This function
- * can be used even if the work re-queues itself or migrates to
- * another workqueue.  On return from this function, @work is
- * guaranteed to be not pending or executing on any CPU.
- *
- * cancel_work_sync(&delayed_work->work) must not be used for
- * delayed_work's.  Use cancel_delayed_work_sync() instead.
- *
- * The caller must ensure that the workqueue on which @work was last
- * queued can't be destroyed before this function returns.
- *
- * Return:
- * %true if @work was pending, %false otherwise.
-=======
  * Cancel @work and wait for its execution to finish. This function can be used
  * even if the work re-queues itself or migrates to another workqueue. On return
  * from this function, @work is guaranteed to be not pending or executing on any
@@ -4985,7 +4378,6 @@
  * if @work was last queued on a BH workqueue.
  *
  * Returns %true if @work was pending, %false otherwise.
->>>>>>> 0c383648
  */
 bool cancel_work_sync(struct work_struct *work)
 {
@@ -5263,11 +4655,8 @@
 {
 	attrs->affn_scope = WQ_AFFN_NR_TYPES;
 	attrs->ordered = false;
-<<<<<<< HEAD
-=======
 	if (attrs->affn_strict)
 		cpumask_copy(attrs->cpumask, cpu_possible_mask);
->>>>>>> 0c383648
 }
 
 /* hash value of the content of @attr */
@@ -5279,15 +4668,9 @@
 	hash = jhash_1word(attrs->affn_strict, hash);
 	hash = jhash(cpumask_bits(attrs->__pod_cpumask),
 		     BITS_TO_LONGS(nr_cpumask_bits) * sizeof(long), hash);
-<<<<<<< HEAD
-	hash = jhash(cpumask_bits(attrs->__pod_cpumask),
-		     BITS_TO_LONGS(nr_cpumask_bits) * sizeof(long), hash);
-	hash = jhash_1word(attrs->affn_strict, hash);
-=======
 	if (!attrs->affn_strict)
 		hash = jhash(cpumask_bits(attrs->cpumask),
 			     BITS_TO_LONGS(nr_cpumask_bits) * sizeof(long), hash);
->>>>>>> 0c383648
 	return hash;
 }
 
@@ -5302,10 +4685,6 @@
 	if (!cpumask_equal(a->__pod_cpumask, b->__pod_cpumask))
 		return false;
 	if (!a->affn_strict && !cpumask_equal(a->cpumask, b->cpumask))
-		return false;
-	if (!cpumask_equal(a->__pod_cpumask, b->__pod_cpumask))
-		return false;
-	if (a->affn_strict != b->affn_strict)
 		return false;
 	return true;
 }
@@ -5787,7 +5166,6 @@
  * @attrs: the wq_attrs of the default pwq of the target workqueue
  * @cpu: the target CPU
  * @cpu_going_down: if >= 0, the CPU to consider as offline
-<<<<<<< HEAD
  *
  * Calculate the cpumask a workqueue with @attrs should use on @pod. If
  * @cpu_going_down is >= 0, that cpu is considered offline during calculation.
@@ -5797,17 +5175,6 @@
  * and @pod has online CPUs requested by @attrs, the returned cpumask is the
  * intersection of the possible CPUs of @pod and @attrs->cpumask.
  *
-=======
- *
- * Calculate the cpumask a workqueue with @attrs should use on @pod. If
- * @cpu_going_down is >= 0, that cpu is considered offline during calculation.
- * The result is stored in @attrs->__pod_cpumask.
- *
- * If pod affinity is not enabled, @attrs->cpumask is always used. If enabled
- * and @pod has online CPUs requested by @attrs, the returned cpumask is the
- * intersection of the possible CPUs of @pod and @attrs->cpumask.
- *
->>>>>>> 0c383648
  * The caller is responsible for ensuring that the cpumask of @pod stays stable.
  */
 static void wq_calc_pod_cpumask(struct workqueue_attrs *attrs, int cpu,
@@ -6114,7 +5481,6 @@
 			struct pool_workqueue **pwq_p;
 			struct worker_pool __percpu *pools;
 			struct worker_pool *pool;
-<<<<<<< HEAD
 
 			if (wq->flags & WQ_BH)
 				pools = bh_worker_pools;
@@ -6129,22 +5495,6 @@
 			if (!*pwq_p)
 				goto enomem;
 
-=======
-
-			if (wq->flags & WQ_BH)
-				pools = bh_worker_pools;
-			else
-				pools = cpu_worker_pools;
-
-			pool = &(per_cpu_ptr(pools, cpu)[highpri]);
-			pwq_p = per_cpu_ptr(wq->cpu_pwq, cpu);
-
-			*pwq_p = kmem_cache_alloc_node(pwq_cache, GFP_KERNEL,
-						       pool->node);
-			if (!*pwq_p)
-				goto enomem;
-
->>>>>>> 0c383648
 			init_pwq(*pwq_p, wq, pool);
 
 			mutex_lock(&wq->mutex);
@@ -6222,13 +5572,9 @@
 	}
 
 	rescuer->rescue_wq = wq;
-<<<<<<< HEAD
-	rescuer->task = kthread_create(rescuer_thread, rescuer, "kworker/R-%s", wq->name);
-=======
 	format_worker_id(id_buf, sizeof(id_buf), rescuer, NULL);
 
 	rescuer->task = kthread_create(rescuer_thread, rescuer, "%s", id_buf);
->>>>>>> 0c383648
 	if (IS_ERR(rescuer->task)) {
 		ret = PTR_ERR(rescuer->task);
 		pr_err("workqueue: Failed to create a rescuer kthread for wq \"%s\": %pe",
@@ -7575,7 +6921,6 @@
 }
 
 static int parse_affn_scope(const char *val)
-<<<<<<< HEAD
 {
 	int i;
 
@@ -7600,32 +6945,6 @@
 	cpus_read_lock();
 	mutex_lock(&wq_pool_mutex);
 
-=======
-{
-	int i;
-
-	for (i = 0; i < ARRAY_SIZE(wq_affn_names); i++) {
-		if (!strncasecmp(val, wq_affn_names[i], strlen(wq_affn_names[i])))
-			return i;
-	}
-	return -EINVAL;
-}
-
-static int wq_affn_dfl_set(const char *val, const struct kernel_param *kp)
-{
-	struct workqueue_struct *wq;
-	int affn, cpu;
-
-	affn = parse_affn_scope(val);
-	if (affn < 0)
-		return affn;
-	if (affn == WQ_AFFN_DFL)
-		return -EINVAL;
-
-	cpus_read_lock();
-	mutex_lock(&wq_pool_mutex);
-
->>>>>>> 0c383648
 	wq_affn_dfl = affn;
 
 	list_for_each_entry(wq, &workqueues, list) {
@@ -7958,27 +7277,6 @@
 	return written;
 }
 
-<<<<<<< HEAD
-static ssize_t wq_unbound_cpumask_show(struct device *dev,
-		struct device_attribute *attr, char *buf)
-{
-	return __wq_cpumask_show(dev, attr, buf, wq_unbound_cpumask);
-}
-
-static ssize_t wq_requested_cpumask_show(struct device *dev,
-		struct device_attribute *attr, char *buf)
-{
-	return __wq_cpumask_show(dev, attr, buf, wq_requested_unbound_cpumask);
-}
-
-static ssize_t wq_isolated_cpumask_show(struct device *dev,
-		struct device_attribute *attr, char *buf)
-{
-	return __wq_cpumask_show(dev, attr, buf, wq_isolated_cpumask);
-}
-
-static ssize_t wq_unbound_cpumask_store(struct device *dev,
-=======
 static ssize_t cpumask_requested_show(struct device *dev,
 		struct device_attribute *attr, char *buf)
 {
@@ -8000,7 +7298,6 @@
 }
 
 static ssize_t cpumask_store(struct device *dev,
->>>>>>> 0c383648
 		struct device_attribute *attr, const char *buf, size_t count)
 {
 	cpumask_var_t cpumask;
@@ -8018,37 +7315,6 @@
 }
 static DEVICE_ATTR_RW(cpumask);
 
-<<<<<<< HEAD
-static struct device_attribute wq_sysfs_cpumask_attrs[] = {
-	__ATTR(cpumask, 0644, wq_unbound_cpumask_show,
-	       wq_unbound_cpumask_store),
-	__ATTR(cpumask_requested, 0444, wq_requested_cpumask_show, NULL),
-	__ATTR(cpumask_isolated, 0444, wq_isolated_cpumask_show, NULL),
-	__ATTR_NULL,
-};
-
-static int __init wq_sysfs_init(void)
-{
-	struct device *dev_root;
-	int err;
-
-	err = subsys_virtual_register(&wq_subsys, NULL);
-	if (err)
-		return err;
-
-	dev_root = bus_get_dev_root(&wq_subsys);
-	if (dev_root) {
-		struct device_attribute *attr;
-
-		for (attr = wq_sysfs_cpumask_attrs; attr->attr.name; attr++) {
-			err = device_create_file(dev_root, attr);
-			if (err)
-				break;
-		}
-		put_device(dev_root);
-	}
-	return err;
-=======
 static struct attribute *wq_sysfs_cpumask_attrs[] = {
 	&dev_attr_cpumask.attr,
 	&dev_attr_cpumask_requested.attr,
@@ -8060,7 +7326,6 @@
 static int __init wq_sysfs_init(void)
 {
 	return subsys_virtual_register(&wq_subsys, wq_sysfs_cpumask_groups);
->>>>>>> 0c383648
 }
 core_initcall(wq_sysfs_init);
 
