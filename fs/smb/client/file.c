// SPDX-License-Identifier: LGPL-2.1
/*
 *
 *   vfs operations that deal with files
 *
 *   Copyright (C) International Business Machines  Corp., 2002,2010
 *   Author(s): Steve French (sfrench@us.ibm.com)
 *              Jeremy Allison (jra@samba.org)
 *
 */
#include <linux/fs.h>
#include <linux/filelock.h>
#include <linux/backing-dev.h>
#include <linux/stat.h>
#include <linux/fcntl.h>
#include <linux/pagemap.h>
#include <linux/pagevec.h>
#include <linux/writeback.h>
#include <linux/task_io_accounting_ops.h>
#include <linux/delay.h>
#include <linux/mount.h>
#include <linux/slab.h>
#include <linux/swap.h>
#include <linux/mm.h>
#include <asm/div64.h>
#include "cifsfs.h"
#include "cifspdu.h"
#include "cifsglob.h"
#include "cifsproto.h"
#include "smb2proto.h"
#include "cifs_unicode.h"
#include "cifs_debug.h"
#include "cifs_fs_sb.h"
#include "fscache.h"
#include "smbdirect.h"
#include "fs_context.h"
#include "cifs_ioctl.h"
#include "cached_dir.h"
#include <trace/events/netfs.h>

static int cifs_reopen_file(struct cifsFileInfo *cfile, bool can_flush);

/*
 * Prepare a subrequest to upload to the server.  We need to allocate credits
 * so that we know the maximum amount of data that we can include in it.
 */
static void cifs_prepare_write(struct netfs_io_subrequest *subreq)
{
	struct cifs_io_subrequest *wdata =
		container_of(subreq, struct cifs_io_subrequest, subreq);
	struct cifs_io_request *req = wdata->req;
	struct TCP_Server_Info *server;
	struct cifsFileInfo *open_file = req->cfile;
	size_t wsize = req->rreq.wsize;
	int rc;

	if (!wdata->have_xid) {
		wdata->xid = get_xid();
		wdata->have_xid = true;
	}

	server = cifs_pick_channel(tlink_tcon(open_file->tlink)->ses);
	wdata->server = server;

retry:
	if (open_file->invalidHandle) {
		rc = cifs_reopen_file(open_file, false);
		if (rc < 0) {
			if (rc == -EAGAIN)
				goto retry;
			subreq->error = rc;
			return netfs_prepare_write_failed(subreq);
		}
	}

	rc = server->ops->wait_mtu_credits(server, wsize, &wdata->subreq.max_len,
					   &wdata->credits);
	if (rc < 0) {
		subreq->error = rc;
		return netfs_prepare_write_failed(subreq);
	}

#ifdef CONFIG_CIFS_SMB_DIRECT
	if (server->smbd_conn)
		subreq->max_nr_segs = server->smbd_conn->max_frmr_depth;
#endif
}

/*
 * Issue a subrequest to upload to the server.
 */
static void cifs_issue_write(struct netfs_io_subrequest *subreq)
{
	struct cifs_io_subrequest *wdata =
		container_of(subreq, struct cifs_io_subrequest, subreq);
	struct cifs_sb_info *sbi = CIFS_SB(subreq->rreq->inode->i_sb);
	int rc;

	if (cifs_forced_shutdown(sbi)) {
		rc = -EIO;
		goto fail;
	}

	rc = adjust_credits(wdata->server, &wdata->credits, wdata->subreq.len);
	if (rc)
		goto fail;

	rc = -EAGAIN;
	if (wdata->req->cfile->invalidHandle)
		goto fail;

	wdata->server->ops->async_writev(wdata);
out:
	return;

fail:
	if (rc == -EAGAIN)
		trace_netfs_sreq(subreq, netfs_sreq_trace_retry);
	else
		trace_netfs_sreq(subreq, netfs_sreq_trace_fail);
	add_credits_and_wake_if(wdata->server, &wdata->credits, 0);
	cifs_write_subrequest_terminated(wdata, rc, false);
	goto out;
}

/*
 * Split the read up according to how many credits we can get for each piece.
 * It's okay to sleep here if we need to wait for more credit to become
 * available.
 *
 * We also choose the server and allocate an operation ID to be cleaned up
 * later.
 */
static bool cifs_clamp_length(struct netfs_io_subrequest *subreq)
{
	struct netfs_io_request *rreq = subreq->rreq;
	struct cifs_io_subrequest *rdata = container_of(subreq, struct cifs_io_subrequest, subreq);
	struct cifs_io_request *req = container_of(subreq->rreq, struct cifs_io_request, rreq);
	struct TCP_Server_Info *server = req->server;
	struct cifs_sb_info *cifs_sb = CIFS_SB(rreq->inode->i_sb);
	size_t rsize = 0;
	int rc;

	rdata->xid = get_xid();
	rdata->have_xid = true;
	rdata->server = server;

	if (cifs_sb->ctx->rsize == 0)
		cifs_sb->ctx->rsize =
			server->ops->negotiate_rsize(tlink_tcon(req->cfile->tlink),
						     cifs_sb->ctx);

<<<<<<< HEAD
	end = (start + len - 1) / PAGE_SIZE;
	xas_for_each(&xas, folio, end) {
		if (xas_retry(&xas, folio))
			continue;
		if (!folio_test_writeback(folio)) {
			WARN_ONCE(1, "bad %x @%llx page %lx %lx\n",
				  len, start, folio->index, end);
			continue;
		}
=======
>>>>>>> 0c383648

	rc = server->ops->wait_mtu_credits(server, cifs_sb->ctx->rsize, &rsize,
					   &rdata->credits);
	if (rc) {
		subreq->error = rc;
		return false;
	}

	subreq->len = min_t(size_t, subreq->len, rsize);
#ifdef CONFIG_CIFS_SMB_DIRECT
	if (server->smbd_conn)
		subreq->max_nr_segs = server->smbd_conn->max_frmr_depth;
#endif
	return true;
}

/*
 * Issue a read operation on behalf of the netfs helper functions.  We're asked
 * to make a read of a certain size at a point in the file.  We are permitted
 * to only read a portion of that, but as long as we read something, the netfs
 * helper will call us again so that we can issue another read.
 */
static void cifs_req_issue_read(struct netfs_io_subrequest *subreq)
{
	struct netfs_io_request *rreq = subreq->rreq;
	struct cifs_io_subrequest *rdata = container_of(subreq, struct cifs_io_subrequest, subreq);
	struct cifs_io_request *req = container_of(subreq->rreq, struct cifs_io_request, rreq);
	int rc = 0;

	cifs_dbg(FYI, "%s: op=%08x[%x] mapping=%p len=%zu/%zu\n",
		 __func__, rreq->debug_id, subreq->debug_index, rreq->mapping,
		 subreq->transferred, subreq->len);

	if (req->cfile->invalidHandle) {
		do {
			rc = cifs_reopen_file(req->cfile, true);
		} while (rc == -EAGAIN);
		if (rc)
			goto out;
	}

	__set_bit(NETFS_SREQ_CLEAR_TAIL, &subreq->flags);

	rc = rdata->server->ops->async_readv(rdata);
out:
	if (rc)
		netfs_subreq_terminated(subreq, rc, false);
}

/*
 * Writeback calls this when it finds a folio that needs uploading.  This isn't
 * called if writeback only has copy-to-cache to deal with.
 */
static void cifs_begin_writeback(struct netfs_io_request *wreq)
{
	struct cifs_io_request *req = container_of(wreq, struct cifs_io_request, rreq);
	int ret;

	ret = cifs_get_writable_file(CIFS_I(wreq->inode), FIND_WR_ANY, &req->cfile);
	if (ret) {
		cifs_dbg(VFS, "No writable handle in writepages ret=%d\n", ret);
		return;
	}

	wreq->io_streams[0].avail = true;
}

<<<<<<< HEAD
	end = (start + len - 1) / PAGE_SIZE;
	xas_for_each(&xas, folio, end) {
		if (xas_retry(&xas, folio))
			continue;
		if (!folio_test_writeback(folio)) {
			WARN_ONCE(1, "bad %x @%llx page %lx %lx\n",
				  len, start, folio->index, end);
			continue;
		}
=======
/*
 * Initialise a request.
 */
static int cifs_init_request(struct netfs_io_request *rreq, struct file *file)
{
	struct cifs_io_request *req = container_of(rreq, struct cifs_io_request, rreq);
	struct cifs_sb_info *cifs_sb = CIFS_SB(rreq->inode->i_sb);
	struct cifsFileInfo *open_file = NULL;
>>>>>>> 0c383648

	rreq->rsize = cifs_sb->ctx->rsize;
	rreq->wsize = cifs_sb->ctx->wsize;
	req->pid = current->tgid; // Ummm...  This may be a workqueue

	if (file) {
		open_file = file->private_data;
		rreq->netfs_priv = file->private_data;
		req->cfile = cifsFileInfo_get(open_file);
		req->server = cifs_pick_channel(tlink_tcon(req->cfile->tlink)->ses);
		if (cifs_sb->mnt_cifs_flags & CIFS_MOUNT_RWPIDFORWARD)
			req->pid = req->cfile->pid;
	} else if (rreq->origin != NETFS_WRITEBACK) {
		WARN_ON_ONCE(1);
		return -EIO;
	}

	return 0;
}

/*
 * Completion of a request operation.
 */
static void cifs_rreq_done(struct netfs_io_request *rreq)
{
	struct timespec64 atime, mtime;
	struct inode *inode = rreq->inode;

	/* we do not want atime to be less than mtime, it broke some apps */
	atime = inode_set_atime_to_ts(inode, current_time(inode));
	mtime = inode_get_mtime(inode);
	if (timespec64_compare(&atime, &mtime))
		inode_set_atime_to_ts(inode, inode_get_mtime(inode));
}

static void cifs_post_modify(struct inode *inode)
{
	/* Indication to update ctime and mtime as close is deferred */
	set_bit(CIFS_INO_MODIFIED_ATTR, &CIFS_I(inode)->flags);
}

static void cifs_free_request(struct netfs_io_request *rreq)
{
	struct cifs_io_request *req = container_of(rreq, struct cifs_io_request, rreq);

<<<<<<< HEAD
	end = (start + len - 1) / PAGE_SIZE;
	xas_for_each(&xas, folio, end) {
		if (!folio_test_writeback(folio)) {
			WARN_ONCE(1, "bad %x @%llx page %lx %lx\n",
				  len, start, folio->index, end);
			continue;
		}
=======
	if (req->cfile)
		cifsFileInfo_put(req->cfile);
}

static void cifs_free_subrequest(struct netfs_io_subrequest *subreq)
{
	struct cifs_io_subrequest *rdata =
		container_of(subreq, struct cifs_io_subrequest, subreq);
	int rc = subreq->error;
>>>>>>> 0c383648

	if (rdata->subreq.source == NETFS_DOWNLOAD_FROM_SERVER) {
#ifdef CONFIG_CIFS_SMB_DIRECT
		if (rdata->mr) {
			smbd_deregister_mr(rdata->mr);
			rdata->mr = NULL;
		}
#endif
	}

	add_credits_and_wake_if(rdata->server, &rdata->credits, 0);
	if (rdata->have_xid)
		free_xid(rdata->xid);
}

const struct netfs_request_ops cifs_req_ops = {
	.request_pool		= &cifs_io_request_pool,
	.subrequest_pool	= &cifs_io_subrequest_pool,
	.init_request		= cifs_init_request,
	.free_request		= cifs_free_request,
	.free_subrequest	= cifs_free_subrequest,
	.clamp_length		= cifs_clamp_length,
	.issue_read		= cifs_req_issue_read,
	.done			= cifs_rreq_done,
	.post_modify		= cifs_post_modify,
	.begin_writeback	= cifs_begin_writeback,
	.prepare_write		= cifs_prepare_write,
	.issue_write		= cifs_issue_write,
};

/*
 * Mark as invalid, all open files on tree connections since they
 * were closed when session to server was lost.
 */
void
cifs_mark_open_files_invalid(struct cifs_tcon *tcon)
{
	struct cifsFileInfo *open_file = NULL;
	struct list_head *tmp;
	struct list_head *tmp1;

	/* only send once per connect */
	spin_lock(&tcon->tc_lock);
	if (tcon->need_reconnect)
		tcon->status = TID_NEED_RECON;

	if (tcon->status != TID_NEED_RECON) {
		spin_unlock(&tcon->tc_lock);
		return;
	}
	tcon->status = TID_IN_FILES_INVALIDATE;
	spin_unlock(&tcon->tc_lock);

	/* list all files open on tree connection and mark them invalid */
	spin_lock(&tcon->open_file_lock);
	list_for_each_safe(tmp, tmp1, &tcon->openFileList) {
		open_file = list_entry(tmp, struct cifsFileInfo, tlist);
		open_file->invalidHandle = true;
		open_file->oplock_break_cancelled = true;
	}
	spin_unlock(&tcon->open_file_lock);

	invalidate_all_cached_dirs(tcon);
	spin_lock(&tcon->tc_lock);
	if (tcon->status == TID_IN_FILES_INVALIDATE)
		tcon->status = TID_NEED_TCON;
	spin_unlock(&tcon->tc_lock);

	/*
	 * BB Add call to invalidate_inodes(sb) for all superblocks mounted
	 * to this tcon.
	 */
}

static inline int cifs_convert_flags(unsigned int flags, int rdwr_for_fscache)
{
	if ((flags & O_ACCMODE) == O_RDONLY)
		return GENERIC_READ;
	else if ((flags & O_ACCMODE) == O_WRONLY)
		return rdwr_for_fscache == 1 ? (GENERIC_READ | GENERIC_WRITE) : GENERIC_WRITE;
	else if ((flags & O_ACCMODE) == O_RDWR) {
		/* GENERIC_ALL is too much permission to request
		   can cause unnecessary access denied on create */
		/* return GENERIC_ALL; */
		return (GENERIC_READ | GENERIC_WRITE);
	}

	return (READ_CONTROL | FILE_WRITE_ATTRIBUTES | FILE_READ_ATTRIBUTES |
		FILE_WRITE_EA | FILE_APPEND_DATA | FILE_WRITE_DATA |
		FILE_READ_DATA);
}

#ifdef CONFIG_CIFS_ALLOW_INSECURE_LEGACY
static u32 cifs_posix_convert_flags(unsigned int flags)
{
	u32 posix_flags = 0;

	if ((flags & O_ACCMODE) == O_RDONLY)
		posix_flags = SMB_O_RDONLY;
	else if ((flags & O_ACCMODE) == O_WRONLY)
		posix_flags = SMB_O_WRONLY;
	else if ((flags & O_ACCMODE) == O_RDWR)
		posix_flags = SMB_O_RDWR;

	if (flags & O_CREAT) {
		posix_flags |= SMB_O_CREAT;
		if (flags & O_EXCL)
			posix_flags |= SMB_O_EXCL;
	} else if (flags & O_EXCL)
		cifs_dbg(FYI, "Application %s pid %d has incorrectly set O_EXCL flag but not O_CREAT on file open. Ignoring O_EXCL\n",
			 current->comm, current->tgid);

	if (flags & O_TRUNC)
		posix_flags |= SMB_O_TRUNC;
	/* be safe and imply O_SYNC for O_DSYNC */
	if (flags & O_DSYNC)
		posix_flags |= SMB_O_SYNC;
	if (flags & O_DIRECTORY)
		posix_flags |= SMB_O_DIRECTORY;
	if (flags & O_NOFOLLOW)
		posix_flags |= SMB_O_NOFOLLOW;
	if (flags & O_DIRECT)
		posix_flags |= SMB_O_DIRECT;

	return posix_flags;
}
#endif /* CONFIG_CIFS_ALLOW_INSECURE_LEGACY */

static inline int cifs_get_disposition(unsigned int flags)
{
	if ((flags & (O_CREAT | O_EXCL)) == (O_CREAT | O_EXCL))
		return FILE_CREATE;
	else if ((flags & (O_CREAT | O_TRUNC)) == (O_CREAT | O_TRUNC))
		return FILE_OVERWRITE_IF;
	else if ((flags & O_CREAT) == O_CREAT)
		return FILE_OPEN_IF;
	else if ((flags & O_TRUNC) == O_TRUNC)
		return FILE_OVERWRITE;
	else
		return FILE_OPEN;
}

#ifdef CONFIG_CIFS_ALLOW_INSECURE_LEGACY
int cifs_posix_open(const char *full_path, struct inode **pinode,
			struct super_block *sb, int mode, unsigned int f_flags,
			__u32 *poplock, __u16 *pnetfid, unsigned int xid)
{
	int rc;
	FILE_UNIX_BASIC_INFO *presp_data;
	__u32 posix_flags = 0;
	struct cifs_sb_info *cifs_sb = CIFS_SB(sb);
	struct cifs_fattr fattr;
	struct tcon_link *tlink;
	struct cifs_tcon *tcon;

	cifs_dbg(FYI, "posix open %s\n", full_path);

	presp_data = kzalloc(sizeof(FILE_UNIX_BASIC_INFO), GFP_KERNEL);
	if (presp_data == NULL)
		return -ENOMEM;

	tlink = cifs_sb_tlink(cifs_sb);
	if (IS_ERR(tlink)) {
		rc = PTR_ERR(tlink);
		goto posix_open_ret;
	}

	tcon = tlink_tcon(tlink);
	mode &= ~current_umask();

	posix_flags = cifs_posix_convert_flags(f_flags);
	rc = CIFSPOSIXCreate(xid, tcon, posix_flags, mode, pnetfid, presp_data,
			     poplock, full_path, cifs_sb->local_nls,
			     cifs_remap(cifs_sb));
	cifs_put_tlink(tlink);

	if (rc)
		goto posix_open_ret;

	if (presp_data->Type == cpu_to_le32(-1))
		goto posix_open_ret; /* open ok, caller does qpathinfo */

	if (!pinode)
		goto posix_open_ret; /* caller does not need info */

	cifs_unix_basic_to_fattr(&fattr, presp_data, cifs_sb);

	/* get new inode and set it up */
	if (*pinode == NULL) {
		cifs_fill_uniqueid(sb, &fattr);
		*pinode = cifs_iget(sb, &fattr);
		if (!*pinode) {
			rc = -ENOMEM;
			goto posix_open_ret;
		}
	} else {
		cifs_revalidate_mapping(*pinode);
		rc = cifs_fattr_to_inode(*pinode, &fattr, false);
	}

posix_open_ret:
	kfree(presp_data);
	return rc;
}
#endif /* CONFIG_CIFS_ALLOW_INSECURE_LEGACY */

static int cifs_nt_open(const char *full_path, struct inode *inode, struct cifs_sb_info *cifs_sb,
			struct cifs_tcon *tcon, unsigned int f_flags, __u32 *oplock,
			struct cifs_fid *fid, unsigned int xid, struct cifs_open_info_data *buf)
{
	int rc;
	int desired_access;
	int disposition;
	int create_options = CREATE_NOT_DIR;
	struct TCP_Server_Info *server = tcon->ses->server;
	struct cifs_open_parms oparms;
	int rdwr_for_fscache = 0;

	if (!server->ops->open)
		return -ENOSYS;

	/* If we're caching, we need to be able to fill in around partial writes. */
	if (cifs_fscache_enabled(inode) && (f_flags & O_ACCMODE) == O_WRONLY)
		rdwr_for_fscache = 1;

	desired_access = cifs_convert_flags(f_flags, rdwr_for_fscache);

/*********************************************************************
 *  open flag mapping table:
 *
 *	POSIX Flag            CIFS Disposition
 *	----------            ----------------
 *	O_CREAT               FILE_OPEN_IF
 *	O_CREAT | O_EXCL      FILE_CREATE
 *	O_CREAT | O_TRUNC     FILE_OVERWRITE_IF
 *	O_TRUNC               FILE_OVERWRITE
 *	none of the above     FILE_OPEN
 *
 *	Note that there is not a direct match between disposition
 *	FILE_SUPERSEDE (ie create whether or not file exists although
 *	O_CREAT | O_TRUNC is similar but truncates the existing
 *	file rather than creating a new file as FILE_SUPERSEDE does
 *	(which uses the attributes / metadata passed in on open call)
 *?
 *?  O_SYNC is a reasonable match to CIFS writethrough flag
 *?  and the read write flags match reasonably.  O_LARGEFILE
 *?  is irrelevant because largefile support is always used
 *?  by this client. Flags O_APPEND, O_DIRECT, O_DIRECTORY,
 *	 O_FASYNC, O_NOFOLLOW, O_NONBLOCK need further investigation
 *********************************************************************/

	disposition = cifs_get_disposition(f_flags);

	/* BB pass O_SYNC flag through on file attributes .. BB */

	/* O_SYNC also has bit for O_DSYNC so following check picks up either */
	if (f_flags & O_SYNC)
		create_options |= CREATE_WRITE_THROUGH;

	if (f_flags & O_DIRECT)
		create_options |= CREATE_NO_BUFFER;

retry_open:
	oparms = (struct cifs_open_parms) {
		.tcon = tcon,
		.cifs_sb = cifs_sb,
		.desired_access = desired_access,
		.create_options = cifs_create_options(cifs_sb, create_options),
		.disposition = disposition,
		.path = full_path,
		.fid = fid,
	};

	rc = server->ops->open(xid, &oparms, oplock, buf);
	if (rc) {
		if (rc == -EACCES && rdwr_for_fscache == 1) {
			desired_access = cifs_convert_flags(f_flags, 0);
			rdwr_for_fscache = 2;
			goto retry_open;
		}
		return rc;
	}
	if (rdwr_for_fscache == 2)
		cifs_invalidate_cache(inode, FSCACHE_INVAL_DIO_WRITE);

	/* TODO: Add support for calling posix query info but with passing in fid */
	if (tcon->unix_ext)
		rc = cifs_get_inode_info_unix(&inode, full_path, inode->i_sb,
					      xid);
	else
		rc = cifs_get_inode_info(&inode, full_path, buf, inode->i_sb,
					 xid, fid);

	if (rc) {
		server->ops->close(xid, tcon, fid);
		if (rc == -ESTALE)
			rc = -EOPENSTALE;
	}

	return rc;
}

static bool
cifs_has_mand_locks(struct cifsInodeInfo *cinode)
{
	struct cifs_fid_locks *cur;
	bool has_locks = false;

	down_read(&cinode->lock_sem);
	list_for_each_entry(cur, &cinode->llist, llist) {
		if (!list_empty(&cur->locks)) {
			has_locks = true;
			break;
		}
	}
	up_read(&cinode->lock_sem);
	return has_locks;
}

void
cifs_down_write(struct rw_semaphore *sem)
{
	while (!down_write_trylock(sem))
		msleep(10);
}

static void cifsFileInfo_put_work(struct work_struct *work);
void serverclose_work(struct work_struct *work);

struct cifsFileInfo *cifs_new_fileinfo(struct cifs_fid *fid, struct file *file,
				       struct tcon_link *tlink, __u32 oplock,
				       const char *symlink_target)
{
	struct dentry *dentry = file_dentry(file);
	struct inode *inode = d_inode(dentry);
	struct cifsInodeInfo *cinode = CIFS_I(inode);
	struct cifsFileInfo *cfile;
	struct cifs_fid_locks *fdlocks;
	struct cifs_tcon *tcon = tlink_tcon(tlink);
	struct TCP_Server_Info *server = tcon->ses->server;

	cfile = kzalloc(sizeof(struct cifsFileInfo), GFP_KERNEL);
	if (cfile == NULL)
		return cfile;

	fdlocks = kzalloc(sizeof(struct cifs_fid_locks), GFP_KERNEL);
	if (!fdlocks) {
		kfree(cfile);
		return NULL;
	}

	if (symlink_target) {
		cfile->symlink_target = kstrdup(symlink_target, GFP_KERNEL);
		if (!cfile->symlink_target) {
			kfree(fdlocks);
			kfree(cfile);
			return NULL;
		}
	}

	INIT_LIST_HEAD(&fdlocks->locks);
	fdlocks->cfile = cfile;
	cfile->llist = fdlocks;

	cfile->count = 1;
	cfile->pid = current->tgid;
	cfile->uid = current_fsuid();
	cfile->dentry = dget(dentry);
	cfile->f_flags = file->f_flags;
	cfile->invalidHandle = false;
	cfile->deferred_close_scheduled = false;
	cfile->tlink = cifs_get_tlink(tlink);
	INIT_WORK(&cfile->oplock_break, cifs_oplock_break);
	INIT_WORK(&cfile->put, cifsFileInfo_put_work);
	INIT_WORK(&cfile->serverclose, serverclose_work);
	INIT_DELAYED_WORK(&cfile->deferred, smb2_deferred_work_close);
	mutex_init(&cfile->fh_mutex);
	spin_lock_init(&cfile->file_info_lock);

	cifs_sb_active(inode->i_sb);

	/*
	 * If the server returned a read oplock and we have mandatory brlocks,
	 * set oplock level to None.
	 */
	if (server->ops->is_read_op(oplock) && cifs_has_mand_locks(cinode)) {
		cifs_dbg(FYI, "Reset oplock val from read to None due to mand locks\n");
		oplock = 0;
	}

	cifs_down_write(&cinode->lock_sem);
	list_add(&fdlocks->llist, &cinode->llist);
	up_write(&cinode->lock_sem);

	spin_lock(&tcon->open_file_lock);
	if (fid->pending_open->oplock != CIFS_OPLOCK_NO_CHANGE && oplock)
		oplock = fid->pending_open->oplock;
	list_del(&fid->pending_open->olist);

	fid->purge_cache = false;
	server->ops->set_fid(cfile, fid, oplock);

	list_add(&cfile->tlist, &tcon->openFileList);
	atomic_inc(&tcon->num_local_opens);

	/* if readable file instance put first in list*/
	spin_lock(&cinode->open_file_lock);
	if (file->f_mode & FMODE_READ)
		list_add(&cfile->flist, &cinode->openFileList);
	else
		list_add_tail(&cfile->flist, &cinode->openFileList);
	spin_unlock(&cinode->open_file_lock);
	spin_unlock(&tcon->open_file_lock);

	if (fid->purge_cache)
		cifs_zap_mapping(inode);

	file->private_data = cfile;
	return cfile;
}

struct cifsFileInfo *
cifsFileInfo_get(struct cifsFileInfo *cifs_file)
{
	spin_lock(&cifs_file->file_info_lock);
	cifsFileInfo_get_locked(cifs_file);
	spin_unlock(&cifs_file->file_info_lock);
	return cifs_file;
}

static void cifsFileInfo_put_final(struct cifsFileInfo *cifs_file)
{
	struct inode *inode = d_inode(cifs_file->dentry);
	struct cifsInodeInfo *cifsi = CIFS_I(inode);
	struct cifsLockInfo *li, *tmp;
	struct super_block *sb = inode->i_sb;

	/*
	 * Delete any outstanding lock records. We'll lose them when the file
	 * is closed anyway.
	 */
	cifs_down_write(&cifsi->lock_sem);
	list_for_each_entry_safe(li, tmp, &cifs_file->llist->locks, llist) {
		list_del(&li->llist);
		cifs_del_lock_waiters(li);
		kfree(li);
	}
	list_del(&cifs_file->llist->llist);
	kfree(cifs_file->llist);
	up_write(&cifsi->lock_sem);

	cifs_put_tlink(cifs_file->tlink);
	dput(cifs_file->dentry);
	cifs_sb_deactive(sb);
	kfree(cifs_file->symlink_target);
	kfree(cifs_file);
}

static void cifsFileInfo_put_work(struct work_struct *work)
{
	struct cifsFileInfo *cifs_file = container_of(work,
			struct cifsFileInfo, put);

	cifsFileInfo_put_final(cifs_file);
}

void serverclose_work(struct work_struct *work)
{
	struct cifsFileInfo *cifs_file = container_of(work,
			struct cifsFileInfo, serverclose);

	struct cifs_tcon *tcon = tlink_tcon(cifs_file->tlink);

	struct TCP_Server_Info *server = tcon->ses->server;
	int rc = 0;
	int retries = 0;
	int MAX_RETRIES = 4;

	do {
		if (server->ops->close_getattr)
			rc = server->ops->close_getattr(0, tcon, cifs_file);
		else if (server->ops->close)
			rc = server->ops->close(0, tcon, &cifs_file->fid);

		if (rc == -EBUSY || rc == -EAGAIN) {
			retries++;
			msleep(250);
		}
	} while ((rc == -EBUSY || rc == -EAGAIN) && (retries < MAX_RETRIES)
	);

	if (retries == MAX_RETRIES)
		pr_warn("Serverclose failed %d times, giving up\n", MAX_RETRIES);

	if (cifs_file->offload)
		queue_work(fileinfo_put_wq, &cifs_file->put);
	else
		cifsFileInfo_put_final(cifs_file);
}

/**
 * cifsFileInfo_put - release a reference of file priv data
 *
 * Always potentially wait for oplock handler. See _cifsFileInfo_put().
 *
 * @cifs_file:	cifs/smb3 specific info (eg refcounts) for an open file
 */
void cifsFileInfo_put(struct cifsFileInfo *cifs_file)
{
	_cifsFileInfo_put(cifs_file, true, true);
}

/**
 * _cifsFileInfo_put - release a reference of file priv data
 *
 * This may involve closing the filehandle @cifs_file out on the
 * server. Must be called without holding tcon->open_file_lock,
 * cinode->open_file_lock and cifs_file->file_info_lock.
 *
 * If @wait_for_oplock_handler is true and we are releasing the last
 * reference, wait for any running oplock break handler of the file
 * and cancel any pending one.
 *
 * @cifs_file:	cifs/smb3 specific info (eg refcounts) for an open file
 * @wait_oplock_handler: must be false if called from oplock_break_handler
 * @offload:	not offloaded on close and oplock breaks
 *
 */
void _cifsFileInfo_put(struct cifsFileInfo *cifs_file,
		       bool wait_oplock_handler, bool offload)
{
	struct inode *inode = d_inode(cifs_file->dentry);
	struct cifs_tcon *tcon = tlink_tcon(cifs_file->tlink);
	struct TCP_Server_Info *server = tcon->ses->server;
	struct cifsInodeInfo *cifsi = CIFS_I(inode);
	struct super_block *sb = inode->i_sb;
	struct cifs_sb_info *cifs_sb = CIFS_SB(sb);
	struct cifs_fid fid = {};
	struct cifs_pending_open open;
	bool oplock_break_cancelled;
	bool serverclose_offloaded = false;

	spin_lock(&tcon->open_file_lock);
	spin_lock(&cifsi->open_file_lock);
	spin_lock(&cifs_file->file_info_lock);

	cifs_file->offload = offload;
	if (--cifs_file->count > 0) {
		spin_unlock(&cifs_file->file_info_lock);
		spin_unlock(&cifsi->open_file_lock);
		spin_unlock(&tcon->open_file_lock);
		return;
	}
	spin_unlock(&cifs_file->file_info_lock);

	if (server->ops->get_lease_key)
		server->ops->get_lease_key(inode, &fid);

	/* store open in pending opens to make sure we don't miss lease break */
	cifs_add_pending_open_locked(&fid, cifs_file->tlink, &open);

	/* remove it from the lists */
	list_del(&cifs_file->flist);
	list_del(&cifs_file->tlist);
	atomic_dec(&tcon->num_local_opens);

	if (list_empty(&cifsi->openFileList)) {
		cifs_dbg(FYI, "closing last open instance for inode %p\n",
			 d_inode(cifs_file->dentry));
		/*
		 * In strict cache mode we need invalidate mapping on the last
		 * close  because it may cause a error when we open this file
		 * again and get at least level II oplock.
		 */
		if (cifs_sb->mnt_cifs_flags & CIFS_MOUNT_STRICT_IO)
			set_bit(CIFS_INO_INVALID_MAPPING, &cifsi->flags);
		cifs_set_oplock_level(cifsi, 0);
	}

	spin_unlock(&cifsi->open_file_lock);
	spin_unlock(&tcon->open_file_lock);

	oplock_break_cancelled = wait_oplock_handler ?
		cancel_work_sync(&cifs_file->oplock_break) : false;

	if (!tcon->need_reconnect && !cifs_file->invalidHandle) {
		struct TCP_Server_Info *server = tcon->ses->server;
		unsigned int xid;
		int rc = 0;

		xid = get_xid();
		if (server->ops->close_getattr)
			rc = server->ops->close_getattr(xid, tcon, cifs_file);
		else if (server->ops->close)
			rc = server->ops->close(xid, tcon, &cifs_file->fid);
		_free_xid(xid);

		if (rc == -EBUSY || rc == -EAGAIN) {
			// Server close failed, hence offloading it as an async op
			queue_work(serverclose_wq, &cifs_file->serverclose);
			serverclose_offloaded = true;
		}
	}

	if (oplock_break_cancelled)
		cifs_done_oplock_break(cifsi);

	cifs_del_pending_open(&open);

	// if serverclose has been offloaded to wq (on failure), it will
	// handle offloading put as well. If serverclose not offloaded,
	// we need to handle offloading put here.
	if (!serverclose_offloaded) {
		if (offload)
			queue_work(fileinfo_put_wq, &cifs_file->put);
		else
			cifsFileInfo_put_final(cifs_file);
	}
}

int cifs_open(struct inode *inode, struct file *file)

{
	int rc = -EACCES;
	unsigned int xid;
	__u32 oplock;
	struct cifs_sb_info *cifs_sb;
	struct TCP_Server_Info *server;
	struct cifs_tcon *tcon;
	struct tcon_link *tlink;
	struct cifsFileInfo *cfile = NULL;
	void *page;
	const char *full_path;
	bool posix_open_ok = false;
	struct cifs_fid fid = {};
	struct cifs_pending_open open;
	struct cifs_open_info_data data = {};

	xid = get_xid();

	cifs_sb = CIFS_SB(inode->i_sb);
	if (unlikely(cifs_forced_shutdown(cifs_sb))) {
		free_xid(xid);
		return -EIO;
	}

	tlink = cifs_sb_tlink(cifs_sb);
	if (IS_ERR(tlink)) {
		free_xid(xid);
		return PTR_ERR(tlink);
	}
	tcon = tlink_tcon(tlink);
	server = tcon->ses->server;

	page = alloc_dentry_path();
	full_path = build_path_from_dentry(file_dentry(file), page);
	if (IS_ERR(full_path)) {
		rc = PTR_ERR(full_path);
		goto out;
	}

	cifs_dbg(FYI, "inode = 0x%p file flags are 0x%x for %s\n",
		 inode, file->f_flags, full_path);

	if (file->f_flags & O_DIRECT &&
	    cifs_sb->mnt_cifs_flags & CIFS_MOUNT_STRICT_IO) {
		if (cifs_sb->mnt_cifs_flags & CIFS_MOUNT_NO_BRL)
			file->f_op = &cifs_file_direct_nobrl_ops;
		else
			file->f_op = &cifs_file_direct_ops;
	}

	/* Get the cached handle as SMB2 close is deferred */
	rc = cifs_get_readable_path(tcon, full_path, &cfile);
	if (rc == 0) {
		if (file->f_flags == cfile->f_flags) {
			file->private_data = cfile;
			spin_lock(&CIFS_I(inode)->deferred_lock);
			cifs_del_deferred_close(cfile);
			spin_unlock(&CIFS_I(inode)->deferred_lock);
			goto use_cache;
		} else {
			_cifsFileInfo_put(cfile, true, false);
		}
	}

	if (server->oplocks)
		oplock = REQ_OPLOCK;
	else
		oplock = 0;

#ifdef CONFIG_CIFS_ALLOW_INSECURE_LEGACY
	if (!tcon->broken_posix_open && tcon->unix_ext &&
	    cap_unix(tcon->ses) && (CIFS_UNIX_POSIX_PATH_OPS_CAP &
				le64_to_cpu(tcon->fsUnixInfo.Capability))) {
		/* can not refresh inode info since size could be stale */
		rc = cifs_posix_open(full_path, &inode, inode->i_sb,
				cifs_sb->ctx->file_mode /* ignored */,
				file->f_flags, &oplock, &fid.netfid, xid);
		if (rc == 0) {
			cifs_dbg(FYI, "posix open succeeded\n");
			posix_open_ok = true;
		} else if ((rc == -EINVAL) || (rc == -EOPNOTSUPP)) {
			if (tcon->ses->serverNOS)
				cifs_dbg(VFS, "server %s of type %s returned unexpected error on SMB posix open, disabling posix open support. Check if server update available.\n",
					 tcon->ses->ip_addr,
					 tcon->ses->serverNOS);
			tcon->broken_posix_open = true;
		} else if ((rc != -EIO) && (rc != -EREMOTE) &&
			 (rc != -EOPNOTSUPP)) /* path not found or net err */
			goto out;
		/*
		 * Else fallthrough to retry open the old way on network i/o
		 * or DFS errors.
		 */
	}
#endif /* CONFIG_CIFS_ALLOW_INSECURE_LEGACY */

	if (server->ops->get_lease_key)
		server->ops->get_lease_key(inode, &fid);

	cifs_add_pending_open(&fid, tlink, &open);

	if (!posix_open_ok) {
		if (server->ops->get_lease_key)
			server->ops->get_lease_key(inode, &fid);

		rc = cifs_nt_open(full_path, inode, cifs_sb, tcon, file->f_flags, &oplock, &fid,
				  xid, &data);
		if (rc) {
			cifs_del_pending_open(&open);
			goto out;
		}
	}

	cfile = cifs_new_fileinfo(&fid, file, tlink, oplock, data.symlink_target);
	if (cfile == NULL) {
		if (server->ops->close)
			server->ops->close(xid, tcon, &fid);
		cifs_del_pending_open(&open);
		rc = -ENOMEM;
		goto out;
	}

#ifdef CONFIG_CIFS_ALLOW_INSECURE_LEGACY
	if ((oplock & CIFS_CREATE_ACTION) && !posix_open_ok && tcon->unix_ext) {
		/*
		 * Time to set mode which we can not set earlier due to
		 * problems creating new read-only files.
		 */
		struct cifs_unix_set_info_args args = {
			.mode	= inode->i_mode,
			.uid	= INVALID_UID, /* no change */
			.gid	= INVALID_GID, /* no change */
			.ctime	= NO_CHANGE_64,
			.atime	= NO_CHANGE_64,
			.mtime	= NO_CHANGE_64,
			.device	= 0,
		};
		CIFSSMBUnixSetFileInfo(xid, tcon, &args, fid.netfid,
				       cfile->pid);
	}
#endif /* CONFIG_CIFS_ALLOW_INSECURE_LEGACY */

use_cache:
	fscache_use_cookie(cifs_inode_cookie(file_inode(file)),
			   file->f_mode & FMODE_WRITE);
	if (!(file->f_flags & O_DIRECT))
		goto out;
	if ((file->f_flags & (O_ACCMODE | O_APPEND)) == O_RDONLY)
		goto out;
	cifs_invalidate_cache(file_inode(file), FSCACHE_INVAL_DIO_WRITE);

out:
	free_dentry_path(page);
	free_xid(xid);
	cifs_put_tlink(tlink);
	cifs_free_open_info(&data);
	return rc;
}

#ifdef CONFIG_CIFS_ALLOW_INSECURE_LEGACY
static int cifs_push_posix_locks(struct cifsFileInfo *cfile);
#endif /* CONFIG_CIFS_ALLOW_INSECURE_LEGACY */

/*
 * Try to reacquire byte range locks that were released when session
 * to server was lost.
 */
static int
cifs_relock_file(struct cifsFileInfo *cfile)
{
	struct cifsInodeInfo *cinode = CIFS_I(d_inode(cfile->dentry));
	struct cifs_tcon *tcon = tlink_tcon(cfile->tlink);
	int rc = 0;
#ifdef CONFIG_CIFS_ALLOW_INSECURE_LEGACY
	struct cifs_sb_info *cifs_sb = CIFS_SB(cfile->dentry->d_sb);
#endif /* CONFIG_CIFS_ALLOW_INSECURE_LEGACY */

	down_read_nested(&cinode->lock_sem, SINGLE_DEPTH_NESTING);
	if (cinode->can_cache_brlcks) {
		/* can cache locks - no need to relock */
		up_read(&cinode->lock_sem);
		return rc;
	}

#ifdef CONFIG_CIFS_ALLOW_INSECURE_LEGACY
	if (cap_unix(tcon->ses) &&
	    (CIFS_UNIX_FCNTL_CAP & le64_to_cpu(tcon->fsUnixInfo.Capability)) &&
	    ((cifs_sb->mnt_cifs_flags & CIFS_MOUNT_NOPOSIXBRL) == 0))
		rc = cifs_push_posix_locks(cfile);
	else
#endif /* CONFIG_CIFS_ALLOW_INSECURE_LEGACY */
		rc = tcon->ses->server->ops->push_mand_locks(cfile);

	up_read(&cinode->lock_sem);
	return rc;
}

static int
cifs_reopen_file(struct cifsFileInfo *cfile, bool can_flush)
{
	int rc = -EACCES;
	unsigned int xid;
	__u32 oplock;
	struct cifs_sb_info *cifs_sb;
	struct cifs_tcon *tcon;
	struct TCP_Server_Info *server;
	struct cifsInodeInfo *cinode;
	struct inode *inode;
	void *page;
	const char *full_path;
	int desired_access;
	int disposition = FILE_OPEN;
	int create_options = CREATE_NOT_DIR;
	struct cifs_open_parms oparms;
	int rdwr_for_fscache = 0;

	xid = get_xid();
	mutex_lock(&cfile->fh_mutex);
	if (!cfile->invalidHandle) {
		mutex_unlock(&cfile->fh_mutex);
		free_xid(xid);
		return 0;
	}

	inode = d_inode(cfile->dentry);
	cifs_sb = CIFS_SB(inode->i_sb);
	tcon = tlink_tcon(cfile->tlink);
	server = tcon->ses->server;

	/*
	 * Can not grab rename sem here because various ops, including those
	 * that already have the rename sem can end up causing writepage to get
	 * called and if the server was down that means we end up here, and we
	 * can never tell if the caller already has the rename_sem.
	 */
	page = alloc_dentry_path();
	full_path = build_path_from_dentry(cfile->dentry, page);
	if (IS_ERR(full_path)) {
		mutex_unlock(&cfile->fh_mutex);
		free_dentry_path(page);
		free_xid(xid);
		return PTR_ERR(full_path);
	}

	cifs_dbg(FYI, "inode = 0x%p file flags 0x%x for %s\n",
		 inode, cfile->f_flags, full_path);

	if (tcon->ses->server->oplocks)
		oplock = REQ_OPLOCK;
	else
		oplock = 0;

#ifdef CONFIG_CIFS_ALLOW_INSECURE_LEGACY
	if (tcon->unix_ext && cap_unix(tcon->ses) &&
	    (CIFS_UNIX_POSIX_PATH_OPS_CAP &
				le64_to_cpu(tcon->fsUnixInfo.Capability))) {
		/*
		 * O_CREAT, O_EXCL and O_TRUNC already had their effect on the
		 * original open. Must mask them off for a reopen.
		 */
		unsigned int oflags = cfile->f_flags &
						~(O_CREAT | O_EXCL | O_TRUNC);

		rc = cifs_posix_open(full_path, NULL, inode->i_sb,
				     cifs_sb->ctx->file_mode /* ignored */,
				     oflags, &oplock, &cfile->fid.netfid, xid);
		if (rc == 0) {
			cifs_dbg(FYI, "posix reopen succeeded\n");
			oparms.reconnect = true;
			goto reopen_success;
		}
		/*
		 * fallthrough to retry open the old way on errors, especially
		 * in the reconnect path it is important to retry hard
		 */
	}
#endif /* CONFIG_CIFS_ALLOW_INSECURE_LEGACY */

	/* If we're caching, we need to be able to fill in around partial writes. */
	if (cifs_fscache_enabled(inode) && (cfile->f_flags & O_ACCMODE) == O_WRONLY)
		rdwr_for_fscache = 1;

	desired_access = cifs_convert_flags(cfile->f_flags, rdwr_for_fscache);

	/* O_SYNC also has bit for O_DSYNC so following check picks up either */
	if (cfile->f_flags & O_SYNC)
		create_options |= CREATE_WRITE_THROUGH;

	if (cfile->f_flags & O_DIRECT)
		create_options |= CREATE_NO_BUFFER;

	if (server->ops->get_lease_key)
		server->ops->get_lease_key(inode, &cfile->fid);

retry_open:
	oparms = (struct cifs_open_parms) {
		.tcon = tcon,
		.cifs_sb = cifs_sb,
		.desired_access = desired_access,
		.create_options = cifs_create_options(cifs_sb, create_options),
		.disposition = disposition,
		.path = full_path,
		.fid = &cfile->fid,
		.reconnect = true,
	};

	/*
	 * Can not refresh inode by passing in file_info buf to be returned by
	 * ops->open and then calling get_inode_info with returned buf since
	 * file might have write behind data that needs to be flushed and server
	 * version of file size can be stale. If we knew for sure that inode was
	 * not dirty locally we could do this.
	 */
	rc = server->ops->open(xid, &oparms, &oplock, NULL);
	if (rc == -ENOENT && oparms.reconnect == false) {
		/* durable handle timeout is expired - open the file again */
		rc = server->ops->open(xid, &oparms, &oplock, NULL);
		/* indicate that we need to relock the file */
		oparms.reconnect = true;
	}
	if (rc == -EACCES && rdwr_for_fscache == 1) {
		desired_access = cifs_convert_flags(cfile->f_flags, 0);
		rdwr_for_fscache = 2;
		goto retry_open;
	}

	if (rc) {
		mutex_unlock(&cfile->fh_mutex);
		cifs_dbg(FYI, "cifs_reopen returned 0x%x\n", rc);
		cifs_dbg(FYI, "oplock: %d\n", oplock);
		goto reopen_error_exit;
	}

	if (rdwr_for_fscache == 2)
		cifs_invalidate_cache(inode, FSCACHE_INVAL_DIO_WRITE);

#ifdef CONFIG_CIFS_ALLOW_INSECURE_LEGACY
reopen_success:
#endif /* CONFIG_CIFS_ALLOW_INSECURE_LEGACY */
	cfile->invalidHandle = false;
	mutex_unlock(&cfile->fh_mutex);
	cinode = CIFS_I(inode);

	if (can_flush) {
		rc = filemap_write_and_wait(inode->i_mapping);
		if (!is_interrupt_error(rc))
			mapping_set_error(inode->i_mapping, rc);

		if (tcon->posix_extensions) {
			rc = smb311_posix_get_inode_info(&inode, full_path,
							 NULL, inode->i_sb, xid);
		} else if (tcon->unix_ext) {
			rc = cifs_get_inode_info_unix(&inode, full_path,
						      inode->i_sb, xid);
		} else {
			rc = cifs_get_inode_info(&inode, full_path, NULL,
						 inode->i_sb, xid, NULL);
		}
	}
	/*
	 * Else we are writing out data to server already and could deadlock if
	 * we tried to flush data, and since we do not know if we have data that
	 * would invalidate the current end of file on the server we can not go
	 * to the server to get the new inode info.
	 */

	/*
	 * If the server returned a read oplock and we have mandatory brlocks,
	 * set oplock level to None.
	 */
	if (server->ops->is_read_op(oplock) && cifs_has_mand_locks(cinode)) {
		cifs_dbg(FYI, "Reset oplock val from read to None due to mand locks\n");
		oplock = 0;
	}

	server->ops->set_fid(cfile, &cfile->fid, oplock);
	if (oparms.reconnect)
		cifs_relock_file(cfile);

reopen_error_exit:
	free_dentry_path(page);
	free_xid(xid);
	return rc;
}

void smb2_deferred_work_close(struct work_struct *work)
{
	struct cifsFileInfo *cfile = container_of(work,
			struct cifsFileInfo, deferred.work);

	spin_lock(&CIFS_I(d_inode(cfile->dentry))->deferred_lock);
	cifs_del_deferred_close(cfile);
	cfile->deferred_close_scheduled = false;
	spin_unlock(&CIFS_I(d_inode(cfile->dentry))->deferred_lock);
	_cifsFileInfo_put(cfile, true, false);
}

static bool
smb2_can_defer_close(struct inode *inode, struct cifs_deferred_close *dclose)
{
	struct cifs_sb_info *cifs_sb = CIFS_SB(inode->i_sb);
	struct cifsInodeInfo *cinode = CIFS_I(inode);

	return (cifs_sb->ctx->closetimeo && cinode->lease_granted && dclose &&
			(cinode->oplock == CIFS_CACHE_RHW_FLG ||
			 cinode->oplock == CIFS_CACHE_RH_FLG) &&
			!test_bit(CIFS_INO_CLOSE_ON_LOCK, &cinode->flags));

}

int cifs_close(struct inode *inode, struct file *file)
{
	struct cifsFileInfo *cfile;
	struct cifsInodeInfo *cinode = CIFS_I(inode);
	struct cifs_sb_info *cifs_sb = CIFS_SB(inode->i_sb);
	struct cifs_deferred_close *dclose;

	cifs_fscache_unuse_inode_cookie(inode, file->f_mode & FMODE_WRITE);

	if (file->private_data != NULL) {
		cfile = file->private_data;
		file->private_data = NULL;
		dclose = kmalloc(sizeof(struct cifs_deferred_close), GFP_KERNEL);
		if ((cfile->status_file_deleted == false) &&
		    (smb2_can_defer_close(inode, dclose))) {
			if (test_and_clear_bit(CIFS_INO_MODIFIED_ATTR, &cinode->flags)) {
				inode_set_mtime_to_ts(inode,
						      inode_set_ctime_current(inode));
			}
			spin_lock(&cinode->deferred_lock);
			cifs_add_deferred_close(cfile, dclose);
			if (cfile->deferred_close_scheduled &&
			    delayed_work_pending(&cfile->deferred)) {
				/*
				 * If there is no pending work, mod_delayed_work queues new work.
				 * So, Increase the ref count to avoid use-after-free.
				 */
				if (!mod_delayed_work(deferredclose_wq,
						&cfile->deferred, cifs_sb->ctx->closetimeo))
					cifsFileInfo_get(cfile);
			} else {
				/* Deferred close for files */
				queue_delayed_work(deferredclose_wq,
						&cfile->deferred, cifs_sb->ctx->closetimeo);
				cfile->deferred_close_scheduled = true;
				spin_unlock(&cinode->deferred_lock);
				return 0;
			}
			spin_unlock(&cinode->deferred_lock);
			_cifsFileInfo_put(cfile, true, false);
		} else {
			_cifsFileInfo_put(cfile, true, false);
			kfree(dclose);
		}
	}

	/* return code from the ->release op is always ignored */
	return 0;
}

void
cifs_reopen_persistent_handles(struct cifs_tcon *tcon)
{
	struct cifsFileInfo *open_file, *tmp;
	struct list_head tmp_list;

	if (!tcon->use_persistent || !tcon->need_reopen_files)
		return;

	tcon->need_reopen_files = false;

	cifs_dbg(FYI, "Reopen persistent handles\n");
	INIT_LIST_HEAD(&tmp_list);

	/* list all files open on tree connection, reopen resilient handles  */
	spin_lock(&tcon->open_file_lock);
	list_for_each_entry(open_file, &tcon->openFileList, tlist) {
		if (!open_file->invalidHandle)
			continue;
		cifsFileInfo_get(open_file);
		list_add_tail(&open_file->rlist, &tmp_list);
	}
	spin_unlock(&tcon->open_file_lock);

	list_for_each_entry_safe(open_file, tmp, &tmp_list, rlist) {
		if (cifs_reopen_file(open_file, false /* do not flush */))
			tcon->need_reopen_files = true;
		list_del_init(&open_file->rlist);
		cifsFileInfo_put(open_file);
	}
}

int cifs_closedir(struct inode *inode, struct file *file)
{
	int rc = 0;
	unsigned int xid;
	struct cifsFileInfo *cfile = file->private_data;
	struct cifs_tcon *tcon;
	struct TCP_Server_Info *server;
	char *buf;

	cifs_dbg(FYI, "Closedir inode = 0x%p\n", inode);

	if (cfile == NULL)
		return rc;

	xid = get_xid();
	tcon = tlink_tcon(cfile->tlink);
	server = tcon->ses->server;

	cifs_dbg(FYI, "Freeing private data in close dir\n");
	spin_lock(&cfile->file_info_lock);
	if (server->ops->dir_needs_close(cfile)) {
		cfile->invalidHandle = true;
		spin_unlock(&cfile->file_info_lock);
		if (server->ops->close_dir)
			rc = server->ops->close_dir(xid, tcon, &cfile->fid);
		else
			rc = -ENOSYS;
		cifs_dbg(FYI, "Closing uncompleted readdir with rc %d\n", rc);
		/* not much we can do if it fails anyway, ignore rc */
		rc = 0;
	} else
		spin_unlock(&cfile->file_info_lock);

	buf = cfile->srch_inf.ntwrk_buf_start;
	if (buf) {
		cifs_dbg(FYI, "closedir free smb buf in srch struct\n");
		cfile->srch_inf.ntwrk_buf_start = NULL;
		if (cfile->srch_inf.smallBuf)
			cifs_small_buf_release(buf);
		else
			cifs_buf_release(buf);
	}

	cifs_put_tlink(cfile->tlink);
	kfree(file->private_data);
	file->private_data = NULL;
	/* BB can we lock the filestruct while this is going on? */
	free_xid(xid);
	return rc;
}

static struct cifsLockInfo *
cifs_lock_init(__u64 offset, __u64 length, __u8 type, __u16 flags)
{
	struct cifsLockInfo *lock =
		kmalloc(sizeof(struct cifsLockInfo), GFP_KERNEL);
	if (!lock)
		return lock;
	lock->offset = offset;
	lock->length = length;
	lock->type = type;
	lock->pid = current->tgid;
	lock->flags = flags;
	INIT_LIST_HEAD(&lock->blist);
	init_waitqueue_head(&lock->block_q);
	return lock;
}

void
cifs_del_lock_waiters(struct cifsLockInfo *lock)
{
	struct cifsLockInfo *li, *tmp;
	list_for_each_entry_safe(li, tmp, &lock->blist, blist) {
		list_del_init(&li->blist);
		wake_up(&li->block_q);
	}
}

#define CIFS_LOCK_OP	0
#define CIFS_READ_OP	1
#define CIFS_WRITE_OP	2

/* @rw_check : 0 - no op, 1 - read, 2 - write */
static bool
cifs_find_fid_lock_conflict(struct cifs_fid_locks *fdlocks, __u64 offset,
			    __u64 length, __u8 type, __u16 flags,
			    struct cifsFileInfo *cfile,
			    struct cifsLockInfo **conf_lock, int rw_check)
{
	struct cifsLockInfo *li;
	struct cifsFileInfo *cur_cfile = fdlocks->cfile;
	struct TCP_Server_Info *server = tlink_tcon(cfile->tlink)->ses->server;

	list_for_each_entry(li, &fdlocks->locks, llist) {
		if (offset + length <= li->offset ||
		    offset >= li->offset + li->length)
			continue;
		if (rw_check != CIFS_LOCK_OP && current->tgid == li->pid &&
		    server->ops->compare_fids(cfile, cur_cfile)) {
			/* shared lock prevents write op through the same fid */
			if (!(li->type & server->vals->shared_lock_type) ||
			    rw_check != CIFS_WRITE_OP)
				continue;
		}
		if ((type & server->vals->shared_lock_type) &&
		    ((server->ops->compare_fids(cfile, cur_cfile) &&
		     current->tgid == li->pid) || type == li->type))
			continue;
		if (rw_check == CIFS_LOCK_OP &&
		    (flags & FL_OFDLCK) && (li->flags & FL_OFDLCK) &&
		    server->ops->compare_fids(cfile, cur_cfile))
			continue;
		if (conf_lock)
			*conf_lock = li;
		return true;
	}
	return false;
}

bool
cifs_find_lock_conflict(struct cifsFileInfo *cfile, __u64 offset, __u64 length,
			__u8 type, __u16 flags,
			struct cifsLockInfo **conf_lock, int rw_check)
{
	bool rc = false;
	struct cifs_fid_locks *cur;
	struct cifsInodeInfo *cinode = CIFS_I(d_inode(cfile->dentry));

	list_for_each_entry(cur, &cinode->llist, llist) {
		rc = cifs_find_fid_lock_conflict(cur, offset, length, type,
						 flags, cfile, conf_lock,
						 rw_check);
		if (rc)
			break;
	}

	return rc;
}

/*
 * Check if there is another lock that prevents us to set the lock (mandatory
 * style). If such a lock exists, update the flock structure with its
 * properties. Otherwise, set the flock type to F_UNLCK if we can cache brlocks
 * or leave it the same if we can't. Returns 0 if we don't need to request to
 * the server or 1 otherwise.
 */
static int
cifs_lock_test(struct cifsFileInfo *cfile, __u64 offset, __u64 length,
	       __u8 type, struct file_lock *flock)
{
	int rc = 0;
	struct cifsLockInfo *conf_lock;
	struct cifsInodeInfo *cinode = CIFS_I(d_inode(cfile->dentry));
	struct TCP_Server_Info *server = tlink_tcon(cfile->tlink)->ses->server;
	bool exist;

	down_read(&cinode->lock_sem);

	exist = cifs_find_lock_conflict(cfile, offset, length, type,
					flock->c.flc_flags, &conf_lock,
					CIFS_LOCK_OP);
	if (exist) {
		flock->fl_start = conf_lock->offset;
		flock->fl_end = conf_lock->offset + conf_lock->length - 1;
		flock->c.flc_pid = conf_lock->pid;
		if (conf_lock->type & server->vals->shared_lock_type)
			flock->c.flc_type = F_RDLCK;
		else
			flock->c.flc_type = F_WRLCK;
	} else if (!cinode->can_cache_brlcks)
		rc = 1;
	else
		flock->c.flc_type = F_UNLCK;

	up_read(&cinode->lock_sem);
	return rc;
}

static void
cifs_lock_add(struct cifsFileInfo *cfile, struct cifsLockInfo *lock)
{
	struct cifsInodeInfo *cinode = CIFS_I(d_inode(cfile->dentry));
	cifs_down_write(&cinode->lock_sem);
	list_add_tail(&lock->llist, &cfile->llist->locks);
	up_write(&cinode->lock_sem);
}

/*
 * Set the byte-range lock (mandatory style). Returns:
 * 1) 0, if we set the lock and don't need to request to the server;
 * 2) 1, if no locks prevent us but we need to request to the server;
 * 3) -EACCES, if there is a lock that prevents us and wait is false.
 */
static int
cifs_lock_add_if(struct cifsFileInfo *cfile, struct cifsLockInfo *lock,
		 bool wait)
{
	struct cifsLockInfo *conf_lock;
	struct cifsInodeInfo *cinode = CIFS_I(d_inode(cfile->dentry));
	bool exist;
	int rc = 0;

try_again:
	exist = false;
	cifs_down_write(&cinode->lock_sem);

	exist = cifs_find_lock_conflict(cfile, lock->offset, lock->length,
					lock->type, lock->flags, &conf_lock,
					CIFS_LOCK_OP);
	if (!exist && cinode->can_cache_brlcks) {
		list_add_tail(&lock->llist, &cfile->llist->locks);
		up_write(&cinode->lock_sem);
		return rc;
	}

	if (!exist)
		rc = 1;
	else if (!wait)
		rc = -EACCES;
	else {
		list_add_tail(&lock->blist, &conf_lock->blist);
		up_write(&cinode->lock_sem);
		rc = wait_event_interruptible(lock->block_q,
					(lock->blist.prev == &lock->blist) &&
					(lock->blist.next == &lock->blist));
		if (!rc)
			goto try_again;
		cifs_down_write(&cinode->lock_sem);
		list_del_init(&lock->blist);
	}

	up_write(&cinode->lock_sem);
	return rc;
}

#ifdef CONFIG_CIFS_ALLOW_INSECURE_LEGACY
/*
 * Check if there is another lock that prevents us to set the lock (posix
 * style). If such a lock exists, update the flock structure with its
 * properties. Otherwise, set the flock type to F_UNLCK if we can cache brlocks
 * or leave it the same if we can't. Returns 0 if we don't need to request to
 * the server or 1 otherwise.
 */
static int
cifs_posix_lock_test(struct file *file, struct file_lock *flock)
{
	int rc = 0;
	struct cifsInodeInfo *cinode = CIFS_I(file_inode(file));
	unsigned char saved_type = flock->c.flc_type;

	if ((flock->c.flc_flags & FL_POSIX) == 0)
		return 1;

	down_read(&cinode->lock_sem);
	posix_test_lock(file, flock);

	if (lock_is_unlock(flock) && !cinode->can_cache_brlcks) {
		flock->c.flc_type = saved_type;
		rc = 1;
	}

	up_read(&cinode->lock_sem);
	return rc;
}

/*
 * Set the byte-range lock (posix style). Returns:
 * 1) <0, if the error occurs while setting the lock;
 * 2) 0, if we set the lock and don't need to request to the server;
 * 3) FILE_LOCK_DEFERRED, if we will wait for some other file_lock;
 * 4) FILE_LOCK_DEFERRED + 1, if we need to request to the server.
 */
static int
cifs_posix_lock_set(struct file *file, struct file_lock *flock)
{
	struct cifsInodeInfo *cinode = CIFS_I(file_inode(file));
	int rc = FILE_LOCK_DEFERRED + 1;

	if ((flock->c.flc_flags & FL_POSIX) == 0)
		return rc;

	cifs_down_write(&cinode->lock_sem);
	if (!cinode->can_cache_brlcks) {
		up_write(&cinode->lock_sem);
		return rc;
	}

	rc = posix_lock_file(file, flock, NULL);
	up_write(&cinode->lock_sem);
	return rc;
}

int
cifs_push_mandatory_locks(struct cifsFileInfo *cfile)
{
	unsigned int xid;
	int rc = 0, stored_rc;
	struct cifsLockInfo *li, *tmp;
	struct cifs_tcon *tcon;
	unsigned int num, max_num, max_buf;
	LOCKING_ANDX_RANGE *buf, *cur;
	static const int types[] = {
		LOCKING_ANDX_LARGE_FILES,
		LOCKING_ANDX_SHARED_LOCK | LOCKING_ANDX_LARGE_FILES
	};
	int i;

	xid = get_xid();
	tcon = tlink_tcon(cfile->tlink);

	/*
	 * Accessing maxBuf is racy with cifs_reconnect - need to store value
	 * and check it before using.
	 */
	max_buf = tcon->ses->server->maxBuf;
	if (max_buf < (sizeof(struct smb_hdr) + sizeof(LOCKING_ANDX_RANGE))) {
		free_xid(xid);
		return -EINVAL;
	}

	BUILD_BUG_ON(sizeof(struct smb_hdr) + sizeof(LOCKING_ANDX_RANGE) >
		     PAGE_SIZE);
	max_buf = min_t(unsigned int, max_buf - sizeof(struct smb_hdr),
			PAGE_SIZE);
	max_num = (max_buf - sizeof(struct smb_hdr)) /
						sizeof(LOCKING_ANDX_RANGE);
	buf = kcalloc(max_num, sizeof(LOCKING_ANDX_RANGE), GFP_KERNEL);
	if (!buf) {
		free_xid(xid);
		return -ENOMEM;
	}

	for (i = 0; i < 2; i++) {
		cur = buf;
		num = 0;
		list_for_each_entry_safe(li, tmp, &cfile->llist->locks, llist) {
			if (li->type != types[i])
				continue;
			cur->Pid = cpu_to_le16(li->pid);
			cur->LengthLow = cpu_to_le32((u32)li->length);
			cur->LengthHigh = cpu_to_le32((u32)(li->length>>32));
			cur->OffsetLow = cpu_to_le32((u32)li->offset);
			cur->OffsetHigh = cpu_to_le32((u32)(li->offset>>32));
			if (++num == max_num) {
				stored_rc = cifs_lockv(xid, tcon,
						       cfile->fid.netfid,
						       (__u8)li->type, 0, num,
						       buf);
				if (stored_rc)
					rc = stored_rc;
				cur = buf;
				num = 0;
			} else
				cur++;
		}

		if (num) {
			stored_rc = cifs_lockv(xid, tcon, cfile->fid.netfid,
					       (__u8)types[i], 0, num, buf);
			if (stored_rc)
				rc = stored_rc;
		}
	}

	kfree(buf);
	free_xid(xid);
	return rc;
}

static __u32
hash_lockowner(fl_owner_t owner)
{
	return cifs_lock_secret ^ hash32_ptr((const void *)owner);
}
#endif /* CONFIG_CIFS_ALLOW_INSECURE_LEGACY */

struct lock_to_push {
	struct list_head llist;
	__u64 offset;
	__u64 length;
	__u32 pid;
	__u16 netfid;
	__u8 type;
};

#ifdef CONFIG_CIFS_ALLOW_INSECURE_LEGACY
static int
cifs_push_posix_locks(struct cifsFileInfo *cfile)
{
	struct inode *inode = d_inode(cfile->dentry);
	struct cifs_tcon *tcon = tlink_tcon(cfile->tlink);
	struct file_lock *flock;
	struct file_lock_context *flctx = locks_inode_context(inode);
	unsigned int count = 0, i;
	int rc = 0, xid, type;
	struct list_head locks_to_send, *el;
	struct lock_to_push *lck, *tmp;
	__u64 length;

	xid = get_xid();

	if (!flctx)
		goto out;

	spin_lock(&flctx->flc_lock);
	list_for_each(el, &flctx->flc_posix) {
		count++;
	}
	spin_unlock(&flctx->flc_lock);

	INIT_LIST_HEAD(&locks_to_send);

	/*
	 * Allocating count locks is enough because no FL_POSIX locks can be
	 * added to the list while we are holding cinode->lock_sem that
	 * protects locking operations of this inode.
	 */
	for (i = 0; i < count; i++) {
		lck = kmalloc(sizeof(struct lock_to_push), GFP_KERNEL);
		if (!lck) {
			rc = -ENOMEM;
			goto err_out;
		}
		list_add_tail(&lck->llist, &locks_to_send);
	}

	el = locks_to_send.next;
	spin_lock(&flctx->flc_lock);
	for_each_file_lock(flock, &flctx->flc_posix) {
		unsigned char ftype = flock->c.flc_type;

		if (el == &locks_to_send) {
			/*
			 * The list ended. We don't have enough allocated
			 * structures - something is really wrong.
			 */
			cifs_dbg(VFS, "Can't push all brlocks!\n");
			break;
		}
		length = cifs_flock_len(flock);
		if (ftype == F_RDLCK || ftype == F_SHLCK)
			type = CIFS_RDLCK;
		else
			type = CIFS_WRLCK;
		lck = list_entry(el, struct lock_to_push, llist);
		lck->pid = hash_lockowner(flock->c.flc_owner);
		lck->netfid = cfile->fid.netfid;
		lck->length = length;
		lck->type = type;
		lck->offset = flock->fl_start;
	}
	spin_unlock(&flctx->flc_lock);

	list_for_each_entry_safe(lck, tmp, &locks_to_send, llist) {
		int stored_rc;

		stored_rc = CIFSSMBPosixLock(xid, tcon, lck->netfid, lck->pid,
					     lck->offset, lck->length, NULL,
					     lck->type, 0);
		if (stored_rc)
			rc = stored_rc;
		list_del(&lck->llist);
		kfree(lck);
	}

out:
	free_xid(xid);
	return rc;
err_out:
	list_for_each_entry_safe(lck, tmp, &locks_to_send, llist) {
		list_del(&lck->llist);
		kfree(lck);
	}
	goto out;
}
#endif /* CONFIG_CIFS_ALLOW_INSECURE_LEGACY */

static int
cifs_push_locks(struct cifsFileInfo *cfile)
{
	struct cifsInodeInfo *cinode = CIFS_I(d_inode(cfile->dentry));
	struct cifs_tcon *tcon = tlink_tcon(cfile->tlink);
	int rc = 0;
#ifdef CONFIG_CIFS_ALLOW_INSECURE_LEGACY
	struct cifs_sb_info *cifs_sb = CIFS_SB(cfile->dentry->d_sb);
#endif /* CONFIG_CIFS_ALLOW_INSECURE_LEGACY */

	/* we are going to update can_cache_brlcks here - need a write access */
	cifs_down_write(&cinode->lock_sem);
	if (!cinode->can_cache_brlcks) {
		up_write(&cinode->lock_sem);
		return rc;
	}

#ifdef CONFIG_CIFS_ALLOW_INSECURE_LEGACY
	if (cap_unix(tcon->ses) &&
	    (CIFS_UNIX_FCNTL_CAP & le64_to_cpu(tcon->fsUnixInfo.Capability)) &&
	    ((cifs_sb->mnt_cifs_flags & CIFS_MOUNT_NOPOSIXBRL) == 0))
		rc = cifs_push_posix_locks(cfile);
	else
#endif /* CONFIG_CIFS_ALLOW_INSECURE_LEGACY */
		rc = tcon->ses->server->ops->push_mand_locks(cfile);

	cinode->can_cache_brlcks = false;
	up_write(&cinode->lock_sem);
	return rc;
}

static void
cifs_read_flock(struct file_lock *flock, __u32 *type, int *lock, int *unlock,
		bool *wait_flag, struct TCP_Server_Info *server)
{
	if (flock->c.flc_flags & FL_POSIX)
		cifs_dbg(FYI, "Posix\n");
	if (flock->c.flc_flags & FL_FLOCK)
		cifs_dbg(FYI, "Flock\n");
	if (flock->c.flc_flags & FL_SLEEP) {
		cifs_dbg(FYI, "Blocking lock\n");
		*wait_flag = true;
	}
	if (flock->c.flc_flags & FL_ACCESS)
		cifs_dbg(FYI, "Process suspended by mandatory locking - not implemented yet\n");
	if (flock->c.flc_flags & FL_LEASE)
		cifs_dbg(FYI, "Lease on file - not implemented yet\n");
	if (flock->c.flc_flags &
	    (~(FL_POSIX | FL_FLOCK | FL_SLEEP |
	       FL_ACCESS | FL_LEASE | FL_CLOSE | FL_OFDLCK)))
		cifs_dbg(FYI, "Unknown lock flags 0x%x\n",
		         flock->c.flc_flags);

	*type = server->vals->large_lock_type;
	if (lock_is_write(flock)) {
		cifs_dbg(FYI, "F_WRLCK\n");
		*type |= server->vals->exclusive_lock_type;
		*lock = 1;
	} else if (lock_is_unlock(flock)) {
		cifs_dbg(FYI, "F_UNLCK\n");
		*type |= server->vals->unlock_lock_type;
		*unlock = 1;
		/* Check if unlock includes more than one lock range */
	} else if (lock_is_read(flock)) {
		cifs_dbg(FYI, "F_RDLCK\n");
		*type |= server->vals->shared_lock_type;
		*lock = 1;
	} else if (flock->c.flc_type == F_EXLCK) {
		cifs_dbg(FYI, "F_EXLCK\n");
		*type |= server->vals->exclusive_lock_type;
		*lock = 1;
	} else if (flock->c.flc_type == F_SHLCK) {
		cifs_dbg(FYI, "F_SHLCK\n");
		*type |= server->vals->shared_lock_type;
		*lock = 1;
	} else
		cifs_dbg(FYI, "Unknown type of lock\n");
}

static int
cifs_getlk(struct file *file, struct file_lock *flock, __u32 type,
	   bool wait_flag, bool posix_lck, unsigned int xid)
{
	int rc = 0;
	__u64 length = cifs_flock_len(flock);
	struct cifsFileInfo *cfile = (struct cifsFileInfo *)file->private_data;
	struct cifs_tcon *tcon = tlink_tcon(cfile->tlink);
	struct TCP_Server_Info *server = tcon->ses->server;
#ifdef CONFIG_CIFS_ALLOW_INSECURE_LEGACY
	__u16 netfid = cfile->fid.netfid;

	if (posix_lck) {
		int posix_lock_type;

		rc = cifs_posix_lock_test(file, flock);
		if (!rc)
			return rc;

		if (type & server->vals->shared_lock_type)
			posix_lock_type = CIFS_RDLCK;
		else
			posix_lock_type = CIFS_WRLCK;
		rc = CIFSSMBPosixLock(xid, tcon, netfid,
				      hash_lockowner(flock->c.flc_owner),
				      flock->fl_start, length, flock,
				      posix_lock_type, wait_flag);
		return rc;
	}
#endif /* CONFIG_CIFS_ALLOW_INSECURE_LEGACY */

	rc = cifs_lock_test(cfile, flock->fl_start, length, type, flock);
	if (!rc)
		return rc;

	/* BB we could chain these into one lock request BB */
	rc = server->ops->mand_lock(xid, cfile, flock->fl_start, length, type,
				    1, 0, false);
	if (rc == 0) {
		rc = server->ops->mand_lock(xid, cfile, flock->fl_start, length,
					    type, 0, 1, false);
		flock->c.flc_type = F_UNLCK;
		if (rc != 0)
			cifs_dbg(VFS, "Error unlocking previously locked range %d during test of lock\n",
				 rc);
		return 0;
	}

	if (type & server->vals->shared_lock_type) {
		flock->c.flc_type = F_WRLCK;
		return 0;
	}

	type &= ~server->vals->exclusive_lock_type;

	rc = server->ops->mand_lock(xid, cfile, flock->fl_start, length,
				    type | server->vals->shared_lock_type,
				    1, 0, false);
	if (rc == 0) {
		rc = server->ops->mand_lock(xid, cfile, flock->fl_start, length,
			type | server->vals->shared_lock_type, 0, 1, false);
		flock->c.flc_type = F_RDLCK;
		if (rc != 0)
			cifs_dbg(VFS, "Error unlocking previously locked range %d during test of lock\n",
				 rc);
	} else
		flock->c.flc_type = F_WRLCK;

	return 0;
}

void
cifs_move_llist(struct list_head *source, struct list_head *dest)
{
	struct list_head *li, *tmp;
	list_for_each_safe(li, tmp, source)
		list_move(li, dest);
}

void
cifs_free_llist(struct list_head *llist)
{
	struct cifsLockInfo *li, *tmp;
	list_for_each_entry_safe(li, tmp, llist, llist) {
		cifs_del_lock_waiters(li);
		list_del(&li->llist);
		kfree(li);
	}
}

#ifdef CONFIG_CIFS_ALLOW_INSECURE_LEGACY
int
cifs_unlock_range(struct cifsFileInfo *cfile, struct file_lock *flock,
		  unsigned int xid)
{
	int rc = 0, stored_rc;
	static const int types[] = {
		LOCKING_ANDX_LARGE_FILES,
		LOCKING_ANDX_SHARED_LOCK | LOCKING_ANDX_LARGE_FILES
	};
	unsigned int i;
	unsigned int max_num, num, max_buf;
	LOCKING_ANDX_RANGE *buf, *cur;
	struct cifs_tcon *tcon = tlink_tcon(cfile->tlink);
	struct cifsInodeInfo *cinode = CIFS_I(d_inode(cfile->dentry));
	struct cifsLockInfo *li, *tmp;
	__u64 length = cifs_flock_len(flock);
	struct list_head tmp_llist;

	INIT_LIST_HEAD(&tmp_llist);

	/*
	 * Accessing maxBuf is racy with cifs_reconnect - need to store value
	 * and check it before using.
	 */
	max_buf = tcon->ses->server->maxBuf;
	if (max_buf < (sizeof(struct smb_hdr) + sizeof(LOCKING_ANDX_RANGE)))
		return -EINVAL;

	BUILD_BUG_ON(sizeof(struct smb_hdr) + sizeof(LOCKING_ANDX_RANGE) >
		     PAGE_SIZE);
	max_buf = min_t(unsigned int, max_buf - sizeof(struct smb_hdr),
			PAGE_SIZE);
	max_num = (max_buf - sizeof(struct smb_hdr)) /
						sizeof(LOCKING_ANDX_RANGE);
	buf = kcalloc(max_num, sizeof(LOCKING_ANDX_RANGE), GFP_KERNEL);
	if (!buf)
		return -ENOMEM;

	cifs_down_write(&cinode->lock_sem);
	for (i = 0; i < 2; i++) {
		cur = buf;
		num = 0;
		list_for_each_entry_safe(li, tmp, &cfile->llist->locks, llist) {
			if (flock->fl_start > li->offset ||
			    (flock->fl_start + length) <
			    (li->offset + li->length))
				continue;
			if (current->tgid != li->pid)
				continue;
			if (types[i] != li->type)
				continue;
			if (cinode->can_cache_brlcks) {
				/*
				 * We can cache brlock requests - simply remove
				 * a lock from the file's list.
				 */
				list_del(&li->llist);
				cifs_del_lock_waiters(li);
				kfree(li);
				continue;
			}
			cur->Pid = cpu_to_le16(li->pid);
			cur->LengthLow = cpu_to_le32((u32)li->length);
			cur->LengthHigh = cpu_to_le32((u32)(li->length>>32));
			cur->OffsetLow = cpu_to_le32((u32)li->offset);
			cur->OffsetHigh = cpu_to_le32((u32)(li->offset>>32));
			/*
			 * We need to save a lock here to let us add it again to
			 * the file's list if the unlock range request fails on
			 * the server.
			 */
			list_move(&li->llist, &tmp_llist);
			if (++num == max_num) {
				stored_rc = cifs_lockv(xid, tcon,
						       cfile->fid.netfid,
						       li->type, num, 0, buf);
				if (stored_rc) {
					/*
					 * We failed on the unlock range
					 * request - add all locks from the tmp
					 * list to the head of the file's list.
					 */
					cifs_move_llist(&tmp_llist,
							&cfile->llist->locks);
					rc = stored_rc;
				} else
					/*
					 * The unlock range request succeed -
					 * free the tmp list.
					 */
					cifs_free_llist(&tmp_llist);
				cur = buf;
				num = 0;
			} else
				cur++;
		}
		if (num) {
			stored_rc = cifs_lockv(xid, tcon, cfile->fid.netfid,
					       types[i], num, 0, buf);
			if (stored_rc) {
				cifs_move_llist(&tmp_llist,
						&cfile->llist->locks);
				rc = stored_rc;
			} else
				cifs_free_llist(&tmp_llist);
		}
	}

	up_write(&cinode->lock_sem);
	kfree(buf);
	return rc;
}
#endif /* CONFIG_CIFS_ALLOW_INSECURE_LEGACY */

static int
cifs_setlk(struct file *file, struct file_lock *flock, __u32 type,
	   bool wait_flag, bool posix_lck, int lock, int unlock,
	   unsigned int xid)
{
	int rc = 0;
	__u64 length = cifs_flock_len(flock);
	struct cifsFileInfo *cfile = (struct cifsFileInfo *)file->private_data;
	struct cifs_tcon *tcon = tlink_tcon(cfile->tlink);
	struct TCP_Server_Info *server = tcon->ses->server;
	struct inode *inode = d_inode(cfile->dentry);

#ifdef CONFIG_CIFS_ALLOW_INSECURE_LEGACY
	if (posix_lck) {
		int posix_lock_type;

		rc = cifs_posix_lock_set(file, flock);
		if (rc <= FILE_LOCK_DEFERRED)
			return rc;

		if (type & server->vals->shared_lock_type)
			posix_lock_type = CIFS_RDLCK;
		else
			posix_lock_type = CIFS_WRLCK;

		if (unlock == 1)
			posix_lock_type = CIFS_UNLCK;

		rc = CIFSSMBPosixLock(xid, tcon, cfile->fid.netfid,
				      hash_lockowner(flock->c.flc_owner),
				      flock->fl_start, length,
				      NULL, posix_lock_type, wait_flag);
		goto out;
	}
#endif /* CONFIG_CIFS_ALLOW_INSECURE_LEGACY */
	if (lock) {
		struct cifsLockInfo *lock;

		lock = cifs_lock_init(flock->fl_start, length, type,
				      flock->c.flc_flags);
		if (!lock)
			return -ENOMEM;

		rc = cifs_lock_add_if(cfile, lock, wait_flag);
		if (rc < 0) {
			kfree(lock);
			return rc;
		}
		if (!rc)
			goto out;

		/*
		 * Windows 7 server can delay breaking lease from read to None
		 * if we set a byte-range lock on a file - break it explicitly
		 * before sending the lock to the server to be sure the next
		 * read won't conflict with non-overlapted locks due to
		 * pagereading.
		 */
		if (!CIFS_CACHE_WRITE(CIFS_I(inode)) &&
					CIFS_CACHE_READ(CIFS_I(inode))) {
			cifs_zap_mapping(inode);
			cifs_dbg(FYI, "Set no oplock for inode=%p due to mand locks\n",
				 inode);
			CIFS_I(inode)->oplock = 0;
		}

		rc = server->ops->mand_lock(xid, cfile, flock->fl_start, length,
					    type, 1, 0, wait_flag);
		if (rc) {
			kfree(lock);
			return rc;
		}

		cifs_lock_add(cfile, lock);
	} else if (unlock)
		rc = server->ops->mand_unlock_range(cfile, flock, xid);

out:
	if ((flock->c.flc_flags & FL_POSIX) || (flock->c.flc_flags & FL_FLOCK)) {
		/*
		 * If this is a request to remove all locks because we
		 * are closing the file, it doesn't matter if the
		 * unlocking failed as both cifs.ko and the SMB server
		 * remove the lock on file close
		 */
		if (rc) {
			cifs_dbg(VFS, "%s failed rc=%d\n", __func__, rc);
			if (!(flock->c.flc_flags & FL_CLOSE))
				return rc;
		}
		rc = locks_lock_file_wait(file, flock);
	}
	return rc;
}

int cifs_flock(struct file *file, int cmd, struct file_lock *fl)
{
	int rc, xid;
	int lock = 0, unlock = 0;
	bool wait_flag = false;
	bool posix_lck = false;
	struct cifs_sb_info *cifs_sb;
	struct cifs_tcon *tcon;
	struct cifsFileInfo *cfile;
	__u32 type;

	xid = get_xid();

	if (!(fl->c.flc_flags & FL_FLOCK)) {
		rc = -ENOLCK;
		free_xid(xid);
		return rc;
	}

	cfile = (struct cifsFileInfo *)file->private_data;
	tcon = tlink_tcon(cfile->tlink);

	cifs_read_flock(fl, &type, &lock, &unlock, &wait_flag,
			tcon->ses->server);
	cifs_sb = CIFS_FILE_SB(file);

	if (cap_unix(tcon->ses) &&
	    (CIFS_UNIX_FCNTL_CAP & le64_to_cpu(tcon->fsUnixInfo.Capability)) &&
	    ((cifs_sb->mnt_cifs_flags & CIFS_MOUNT_NOPOSIXBRL) == 0))
		posix_lck = true;

	if (!lock && !unlock) {
		/*
		 * if no lock or unlock then nothing to do since we do not
		 * know what it is
		 */
		rc = -EOPNOTSUPP;
		free_xid(xid);
		return rc;
	}

	rc = cifs_setlk(file, fl, type, wait_flag, posix_lck, lock, unlock,
			xid);
	free_xid(xid);
	return rc;


}

int cifs_lock(struct file *file, int cmd, struct file_lock *flock)
{
	int rc, xid;
	int lock = 0, unlock = 0;
	bool wait_flag = false;
	bool posix_lck = false;
	struct cifs_sb_info *cifs_sb;
	struct cifs_tcon *tcon;
	struct cifsFileInfo *cfile;
	__u32 type;

	rc = -EACCES;
	xid = get_xid();

	cifs_dbg(FYI, "%s: %pD2 cmd=0x%x type=0x%x flags=0x%x r=%lld:%lld\n", __func__, file, cmd,
		 flock->c.flc_flags, flock->c.flc_type,
		 (long long)flock->fl_start,
		 (long long)flock->fl_end);

	cfile = (struct cifsFileInfo *)file->private_data;
	tcon = tlink_tcon(cfile->tlink);

	cifs_read_flock(flock, &type, &lock, &unlock, &wait_flag,
			tcon->ses->server);
	cifs_sb = CIFS_FILE_SB(file);
	set_bit(CIFS_INO_CLOSE_ON_LOCK, &CIFS_I(d_inode(cfile->dentry))->flags);

	if (cap_unix(tcon->ses) &&
	    (CIFS_UNIX_FCNTL_CAP & le64_to_cpu(tcon->fsUnixInfo.Capability)) &&
	    ((cifs_sb->mnt_cifs_flags & CIFS_MOUNT_NOPOSIXBRL) == 0))
		posix_lck = true;
	/*
	 * BB add code here to normalize offset and length to account for
	 * negative length which we can not accept over the wire.
	 */
	if (IS_GETLK(cmd)) {
		rc = cifs_getlk(file, flock, type, wait_flag, posix_lck, xid);
		free_xid(xid);
		return rc;
	}

	if (!lock && !unlock) {
		/*
		 * if no lock or unlock then nothing to do since we do not
		 * know what it is
		 */
		free_xid(xid);
		return -EOPNOTSUPP;
	}

	rc = cifs_setlk(file, flock, type, wait_flag, posix_lck, lock, unlock,
			xid);
	free_xid(xid);
	return rc;
}

<<<<<<< HEAD
/*
 * update the file size (if needed) after a write. Should be called with
 * the inode->i_lock held
 */
void
cifs_update_eof(struct cifsInodeInfo *cifsi, loff_t offset,
		      unsigned int bytes_written)
{
	loff_t end_of_write = offset + bytes_written;

	if (end_of_write > cifsi->netfs.remote_i_size)
		netfs_resize_file(&cifsi->netfs, end_of_write, true);
}

static ssize_t
cifs_write(struct cifsFileInfo *open_file, __u32 pid, const char *write_data,
	   size_t write_size, loff_t *offset)
=======
void cifs_write_subrequest_terminated(struct cifs_io_subrequest *wdata, ssize_t result,
				      bool was_async)
>>>>>>> 0c383648
{
	struct netfs_io_request *wreq = wdata->rreq;
	loff_t new_server_eof;

	if (result > 0) {
		new_server_eof = wdata->subreq.start + wdata->subreq.transferred + result;

		if (new_server_eof > netfs_inode(wreq->inode)->remote_i_size)
			netfs_resize_file(netfs_inode(wreq->inode), new_server_eof, true);
	}

	netfs_write_subrequest_terminated(&wdata->subreq, result, was_async);
}

struct cifsFileInfo *find_readable_file(struct cifsInodeInfo *cifs_inode,
					bool fsuid_only)
{
	struct cifsFileInfo *open_file = NULL;
	struct cifs_sb_info *cifs_sb = CIFS_SB(cifs_inode->netfs.inode.i_sb);

	/* only filter by fsuid on multiuser mounts */
	if (!(cifs_sb->mnt_cifs_flags & CIFS_MOUNT_MULTIUSER))
		fsuid_only = false;

	spin_lock(&cifs_inode->open_file_lock);
	/* we could simply get the first_list_entry since write-only entries
	   are always at the end of the list but since the first entry might
	   have a close pending, we go through the whole list */
	list_for_each_entry(open_file, &cifs_inode->openFileList, flist) {
		if (fsuid_only && !uid_eq(open_file->uid, current_fsuid()))
			continue;
		if (OPEN_FMODE(open_file->f_flags) & FMODE_READ) {
			if ((!open_file->invalidHandle)) {
				/* found a good file */
				/* lock it so it will not be closed on us */
				cifsFileInfo_get(open_file);
				spin_unlock(&cifs_inode->open_file_lock);
				return open_file;
			} /* else might as well continue, and look for
			     another, or simply have the caller reopen it
			     again rather than trying to fix this handle */
		} else /* write only file */
			break; /* write only files are last so must be done */
	}
	spin_unlock(&cifs_inode->open_file_lock);
	return NULL;
}

/* Return -EBADF if no handle is found and general rc otherwise */
int
cifs_get_writable_file(struct cifsInodeInfo *cifs_inode, int flags,
		       struct cifsFileInfo **ret_file)
{
	struct cifsFileInfo *open_file, *inv_file = NULL;
	struct cifs_sb_info *cifs_sb;
	bool any_available = false;
	int rc = -EBADF;
	unsigned int refind = 0;
	bool fsuid_only = flags & FIND_WR_FSUID_ONLY;
	bool with_delete = flags & FIND_WR_WITH_DELETE;
	*ret_file = NULL;

	/*
	 * Having a null inode here (because mapping->host was set to zero by
	 * the VFS or MM) should not happen but we had reports of on oops (due
	 * to it being zero) during stress testcases so we need to check for it
	 */

	if (cifs_inode == NULL) {
		cifs_dbg(VFS, "Null inode passed to cifs_writeable_file\n");
		dump_stack();
		return rc;
	}

	cifs_sb = CIFS_SB(cifs_inode->netfs.inode.i_sb);

	/* only filter by fsuid on multiuser mounts */
	if (!(cifs_sb->mnt_cifs_flags & CIFS_MOUNT_MULTIUSER))
		fsuid_only = false;

	spin_lock(&cifs_inode->open_file_lock);
refind_writable:
	if (refind > MAX_REOPEN_ATT) {
		spin_unlock(&cifs_inode->open_file_lock);
		return rc;
	}
	list_for_each_entry(open_file, &cifs_inode->openFileList, flist) {
		if (!any_available && open_file->pid != current->tgid)
			continue;
		if (fsuid_only && !uid_eq(open_file->uid, current_fsuid()))
			continue;
		if (with_delete && !(open_file->fid.access & DELETE))
			continue;
		if (OPEN_FMODE(open_file->f_flags) & FMODE_WRITE) {
			if (!open_file->invalidHandle) {
				/* found a good writable file */
				cifsFileInfo_get(open_file);
				spin_unlock(&cifs_inode->open_file_lock);
				*ret_file = open_file;
				return 0;
			} else {
				if (!inv_file)
					inv_file = open_file;
			}
		}
	}
	/* couldn't find useable FH with same pid, try any available */
	if (!any_available) {
		any_available = true;
		goto refind_writable;
	}

	if (inv_file) {
		any_available = false;
		cifsFileInfo_get(inv_file);
	}

	spin_unlock(&cifs_inode->open_file_lock);

	if (inv_file) {
		rc = cifs_reopen_file(inv_file, false);
		if (!rc) {
			*ret_file = inv_file;
			return 0;
		}

		spin_lock(&cifs_inode->open_file_lock);
		list_move_tail(&inv_file->flist, &cifs_inode->openFileList);
		spin_unlock(&cifs_inode->open_file_lock);
		cifsFileInfo_put(inv_file);
		++refind;
		inv_file = NULL;
		spin_lock(&cifs_inode->open_file_lock);
		goto refind_writable;
	}

	return rc;
}

struct cifsFileInfo *
find_writable_file(struct cifsInodeInfo *cifs_inode, int flags)
{
	struct cifsFileInfo *cfile;
	int rc;

	rc = cifs_get_writable_file(cifs_inode, flags, &cfile);
	if (rc)
		cifs_dbg(FYI, "Couldn't find writable handle rc=%d\n", rc);

	return cfile;
}

int
cifs_get_writable_path(struct cifs_tcon *tcon, const char *name,
		       int flags,
		       struct cifsFileInfo **ret_file)
{
	struct cifsFileInfo *cfile;
	void *page = alloc_dentry_path();

	*ret_file = NULL;

	spin_lock(&tcon->open_file_lock);
	list_for_each_entry(cfile, &tcon->openFileList, tlist) {
		struct cifsInodeInfo *cinode;
		const char *full_path = build_path_from_dentry(cfile->dentry, page);
		if (IS_ERR(full_path)) {
			spin_unlock(&tcon->open_file_lock);
			free_dentry_path(page);
			return PTR_ERR(full_path);
		}
		if (strcmp(full_path, name))
			continue;

		cinode = CIFS_I(d_inode(cfile->dentry));
		spin_unlock(&tcon->open_file_lock);
		free_dentry_path(page);
		return cifs_get_writable_file(cinode, flags, ret_file);
	}

	spin_unlock(&tcon->open_file_lock);
	free_dentry_path(page);
	return -ENOENT;
}

int
cifs_get_readable_path(struct cifs_tcon *tcon, const char *name,
		       struct cifsFileInfo **ret_file)
{
	struct cifsFileInfo *cfile;
	void *page = alloc_dentry_path();

	*ret_file = NULL;

	spin_lock(&tcon->open_file_lock);
	list_for_each_entry(cfile, &tcon->openFileList, tlist) {
		struct cifsInodeInfo *cinode;
		const char *full_path = build_path_from_dentry(cfile->dentry, page);
		if (IS_ERR(full_path)) {
			spin_unlock(&tcon->open_file_lock);
			free_dentry_path(page);
			return PTR_ERR(full_path);
		}
		if (strcmp(full_path, name))
			continue;

		cinode = CIFS_I(d_inode(cfile->dentry));
		spin_unlock(&tcon->open_file_lock);
		free_dentry_path(page);
		*ret_file = find_readable_file(cinode, 0);
		return *ret_file ? 0 : -ENOENT;
	}

	spin_unlock(&tcon->open_file_lock);
	free_dentry_path(page);
	return -ENOENT;
}

/*
 * Flush data on a strict file.
 */
int cifs_strict_fsync(struct file *file, loff_t start, loff_t end,
		      int datasync)
{
	unsigned int xid;
	int rc = 0;
	struct cifs_tcon *tcon;
	struct TCP_Server_Info *server;
	struct cifsFileInfo *smbfile = file->private_data;
	struct inode *inode = file_inode(file);
	struct cifs_sb_info *cifs_sb = CIFS_SB(inode->i_sb);

	rc = file_write_and_wait_range(file, start, end);
	if (rc) {
		trace_cifs_fsync_err(inode->i_ino, rc);
		return rc;
	}

	xid = get_xid();

	cifs_dbg(FYI, "Sync file - name: %pD datasync: 0x%x\n",
		 file, datasync);

	if (!CIFS_CACHE_READ(CIFS_I(inode))) {
		rc = cifs_zap_mapping(inode);
		if (rc) {
			cifs_dbg(FYI, "rc: %d during invalidate phase\n", rc);
			rc = 0; /* don't care about it in fsync */
		}
	}

	tcon = tlink_tcon(smbfile->tlink);
	if (!(cifs_sb->mnt_cifs_flags & CIFS_MOUNT_NOSSYNC)) {
		server = tcon->ses->server;
		if (server->ops->flush == NULL) {
			rc = -ENOSYS;
			goto strict_fsync_exit;
		}

		if ((OPEN_FMODE(smbfile->f_flags) & FMODE_WRITE) == 0) {
			smbfile = find_writable_file(CIFS_I(inode), FIND_WR_ANY);
			if (smbfile) {
				rc = server->ops->flush(xid, tcon, &smbfile->fid);
				cifsFileInfo_put(smbfile);
			} else
				cifs_dbg(FYI, "ignore fsync for file not open for write\n");
		} else
			rc = server->ops->flush(xid, tcon, &smbfile->fid);
	}

strict_fsync_exit:
	free_xid(xid);
	return rc;
}

/*
 * Flush data on a non-strict data.
 */
int cifs_fsync(struct file *file, loff_t start, loff_t end, int datasync)
{
	unsigned int xid;
	int rc = 0;
	struct cifs_tcon *tcon;
	struct TCP_Server_Info *server;
	struct cifsFileInfo *smbfile = file->private_data;
	struct inode *inode = file_inode(file);
	struct cifs_sb_info *cifs_sb = CIFS_FILE_SB(file);

	rc = file_write_and_wait_range(file, start, end);
	if (rc) {
		trace_cifs_fsync_err(file_inode(file)->i_ino, rc);
		return rc;
	}

<<<<<<< HEAD
static int cifs_partialpagewrite(struct page *page, unsigned from, unsigned to)
{
	struct address_space *mapping = page->mapping;
	loff_t offset = (loff_t)page->index << PAGE_SHIFT;
	char *write_data;
	int rc = -EFAULT;
	int bytes_written = 0;
	struct inode *inode;
	struct cifsFileInfo *open_file;

	if (!mapping || !mapping->host)
		return -EFAULT;

	inode = page->mapping->host;

	offset += (loff_t)from;
	write_data = kmap(page);
	write_data += from;

	if ((to > PAGE_SIZE) || (from > to)) {
		kunmap(page);
		return -EIO;
	}

	/* racing with truncate? */
	if (offset > mapping->host->i_size) {
		kunmap(page);
		return 0; /* don't care */
	}

	/* check to make sure that we are not extending the file */
	if (mapping->host->i_size - offset < (loff_t)to)
		to = (unsigned)(mapping->host->i_size - offset);

	rc = cifs_get_writable_file(CIFS_I(mapping->host), FIND_WR_ANY,
				    &open_file);
	if (!rc) {
		bytes_written = cifs_write(open_file, open_file->pid,
					   write_data, to - from, &offset);
		cifsFileInfo_put(open_file);
		/* Does mm or vfs already set times? */
		simple_inode_init_ts(inode);
		if ((bytes_written > 0) && (offset))
			rc = 0;
		else if (bytes_written < 0)
			rc = bytes_written;
		else
			rc = -EFAULT;
	} else {
		cifs_dbg(FYI, "No writable handle for write page rc=%d\n", rc);
		if (!is_retryable_error(rc))
			rc = -EIO;
	}

	kunmap(page);
	return rc;
}

/*
 * Extend the region to be written back to include subsequent contiguously
 * dirty pages if possible, but don't sleep while doing so.
 */
static void cifs_extend_writeback(struct address_space *mapping,
				  struct xa_state *xas,
				  long *_count,
				  loff_t start,
				  int max_pages,
				  loff_t max_len,
				  size_t *_len)
{
	struct folio_batch batch;
	struct folio *folio;
	unsigned int nr_pages;
	pgoff_t index = (start + *_len) / PAGE_SIZE;
	size_t len;
	bool stop = true;
	unsigned int i;

	folio_batch_init(&batch);

	do {
		/* Firstly, we gather up a batch of contiguous dirty pages
		 * under the RCU read lock - but we can't clear the dirty flags
		 * there if any of those pages are mapped.
		 */
		rcu_read_lock();

		xas_for_each(xas, folio, ULONG_MAX) {
			stop = true;
			if (xas_retry(xas, folio))
				continue;
			if (xa_is_value(folio))
				break;
			if (folio->index != index) {
				xas_reset(xas);
				break;
			}

			if (!folio_try_get_rcu(folio)) {
				xas_reset(xas);
				continue;
			}
			nr_pages = folio_nr_pages(folio);
			if (nr_pages > max_pages) {
				xas_reset(xas);
				break;
			}

			/* Has the page moved or been split? */
			if (unlikely(folio != xas_reload(xas))) {
				folio_put(folio);
				xas_reset(xas);
				break;
			}

			if (!folio_trylock(folio)) {
				folio_put(folio);
				xas_reset(xas);
				break;
			}
			if (!folio_test_dirty(folio) ||
			    folio_test_writeback(folio)) {
				folio_unlock(folio);
				folio_put(folio);
				xas_reset(xas);
				break;
			}

			max_pages -= nr_pages;
			len = folio_size(folio);
			stop = false;

			index += nr_pages;
			*_count -= nr_pages;
			*_len += len;
			if (max_pages <= 0 || *_len >= max_len || *_count <= 0)
				stop = true;

			if (!folio_batch_add(&batch, folio))
				break;
			if (stop)
				break;
		}

		xas_pause(xas);
		rcu_read_unlock();

		/* Now, if we obtained any pages, we can shift them to being
		 * writable and mark them for caching.
		 */
		if (!folio_batch_count(&batch))
			break;

		for (i = 0; i < folio_batch_count(&batch); i++) {
			folio = batch.folios[i];
			/* The folio should be locked, dirty and not undergoing
			 * writeback from the loop above.
			 */
			if (!folio_clear_dirty_for_io(folio))
				WARN_ON(1);
			folio_start_writeback(folio);
			folio_unlock(folio);
		}

		folio_batch_release(&batch);
		cond_resched();
	} while (!stop);
}

/*
 * Write back the locked page and any subsequent non-locked dirty pages.
 */
static ssize_t cifs_write_back_from_locked_folio(struct address_space *mapping,
						 struct writeback_control *wbc,
						 struct xa_state *xas,
						 struct folio *folio,
						 unsigned long long start,
						 unsigned long long end)
{
	struct inode *inode = mapping->host;
	struct TCP_Server_Info *server;
	struct cifs_writedata *wdata;
	struct cifs_sb_info *cifs_sb = CIFS_SB(inode->i_sb);
	struct cifs_credits credits_on_stack;
	struct cifs_credits *credits = &credits_on_stack;
	struct cifsFileInfo *cfile = NULL;
	unsigned long long i_size = i_size_read(inode), max_len;
	unsigned int xid, wsize;
	size_t len = folio_size(folio);
	long count = wbc->nr_to_write;
	int rc;

	/* The folio should be locked, dirty and not undergoing writeback. */
	if (!folio_clear_dirty_for_io(folio))
		WARN_ON_ONCE(1);
	folio_start_writeback(folio);

	count -= folio_nr_pages(folio);

	xid = get_xid();
	server = cifs_pick_channel(cifs_sb_master_tcon(cifs_sb)->ses);

	rc = cifs_get_writable_file(CIFS_I(inode), FIND_WR_ANY, &cfile);
	if (rc) {
		cifs_dbg(VFS, "No writable handle in writepages rc=%d\n", rc);
		goto err_xid;
	}

	rc = server->ops->wait_mtu_credits(server, cifs_sb->ctx->wsize,
					   &wsize, credits);
	if (rc != 0)
		goto err_close;

	wdata = cifs_writedata_alloc(cifs_writev_complete);
	if (!wdata) {
		rc = -ENOMEM;
		goto err_uncredit;
	}

	wdata->sync_mode = wbc->sync_mode;
	wdata->offset = folio_pos(folio);
	wdata->pid = cfile->pid;
	wdata->credits = credits_on_stack;
	wdata->cfile = cfile;
	wdata->server = server;
	cfile = NULL;

	/* Find all consecutive lockable dirty pages that have contiguous
	 * written regions, stopping when we find a page that is not
	 * immediately lockable, is not dirty or is missing, or we reach the
	 * end of the range.
	 */
	if (start < i_size) {
		/* Trim the write to the EOF; the extra data is ignored.  Also
		 * put an upper limit on the size of a single storedata op.
		 */
		max_len = wsize;
		max_len = min_t(unsigned long long, max_len, end - start + 1);
		max_len = min_t(unsigned long long, max_len, i_size - start);

		if (len < max_len) {
			int max_pages = INT_MAX;

#ifdef CONFIG_CIFS_SMB_DIRECT
			if (server->smbd_conn)
				max_pages = server->smbd_conn->max_frmr_depth;
#endif
			max_pages -= folio_nr_pages(folio);

			if (max_pages > 0)
				cifs_extend_writeback(mapping, xas, &count, start,
						      max_pages, max_len, &len);
		}
	}
	len = min_t(unsigned long long, len, i_size - start);

	/* We now have a contiguous set of dirty pages, each with writeback
	 * set; the first page is still locked at this point, but all the rest
	 * have been unlocked.
	 */
	folio_unlock(folio);
	wdata->bytes = len;

	if (start < i_size) {
		iov_iter_xarray(&wdata->iter, ITER_SOURCE, &mapping->i_pages,
				start, len);

		rc = adjust_credits(wdata->server, &wdata->credits, wdata->bytes);
		if (rc)
			goto err_wdata;

		if (wdata->cfile->invalidHandle)
			rc = -EAGAIN;
		else
			rc = wdata->server->ops->async_writev(wdata,
							      cifs_writedata_release);
		if (rc >= 0) {
			kref_put(&wdata->refcount, cifs_writedata_release);
			goto err_close;
		}
	} else {
		/* The dirty region was entirely beyond the EOF. */
		cifs_pages_written_back(inode, start, len);
		rc = 0;
	}

err_wdata:
	kref_put(&wdata->refcount, cifs_writedata_release);
err_uncredit:
	add_credits_and_wake_if(server, credits, 0);
err_close:
	if (cfile)
		cifsFileInfo_put(cfile);
err_xid:
	free_xid(xid);
	if (rc == 0) {
		wbc->nr_to_write = count;
		rc = len;
	} else if (is_retryable_error(rc)) {
		cifs_pages_write_redirty(inode, start, len);
	} else {
		cifs_pages_write_failed(inode, start, len);
		mapping_set_error(mapping, rc);
	}
	/* Indication to update ctime and mtime as close is deferred */
	set_bit(CIFS_INO_MODIFIED_ATTR, &CIFS_I(inode)->flags);
	return rc;
}

/*
 * write a region of pages back to the server
 */
static ssize_t cifs_writepages_begin(struct address_space *mapping,
				     struct writeback_control *wbc,
				     struct xa_state *xas,
				     unsigned long long *_start,
				     unsigned long long end)
{
	struct folio *folio;
	unsigned long long start = *_start;
	ssize_t ret;
	int skips = 0;

search_again:
	/* Find the first dirty page. */
	rcu_read_lock();

	for (;;) {
		folio = xas_find_marked(xas, end / PAGE_SIZE, PAGECACHE_TAG_DIRTY);
		if (xas_retry(xas, folio) || xa_is_value(folio))
			continue;
		if (!folio)
			break;

		if (!folio_try_get_rcu(folio)) {
			xas_reset(xas);
			continue;
		}

		if (unlikely(folio != xas_reload(xas))) {
			folio_put(folio);
			xas_reset(xas);
			continue;
		}

		xas_pause(xas);
		break;
	}
	rcu_read_unlock();
	if (!folio)
		return 0;

	start = folio_pos(folio); /* May regress with THPs */

	/* At this point we hold neither the i_pages lock nor the page lock:
	 * the page may be truncated or invalidated (changing page->mapping to
	 * NULL), or even swizzled back from swapper_space to tmpfs file
	 * mapping
	 */
lock_again:
	if (wbc->sync_mode != WB_SYNC_NONE) {
		ret = folio_lock_killable(folio);
		if (ret < 0)
			return ret;
	} else {
		if (!folio_trylock(folio))
			goto search_again;
	}

	if (folio->mapping != mapping ||
	    !folio_test_dirty(folio)) {
		start += folio_size(folio);
		folio_unlock(folio);
		goto search_again;
	}

	if (folio_test_writeback(folio) ||
	    folio_test_fscache(folio)) {
		folio_unlock(folio);
		if (wbc->sync_mode != WB_SYNC_NONE) {
			folio_wait_writeback(folio);
#ifdef CONFIG_CIFS_FSCACHE
			folio_wait_fscache(folio);
#endif
			goto lock_again;
		}

		start += folio_size(folio);
		if (wbc->sync_mode == WB_SYNC_NONE) {
			if (skips >= 5 || need_resched()) {
				ret = 0;
				goto out;
			}
			skips++;
		}
		goto search_again;
	}

	ret = cifs_write_back_from_locked_folio(mapping, wbc, xas, folio, start, end);
out:
	if (ret > 0)
		*_start = start + ret;
	return ret;
}

/*
 * Write a region of pages back to the server
 */
static int cifs_writepages_region(struct address_space *mapping,
				  struct writeback_control *wbc,
				  unsigned long long *_start,
				  unsigned long long end)
{
	ssize_t ret;

	XA_STATE(xas, &mapping->i_pages, *_start / PAGE_SIZE);

	do {
		ret = cifs_writepages_begin(mapping, wbc, &xas, _start, end);
		if (ret > 0 && wbc->nr_to_write > 0)
			cond_resched();
	} while (ret > 0 && wbc->nr_to_write > 0);

	return ret > 0 ? 0 : ret;
}

/*
 * Write some of the pending data back to the server
 */
static int cifs_writepages(struct address_space *mapping,
			   struct writeback_control *wbc)
{
	loff_t start, end;
	int ret;

	/* We have to be careful as we can end up racing with setattr()
	 * truncating the pagecache since the caller doesn't take a lock here
	 * to prevent it.
	 */

	if (wbc->range_cyclic && mapping->writeback_index) {
		start = mapping->writeback_index * PAGE_SIZE;
		ret = cifs_writepages_region(mapping, wbc, &start, LLONG_MAX);
		if (ret < 0)
			goto out;

		if (wbc->nr_to_write <= 0) {
			mapping->writeback_index = start / PAGE_SIZE;
			goto out;
		}

		start = 0;
		end = mapping->writeback_index * PAGE_SIZE;
		mapping->writeback_index = 0;
		ret = cifs_writepages_region(mapping, wbc, &start, end);
		if (ret == 0)
			mapping->writeback_index = start / PAGE_SIZE;
	} else if (wbc->range_start == 0 && wbc->range_end == LLONG_MAX) {
		start = 0;
		ret = cifs_writepages_region(mapping, wbc, &start, LLONG_MAX);
		if (wbc->nr_to_write > 0 && ret == 0)
			mapping->writeback_index = start / PAGE_SIZE;
	} else {
		start = wbc->range_start;
		ret = cifs_writepages_region(mapping, wbc, &start, wbc->range_end);
	}

out:
	return ret;
}

static int
cifs_writepage_locked(struct page *page, struct writeback_control *wbc)
{
	int rc;
	unsigned int xid;

	xid = get_xid();
/* BB add check for wbc flags */
	get_page(page);
	if (!PageUptodate(page))
		cifs_dbg(FYI, "ppw - page not up to date\n");

	/*
	 * Set the "writeback" flag, and clear "dirty" in the radix tree.
	 *
	 * A writepage() implementation always needs to do either this,
	 * or re-dirty the page with "redirty_page_for_writepage()" in
	 * the case of a failure.
	 *
	 * Just unlocking the page will cause the radix tree tag-bits
	 * to fail to update with the state of the page correctly.
	 */
	set_page_writeback(page);
retry_write:
	rc = cifs_partialpagewrite(page, 0, PAGE_SIZE);
	if (is_retryable_error(rc)) {
		if (wbc->sync_mode == WB_SYNC_ALL && rc == -EAGAIN)
			goto retry_write;
		redirty_page_for_writepage(wbc, page);
	} else if (rc != 0) {
		SetPageError(page);
		mapping_set_error(page->mapping, rc);
	} else {
		SetPageUptodate(page);
	}
	end_page_writeback(page);
	put_page(page);
	free_xid(xid);
	return rc;
}

static int cifs_write_end(struct file *file, struct address_space *mapping,
			loff_t pos, unsigned len, unsigned copied,
			struct page *page, void *fsdata)
{
	int rc;
	struct inode *inode = mapping->host;
	struct cifsFileInfo *cfile = file->private_data;
	struct cifs_sb_info *cifs_sb = CIFS_SB(cfile->dentry->d_sb);
	struct folio *folio = page_folio(page);
	__u32 pid;

	if (cifs_sb->mnt_cifs_flags & CIFS_MOUNT_RWPIDFORWARD)
		pid = cfile->pid;
	else
		pid = current->tgid;

	cifs_dbg(FYI, "write_end for page %p from pos %lld with %d bytes\n",
		 page, pos, copied);

	if (folio_test_checked(folio)) {
		if (copied == len)
			folio_mark_uptodate(folio);
		folio_clear_checked(folio);
	} else if (!folio_test_uptodate(folio) && copied == PAGE_SIZE)
		folio_mark_uptodate(folio);

	if (!folio_test_uptodate(folio)) {
		char *page_data;
		unsigned offset = pos & (PAGE_SIZE - 1);
		unsigned int xid;

		xid = get_xid();
		/* this is probably better than directly calling
		   partialpage_write since in this function the file handle is
		   known which we might as well	leverage */
		/* BB check if anything else missing out of ppw
		   such as updating last write time */
		page_data = kmap(page);
		rc = cifs_write(cfile, pid, page_data + offset, copied, &pos);
		/* if (rc < 0) should we set writebehind rc? */
		kunmap(page);

		free_xid(xid);
	} else {
		rc = copied;
		pos += copied;
		set_page_dirty(page);
	}

	if (rc > 0) {
		spin_lock(&inode->i_lock);
		if (pos > inode->i_size) {
			loff_t additional_blocks = (512 - 1 + copied) >> 9;

			i_size_write(inode, pos);
			/*
			 * Estimate new allocation size based on the amount written.
			 * This will be updated from server on close (and on queryinfo)
			 */
			inode->i_blocks = min_t(blkcnt_t, (512 - 1 + pos) >> 9,
						inode->i_blocks + additional_blocks);
		}
		spin_unlock(&inode->i_lock);
	}

	unlock_page(page);
	put_page(page);
	/* Indication to update ctime and mtime as close is deferred */
	set_bit(CIFS_INO_MODIFIED_ATTR, &CIFS_I(inode)->flags);

	return rc;
}

int cifs_strict_fsync(struct file *file, loff_t start, loff_t end,
		      int datasync)
{
	unsigned int xid;
	int rc = 0;
	struct cifs_tcon *tcon;
	struct TCP_Server_Info *server;
	struct cifsFileInfo *smbfile = file->private_data;
	struct inode *inode = file_inode(file);
	struct cifs_sb_info *cifs_sb = CIFS_SB(inode->i_sb);

	rc = file_write_and_wait_range(file, start, end);
	if (rc) {
		trace_cifs_fsync_err(inode->i_ino, rc);
		return rc;
	}

	xid = get_xid();

	cifs_dbg(FYI, "Sync file - name: %pD datasync: 0x%x\n",
		 file, datasync);

	if (!CIFS_CACHE_READ(CIFS_I(inode))) {
		rc = cifs_zap_mapping(inode);
		if (rc) {
			cifs_dbg(FYI, "rc: %d during invalidate phase\n", rc);
			rc = 0; /* don't care about it in fsync */
		}
	}

	tcon = tlink_tcon(smbfile->tlink);
	if (!(cifs_sb->mnt_cifs_flags & CIFS_MOUNT_NOSSYNC)) {
		server = tcon->ses->server;
		if (server->ops->flush == NULL) {
			rc = -ENOSYS;
			goto strict_fsync_exit;
		}

		if ((OPEN_FMODE(smbfile->f_flags) & FMODE_WRITE) == 0) {
			smbfile = find_writable_file(CIFS_I(inode), FIND_WR_ANY);
			if (smbfile) {
				rc = server->ops->flush(xid, tcon, &smbfile->fid);
				cifsFileInfo_put(smbfile);
			} else
				cifs_dbg(FYI, "ignore fsync for file not open for write\n");
		} else
			rc = server->ops->flush(xid, tcon, &smbfile->fid);
	}

strict_fsync_exit:
	free_xid(xid);
	return rc;
}

int cifs_fsync(struct file *file, loff_t start, loff_t end, int datasync)
{
	unsigned int xid;
	int rc = 0;
	struct cifs_tcon *tcon;
	struct TCP_Server_Info *server;
	struct cifsFileInfo *smbfile = file->private_data;
	struct inode *inode = file_inode(file);
	struct cifs_sb_info *cifs_sb = CIFS_FILE_SB(file);

	rc = file_write_and_wait_range(file, start, end);
	if (rc) {
		trace_cifs_fsync_err(file_inode(file)->i_ino, rc);
		return rc;
	}

	xid = get_xid();

	cifs_dbg(FYI, "Sync file - name: %pD datasync: 0x%x\n",
		 file, datasync);

	tcon = tlink_tcon(smbfile->tlink);
	if (!(cifs_sb->mnt_cifs_flags & CIFS_MOUNT_NOSSYNC)) {
		server = tcon->ses->server;
		if (server->ops->flush == NULL) {
			rc = -ENOSYS;
			goto fsync_exit;
		}

		if ((OPEN_FMODE(smbfile->f_flags) & FMODE_WRITE) == 0) {
			smbfile = find_writable_file(CIFS_I(inode), FIND_WR_ANY);
			if (smbfile) {
				rc = server->ops->flush(xid, tcon, &smbfile->fid);
				cifsFileInfo_put(smbfile);
			} else
				cifs_dbg(FYI, "ignore fsync for file not open for write\n");
		} else
			rc = server->ops->flush(xid, tcon, &smbfile->fid);
	}

fsync_exit:
	free_xid(xid);
	return rc;
}

/*
 * As file closes, flush all cached write data for this inode checking
 * for write behind errors.
 */
int cifs_flush(struct file *file, fl_owner_t id)
{
	struct inode *inode = file_inode(file);
	int rc = 0;

	if (file->f_mode & FMODE_WRITE)
		rc = filemap_write_and_wait(inode->i_mapping);

	cifs_dbg(FYI, "Flush inode %p file %p rc %d\n", inode, file, rc);
	if (rc) {
		/* get more nuanced writeback errors */
		rc = filemap_check_wb_err(file->f_mapping, 0);
		trace_cifs_flush_err(inode->i_ino, rc);
	}
	return rc;
}

static void
cifs_uncached_writedata_release(struct kref *refcount)
{
	struct cifs_writedata *wdata = container_of(refcount,
					struct cifs_writedata, refcount);

	kref_put(&wdata->ctx->refcount, cifs_aio_ctx_release);
	cifs_writedata_release(refcount);
}

static void collect_uncached_write_data(struct cifs_aio_ctx *ctx);

static void
cifs_uncached_writev_complete(struct work_struct *work)
{
	struct cifs_writedata *wdata = container_of(work,
					struct cifs_writedata, work);
	struct inode *inode = d_inode(wdata->cfile->dentry);
	struct cifsInodeInfo *cifsi = CIFS_I(inode);

	spin_lock(&inode->i_lock);
	cifs_update_eof(cifsi, wdata->offset, wdata->bytes);
	if (cifsi->netfs.remote_i_size > inode->i_size)
		i_size_write(inode, cifsi->netfs.remote_i_size);
	spin_unlock(&inode->i_lock);

	complete(&wdata->done);
	collect_uncached_write_data(wdata->ctx);
	/* the below call can possibly free the last ref to aio ctx */
	kref_put(&wdata->refcount, cifs_uncached_writedata_release);
}

static int
cifs_resend_wdata(struct cifs_writedata *wdata, struct list_head *wdata_list,
	struct cifs_aio_ctx *ctx)
{
	unsigned int wsize;
	struct cifs_credits credits;
	int rc;
	struct TCP_Server_Info *server = wdata->server;

	do {
		if (wdata->cfile->invalidHandle) {
			rc = cifs_reopen_file(wdata->cfile, false);
			if (rc == -EAGAIN)
				continue;
			else if (rc)
				break;
		}


		/*
		 * Wait for credits to resend this wdata.
		 * Note: we are attempting to resend the whole wdata not in
		 * segments
		 */
		do {
			rc = server->ops->wait_mtu_credits(server, wdata->bytes,
						&wsize, &credits);
			if (rc)
				goto fail;

			if (wsize < wdata->bytes) {
				add_credits_and_wake_if(server, &credits, 0);
				msleep(1000);
			}
		} while (wsize < wdata->bytes);
		wdata->credits = credits;

		rc = adjust_credits(server, &wdata->credits, wdata->bytes);

		if (!rc) {
			if (wdata->cfile->invalidHandle)
				rc = -EAGAIN;
			else {
				wdata->replay = true;
#ifdef CONFIG_CIFS_SMB_DIRECT
				if (wdata->mr) {
					wdata->mr->need_invalidate = true;
					smbd_deregister_mr(wdata->mr);
					wdata->mr = NULL;
				}
#endif
				rc = server->ops->async_writev(wdata,
					cifs_uncached_writedata_release);
			}
		}

		/* If the write was successfully sent, we are done */
		if (!rc) {
			list_add_tail(&wdata->list, wdata_list);
			return 0;
		}

		/* Roll back credits and retry if needed */
		add_credits_and_wake_if(server, &wdata->credits, 0);
	} while (rc == -EAGAIN);

fail:
	kref_put(&wdata->refcount, cifs_uncached_writedata_release);
	return rc;
}

/*
 * Select span of a bvec iterator we're going to use.  Limit it by both maximum
 * size and maximum number of segments.
 */
static size_t cifs_limit_bvec_subset(const struct iov_iter *iter, size_t max_size,
				     size_t max_segs, unsigned int *_nsegs)
{
	const struct bio_vec *bvecs = iter->bvec;
	unsigned int nbv = iter->nr_segs, ix = 0, nsegs = 0;
	size_t len, span = 0, n = iter->count;
	size_t skip = iter->iov_offset;

	if (WARN_ON(!iov_iter_is_bvec(iter)) || n == 0)
		return 0;

	while (n && ix < nbv && skip) {
		len = bvecs[ix].bv_len;
		if (skip < len)
			break;
		skip -= len;
		n -= len;
		ix++;
	}

	while (n && ix < nbv) {
		len = min3(n, bvecs[ix].bv_len - skip, max_size);
		span += len;
		max_size -= len;
		nsegs++;
		ix++;
		if (max_size == 0 || nsegs >= max_segs)
			break;
		skip = 0;
		n -= len;
	}

	*_nsegs = nsegs;
	return span;
}

static int
cifs_write_from_iter(loff_t fpos, size_t len, struct iov_iter *from,
		     struct cifsFileInfo *open_file,
		     struct cifs_sb_info *cifs_sb, struct list_head *wdata_list,
		     struct cifs_aio_ctx *ctx)
{
	int rc = 0;
	size_t cur_len, max_len;
	struct cifs_writedata *wdata;
	pid_t pid;
	struct TCP_Server_Info *server;
	unsigned int xid, max_segs = INT_MAX;

	if (cifs_sb->mnt_cifs_flags & CIFS_MOUNT_RWPIDFORWARD)
		pid = open_file->pid;
	else
		pid = current->tgid;

	server = cifs_pick_channel(tlink_tcon(open_file->tlink)->ses);
	xid = get_xid();

#ifdef CONFIG_CIFS_SMB_DIRECT
	if (server->smbd_conn)
		max_segs = server->smbd_conn->max_frmr_depth;
#endif

	do {
		struct cifs_credits credits_on_stack;
		struct cifs_credits *credits = &credits_on_stack;
		unsigned int wsize, nsegs = 0;

		if (signal_pending(current)) {
			rc = -EINTR;
			break;
		}

		if (open_file->invalidHandle) {
			rc = cifs_reopen_file(open_file, false);
			if (rc == -EAGAIN)
				continue;
			else if (rc)
				break;
		}

		rc = server->ops->wait_mtu_credits(server, cifs_sb->ctx->wsize,
						   &wsize, credits);
		if (rc)
			break;

		max_len = min_t(const size_t, len, wsize);
		if (!max_len) {
			rc = -EAGAIN;
			add_credits_and_wake_if(server, credits, 0);
			break;
		}

		cur_len = cifs_limit_bvec_subset(from, max_len, max_segs, &nsegs);
		cifs_dbg(FYI, "write_from_iter len=%zx/%zx nsegs=%u/%lu/%u\n",
			 cur_len, max_len, nsegs, from->nr_segs, max_segs);
		if (cur_len == 0) {
			rc = -EIO;
			add_credits_and_wake_if(server, credits, 0);
			break;
		}

		wdata = cifs_writedata_alloc(cifs_uncached_writev_complete);
		if (!wdata) {
			rc = -ENOMEM;
			add_credits_and_wake_if(server, credits, 0);
			break;
		}

		wdata->sync_mode = WB_SYNC_ALL;
		wdata->offset	= (__u64)fpos;
		wdata->cfile	= cifsFileInfo_get(open_file);
		wdata->server	= server;
		wdata->pid	= pid;
		wdata->bytes	= cur_len;
		wdata->credits	= credits_on_stack;
		wdata->iter	= *from;
		wdata->ctx	= ctx;
		kref_get(&ctx->refcount);

		iov_iter_truncate(&wdata->iter, cur_len);

		rc = adjust_credits(server, &wdata->credits, wdata->bytes);

		if (!rc) {
			if (wdata->cfile->invalidHandle)
				rc = -EAGAIN;
			else
				rc = server->ops->async_writev(wdata,
					cifs_uncached_writedata_release);
		}

		if (rc) {
			add_credits_and_wake_if(server, &wdata->credits, 0);
			kref_put(&wdata->refcount,
				 cifs_uncached_writedata_release);
			if (rc == -EAGAIN)
				continue;
			break;
		}

		list_add_tail(&wdata->list, wdata_list);
		iov_iter_advance(from, cur_len);
		fpos += cur_len;
		len -= cur_len;
	} while (len > 0);

	free_xid(xid);
	return rc;
}

static void collect_uncached_write_data(struct cifs_aio_ctx *ctx)
{
	struct cifs_writedata *wdata, *tmp;
	struct cifs_tcon *tcon;
	struct cifs_sb_info *cifs_sb;
	struct dentry *dentry = ctx->cfile->dentry;
	ssize_t rc;

	tcon = tlink_tcon(ctx->cfile->tlink);
	cifs_sb = CIFS_SB(dentry->d_sb);

	mutex_lock(&ctx->aio_mutex);

	if (list_empty(&ctx->list)) {
		mutex_unlock(&ctx->aio_mutex);
		return;
	}

	rc = ctx->rc;
	/*
	 * Wait for and collect replies for any successful sends in order of
	 * increasing offset. Once an error is hit, then return without waiting
	 * for any more replies.
	 */
restart_loop:
	list_for_each_entry_safe(wdata, tmp, &ctx->list, list) {
		if (!rc) {
			if (!try_wait_for_completion(&wdata->done)) {
				mutex_unlock(&ctx->aio_mutex);
				return;
			}

			if (wdata->result)
				rc = wdata->result;
			else
				ctx->total_len += wdata->bytes;

			/* resend call if it's a retryable error */
			if (rc == -EAGAIN) {
				struct list_head tmp_list;
				struct iov_iter tmp_from = ctx->iter;

				INIT_LIST_HEAD(&tmp_list);
				list_del_init(&wdata->list);

				if (ctx->direct_io)
					rc = cifs_resend_wdata(
						wdata, &tmp_list, ctx);
				else {
					iov_iter_advance(&tmp_from,
						 wdata->offset - ctx->pos);

					rc = cifs_write_from_iter(wdata->offset,
						wdata->bytes, &tmp_from,
						ctx->cfile, cifs_sb, &tmp_list,
						ctx);

					kref_put(&wdata->refcount,
						cifs_uncached_writedata_release);
				}

				list_splice(&tmp_list, &ctx->list);
				goto restart_loop;
			}
		}
		list_del_init(&wdata->list);
		kref_put(&wdata->refcount, cifs_uncached_writedata_release);
	}

	cifs_stats_bytes_written(tcon, ctx->total_len);
	set_bit(CIFS_INO_INVALID_MAPPING, &CIFS_I(dentry->d_inode)->flags);

	ctx->rc = (rc == 0) ? ctx->total_len : rc;

	mutex_unlock(&ctx->aio_mutex);

	if (ctx->iocb && ctx->iocb->ki_complete)
		ctx->iocb->ki_complete(ctx->iocb, ctx->rc);
	else
		complete(&ctx->done);
}

static ssize_t __cifs_writev(
	struct kiocb *iocb, struct iov_iter *from, bool direct)
{
	struct file *file = iocb->ki_filp;
	ssize_t total_written = 0;
	struct cifsFileInfo *cfile;
	struct cifs_tcon *tcon;
	struct cifs_sb_info *cifs_sb;
	struct cifs_aio_ctx *ctx;
	int rc;

	rc = generic_write_checks(iocb, from);
	if (rc <= 0)
		return rc;

	cifs_sb = CIFS_FILE_SB(file);
	cfile = file->private_data;
	tcon = tlink_tcon(cfile->tlink);

	if (!tcon->ses->server->ops->async_writev)
		return -ENOSYS;

	ctx = cifs_aio_ctx_alloc();
	if (!ctx)
		return -ENOMEM;

	ctx->cfile = cifsFileInfo_get(cfile);

	if (!is_sync_kiocb(iocb))
		ctx->iocb = iocb;

	ctx->pos = iocb->ki_pos;
	ctx->direct_io = direct;
	ctx->nr_pinned_pages = 0;
=======
	xid = get_xid();
>>>>>>> 0c383648

	cifs_dbg(FYI, "Sync file - name: %pD datasync: 0x%x\n",
		 file, datasync);

	tcon = tlink_tcon(smbfile->tlink);
	if (!(cifs_sb->mnt_cifs_flags & CIFS_MOUNT_NOSSYNC)) {
		server = tcon->ses->server;
		if (server->ops->flush == NULL) {
			rc = -ENOSYS;
			goto fsync_exit;
		}

		if ((OPEN_FMODE(smbfile->f_flags) & FMODE_WRITE) == 0) {
			smbfile = find_writable_file(CIFS_I(inode), FIND_WR_ANY);
			if (smbfile) {
				rc = server->ops->flush(xid, tcon, &smbfile->fid);
				cifsFileInfo_put(smbfile);
			} else
				cifs_dbg(FYI, "ignore fsync for file not open for write\n");
		} else
			rc = server->ops->flush(xid, tcon, &smbfile->fid);
	}

fsync_exit:
	free_xid(xid);
	return rc;
}

/*
 * As file closes, flush all cached write data for this inode checking
 * for write behind errors.
 */
int cifs_flush(struct file *file, fl_owner_t id)
{
	struct inode *inode = file_inode(file);
	int rc = 0;

	if (file->f_mode & FMODE_WRITE)
		rc = filemap_write_and_wait(inode->i_mapping);

	cifs_dbg(FYI, "Flush inode %p file %p rc %d\n", inode, file, rc);
	if (rc) {
		/* get more nuanced writeback errors */
		rc = filemap_check_wb_err(file->f_mapping, 0);
		trace_cifs_flush_err(inode->i_ino, rc);
	}
	return rc;
}

static ssize_t
cifs_writev(struct kiocb *iocb, struct iov_iter *from)
{
	struct file *file = iocb->ki_filp;
	struct cifsFileInfo *cfile = (struct cifsFileInfo *)file->private_data;
	struct inode *inode = file->f_mapping->host;
	struct cifsInodeInfo *cinode = CIFS_I(inode);
	struct TCP_Server_Info *server = tlink_tcon(cfile->tlink)->ses->server;
	ssize_t rc;

	rc = netfs_start_io_write(inode);
	if (rc < 0)
		return rc;

	/*
	 * We need to hold the sem to be sure nobody modifies lock list
	 * with a brlock that prevents writing.
	 */
	down_read(&cinode->lock_sem);

	rc = generic_write_checks(iocb, from);
	if (rc <= 0)
		goto out;

	if (!cifs_find_lock_conflict(cfile, iocb->ki_pos, iov_iter_count(from),
				     server->vals->exclusive_lock_type, 0,
				     NULL, CIFS_WRITE_OP))
		rc = netfs_buffered_write_iter_locked(iocb, from, NULL);
	else
		rc = -EACCES;
out:
	up_read(&cinode->lock_sem);
	netfs_end_io_write(inode);
	if (rc > 0)
		rc = generic_write_sync(iocb, rc);
	return rc;
}

ssize_t
cifs_strict_writev(struct kiocb *iocb, struct iov_iter *from)
{
	struct inode *inode = file_inode(iocb->ki_filp);
	struct cifsInodeInfo *cinode = CIFS_I(inode);
	struct cifs_sb_info *cifs_sb = CIFS_SB(inode->i_sb);
	struct cifsFileInfo *cfile = (struct cifsFileInfo *)
						iocb->ki_filp->private_data;
	struct cifs_tcon *tcon = tlink_tcon(cfile->tlink);
	ssize_t written;

	written = cifs_get_writer(cinode);
	if (written)
		return written;

	if (CIFS_CACHE_WRITE(cinode)) {
		if (cap_unix(tcon->ses) &&
		    (CIFS_UNIX_FCNTL_CAP & le64_to_cpu(tcon->fsUnixInfo.Capability)) &&
		    ((cifs_sb->mnt_cifs_flags & CIFS_MOUNT_NOPOSIXBRL) == 0)) {
			written = netfs_file_write_iter(iocb, from);
			goto out;
		}
		written = cifs_writev(iocb, from);
		goto out;
	}
	/*
	 * For non-oplocked files in strict cache mode we need to write the data
	 * to the server exactly from the pos to pos+len-1 rather than flush all
	 * affected pages because it may cause a error with mandatory locks on
	 * these pages but not on the region from pos to ppos+len-1.
	 */
	written = netfs_file_write_iter(iocb, from);
	if (CIFS_CACHE_READ(cinode)) {
		/*
		 * We have read level caching and we have just sent a write
		 * request to the server thus making data in the cache stale.
		 * Zap the cache and set oplock/lease level to NONE to avoid
		 * reading stale data from the cache. All subsequent read
		 * operations will read new data from the server.
		 */
		cifs_zap_mapping(inode);
		cifs_dbg(FYI, "Set Oplock/Lease to NONE for inode=%p after write\n",
			 inode);
		cinode->oplock = 0;
	}
out:
	cifs_put_writer(cinode);
	return written;
}

ssize_t cifs_loose_read_iter(struct kiocb *iocb, struct iov_iter *iter)
{
	ssize_t rc;
	struct inode *inode = file_inode(iocb->ki_filp);

	if (iocb->ki_flags & IOCB_DIRECT)
		return netfs_unbuffered_read_iter(iocb, iter);

	rc = cifs_revalidate_mapping(inode);
	if (rc)
		return rc;

	return netfs_file_read_iter(iocb, iter);
}

ssize_t cifs_file_write_iter(struct kiocb *iocb, struct iov_iter *from)
{
	struct inode *inode = file_inode(iocb->ki_filp);
	struct cifsInodeInfo *cinode = CIFS_I(inode);
	ssize_t written;
	int rc;

	if (iocb->ki_filp->f_flags & O_DIRECT) {
		written = netfs_unbuffered_write_iter(iocb, from);
		if (written > 0 && CIFS_CACHE_READ(cinode)) {
			cifs_zap_mapping(inode);
			cifs_dbg(FYI,
				 "Set no oplock for inode=%p after a write operation\n",
				 inode);
			cinode->oplock = 0;
		}
		return written;
	}

	written = cifs_get_writer(cinode);
	if (written)
		return written;

	written = netfs_file_write_iter(iocb, from);

	if (!CIFS_CACHE_WRITE(CIFS_I(inode))) {
		rc = filemap_fdatawrite(inode->i_mapping);
		if (rc)
			cifs_dbg(FYI, "cifs_file_write_iter: %d rc on %p inode\n",
				 rc, inode);
	}

	cifs_put_writer(cinode);
	return written;
}

ssize_t
cifs_strict_readv(struct kiocb *iocb, struct iov_iter *to)
{
	struct inode *inode = file_inode(iocb->ki_filp);
	struct cifsInodeInfo *cinode = CIFS_I(inode);
	struct cifs_sb_info *cifs_sb = CIFS_SB(inode->i_sb);
	struct cifsFileInfo *cfile = (struct cifsFileInfo *)
						iocb->ki_filp->private_data;
	struct cifs_tcon *tcon = tlink_tcon(cfile->tlink);
	int rc = -EACCES;

	/*
	 * In strict cache mode we need to read from the server all the time
	 * if we don't have level II oplock because the server can delay mtime
	 * change - so we can't make a decision about inode invalidating.
	 * And we can also fail with pagereading if there are mandatory locks
	 * on pages affected by this read but not on the region from pos to
	 * pos+len-1.
	 */
	if (!CIFS_CACHE_READ(cinode))
		return netfs_unbuffered_read_iter(iocb, to);

	if (cap_unix(tcon->ses) &&
	    (CIFS_UNIX_FCNTL_CAP & le64_to_cpu(tcon->fsUnixInfo.Capability)) &&
	    ((cifs_sb->mnt_cifs_flags & CIFS_MOUNT_NOPOSIXBRL) == 0)) {
		if (iocb->ki_flags & IOCB_DIRECT)
			return netfs_unbuffered_read_iter(iocb, to);
		return netfs_buffered_read_iter(iocb, to);
	}

	/*
	 * We need to hold the sem to be sure nobody modifies lock list
	 * with a brlock that prevents reading.
	 */
	if (iocb->ki_flags & IOCB_DIRECT) {
		rc = netfs_start_io_direct(inode);
		if (rc < 0)
			goto out;
		down_read(&cinode->lock_sem);
		if (!cifs_find_lock_conflict(
			    cfile, iocb->ki_pos, iov_iter_count(to),
			    tcon->ses->server->vals->shared_lock_type,
			    0, NULL, CIFS_READ_OP))
			rc = netfs_unbuffered_read_iter_locked(iocb, to);
		up_read(&cinode->lock_sem);
		netfs_end_io_direct(inode);
	} else {
		rc = netfs_start_io_read(inode);
		if (rc < 0)
			goto out;
		down_read(&cinode->lock_sem);
		if (!cifs_find_lock_conflict(
			    cfile, iocb->ki_pos, iov_iter_count(to),
			    tcon->ses->server->vals->shared_lock_type,
			    0, NULL, CIFS_READ_OP))
			rc = filemap_read(iocb, to, 0);
		up_read(&cinode->lock_sem);
		netfs_end_io_read(inode);
	}
out:
	return rc;
}

static vm_fault_t cifs_page_mkwrite(struct vm_fault *vmf)
{
	return netfs_page_mkwrite(vmf, NULL);
}

static const struct vm_operations_struct cifs_file_vm_ops = {
	.fault = filemap_fault,
	.map_pages = filemap_map_pages,
	.page_mkwrite = cifs_page_mkwrite,
};

int cifs_file_strict_mmap(struct file *file, struct vm_area_struct *vma)
{
	int xid, rc = 0;
	struct inode *inode = file_inode(file);

	xid = get_xid();

	if (!CIFS_CACHE_READ(CIFS_I(inode)))
		rc = cifs_zap_mapping(inode);
	if (!rc)
		rc = generic_file_mmap(file, vma);
	if (!rc)
		vma->vm_ops = &cifs_file_vm_ops;

	free_xid(xid);
	return rc;
}

int cifs_file_mmap(struct file *file, struct vm_area_struct *vma)
{
	int rc, xid;

	xid = get_xid();

	rc = cifs_revalidate_file(file);
	if (rc)
		cifs_dbg(FYI, "Validation prior to mmap failed, error=%d\n",
			 rc);
	if (!rc)
		rc = generic_file_mmap(file, vma);
	if (!rc)
		vma->vm_ops = &cifs_file_vm_ops;

	free_xid(xid);
	return rc;
}

<<<<<<< HEAD
/*
 * Unlock a bunch of folios in the pagecache.
 */
static void cifs_unlock_folios(struct address_space *mapping, pgoff_t first, pgoff_t last)
{
	struct folio *folio;
	XA_STATE(xas, &mapping->i_pages, first);

	rcu_read_lock();
	xas_for_each(&xas, folio, last) {
		folio_unlock(folio);
	}
	rcu_read_unlock();
}

static void cifs_readahead_complete(struct work_struct *work)
{
	struct cifs_readdata *rdata = container_of(work,
						   struct cifs_readdata, work);
	struct folio *folio;
	pgoff_t last;
	bool good = rdata->result == 0 || (rdata->result == -EAGAIN && rdata->got_bytes);

	XA_STATE(xas, &rdata->mapping->i_pages, rdata->offset / PAGE_SIZE);

	if (good)
		cifs_readahead_to_fscache(rdata->mapping->host,
					  rdata->offset, rdata->bytes);

	if (iov_iter_count(&rdata->iter) > 0)
		iov_iter_zero(iov_iter_count(&rdata->iter), &rdata->iter);

	last = (rdata->offset + rdata->bytes - 1) / PAGE_SIZE;

	rcu_read_lock();
	xas_for_each(&xas, folio, last) {
		if (good) {
			flush_dcache_folio(folio);
			folio_mark_uptodate(folio);
		}
		folio_unlock(folio);
	}
	rcu_read_unlock();

	kref_put(&rdata->refcount, cifs_readdata_release);
}

static void cifs_readahead(struct readahead_control *ractl)
{
	struct cifsFileInfo *open_file = ractl->file->private_data;
	struct cifs_sb_info *cifs_sb = CIFS_FILE_SB(ractl->file);
	struct TCP_Server_Info *server;
	unsigned int xid, nr_pages, cache_nr_pages = 0;
	unsigned int ra_pages;
	pgoff_t next_cached = ULONG_MAX, ra_index;
	bool caching = fscache_cookie_enabled(cifs_inode_cookie(ractl->mapping->host)) &&
		cifs_inode_cookie(ractl->mapping->host)->cache_priv;
	bool check_cache = caching;
	pid_t pid;
	int rc = 0;

	/* Note that readahead_count() lags behind our dequeuing of pages from
	 * the ractl, wo we have to keep track for ourselves.
	 */
	ra_pages = readahead_count(ractl);
	ra_index = readahead_index(ractl);

	xid = get_xid();

	if (cifs_sb->mnt_cifs_flags & CIFS_MOUNT_RWPIDFORWARD)
		pid = open_file->pid;
	else
		pid = current->tgid;

	server = cifs_pick_channel(tlink_tcon(open_file->tlink)->ses);

	cifs_dbg(FYI, "%s: file=%p mapping=%p num_pages=%u\n",
		 __func__, ractl->file, ractl->mapping, ra_pages);

	/*
	 * Chop the readahead request up into rsize-sized read requests.
	 */
	while ((nr_pages = ra_pages)) {
		unsigned int i, rsize;
		struct cifs_readdata *rdata;
		struct cifs_credits credits_on_stack;
		struct cifs_credits *credits = &credits_on_stack;
		struct folio *folio;
		pgoff_t fsize;

		/*
		 * Find out if we have anything cached in the range of
		 * interest, and if so, where the next chunk of cached data is.
		 */
		if (caching) {
			if (check_cache) {
				rc = cifs_fscache_query_occupancy(
					ractl->mapping->host, ra_index, nr_pages,
					&next_cached, &cache_nr_pages);
				if (rc < 0)
					caching = false;
				check_cache = false;
			}

			if (ra_index == next_cached) {
				/*
				 * TODO: Send a whole batch of pages to be read
				 * by the cache.
				 */
				folio = readahead_folio(ractl);
				fsize = folio_nr_pages(folio);
				ra_pages -= fsize;
				ra_index += fsize;
				if (cifs_readpage_from_fscache(ractl->mapping->host,
							       &folio->page) < 0) {
					/*
					 * TODO: Deal with cache read failure
					 * here, but for the moment, delegate
					 * that to readpage.
					 */
					caching = false;
				}
				folio_unlock(folio);
				next_cached += fsize;
				cache_nr_pages -= fsize;
				if (cache_nr_pages == 0)
					check_cache = true;
				continue;
			}
		}

		if (open_file->invalidHandle) {
			rc = cifs_reopen_file(open_file, true);
			if (rc) {
				if (rc == -EAGAIN)
					continue;
				break;
			}
		}

		if (cifs_sb->ctx->rsize == 0)
			cifs_sb->ctx->rsize =
				server->ops->negotiate_rsize(tlink_tcon(open_file->tlink),
							     cifs_sb->ctx);

		rc = server->ops->wait_mtu_credits(server, cifs_sb->ctx->rsize,
						   &rsize, credits);
		if (rc)
			break;
		nr_pages = min_t(size_t, rsize / PAGE_SIZE, ra_pages);
		if (next_cached != ULONG_MAX)
			nr_pages = min_t(size_t, nr_pages, next_cached - ra_index);

		/*
		 * Give up immediately if rsize is too small to read an entire
		 * page. The VFS will fall back to readpage. We should never
		 * reach this point however since we set ra_pages to 0 when the
		 * rsize is smaller than a cache page.
		 */
		if (unlikely(!nr_pages)) {
			add_credits_and_wake_if(server, credits, 0);
			break;
		}

		rdata = cifs_readdata_alloc(cifs_readahead_complete);
		if (!rdata) {
			/* best to give up if we're out of mem */
			add_credits_and_wake_if(server, credits, 0);
			break;
		}

		rdata->offset	= ra_index * PAGE_SIZE;
		rdata->bytes	= nr_pages * PAGE_SIZE;
		rdata->cfile	= cifsFileInfo_get(open_file);
		rdata->server	= server;
		rdata->mapping	= ractl->mapping;
		rdata->pid	= pid;
		rdata->credits	= credits_on_stack;

		for (i = 0; i < nr_pages; i++) {
			if (!readahead_folio(ractl))
				WARN_ON(1);
		}
		ra_pages -= nr_pages;
		ra_index += nr_pages;

		iov_iter_xarray(&rdata->iter, ITER_DEST, &rdata->mapping->i_pages,
				rdata->offset, rdata->bytes);

		rc = adjust_credits(server, &rdata->credits, rdata->bytes);
		if (!rc) {
			if (rdata->cfile->invalidHandle)
				rc = -EAGAIN;
			else
				rc = server->ops->async_readv(rdata);
		}

		if (rc) {
			add_credits_and_wake_if(server, &rdata->credits, 0);
			cifs_unlock_folios(rdata->mapping,
					   rdata->offset / PAGE_SIZE,
					   (rdata->offset + rdata->bytes - 1) / PAGE_SIZE);
			/* Fallback to the readpage in error/reconnect cases */
			kref_put(&rdata->refcount, cifs_readdata_release);
			break;
		}

		kref_put(&rdata->refcount, cifs_readdata_release);
	}

	free_xid(xid);
}

/*
 * cifs_readpage_worker must be called with the page pinned
 */
static int cifs_readpage_worker(struct file *file, struct page *page,
	loff_t *poffset)
{
	struct inode *inode = file_inode(file);
	struct timespec64 atime, mtime;
	char *read_data;
	int rc;

	/* Is the page cached? */
	rc = cifs_readpage_from_fscache(inode, page);
	if (rc == 0)
		goto read_complete;

	read_data = kmap(page);
	/* for reads over a certain size could initiate async read ahead */

	rc = cifs_read(file, read_data, PAGE_SIZE, poffset);

	if (rc < 0)
		goto io_error;
	else
		cifs_dbg(FYI, "Bytes read %d\n", rc);

	/* we do not want atime to be less than mtime, it broke some apps */
	atime = inode_set_atime_to_ts(inode, current_time(inode));
	mtime = inode_get_mtime(inode);
	if (timespec64_compare(&atime, &mtime) < 0)
		inode_set_atime_to_ts(inode, inode_get_mtime(inode));

	if (PAGE_SIZE > rc)
		memset(read_data + rc, 0, PAGE_SIZE - rc);

	flush_dcache_page(page);
	SetPageUptodate(page);
	rc = 0;

io_error:
	kunmap(page);

read_complete:
	unlock_page(page);
	return rc;
}

static int cifs_read_folio(struct file *file, struct folio *folio)
{
	struct page *page = &folio->page;
	loff_t offset = page_file_offset(page);
	int rc = -EACCES;
	unsigned int xid;

	xid = get_xid();

	if (file->private_data == NULL) {
		rc = -EBADF;
		free_xid(xid);
		return rc;
	}

	cifs_dbg(FYI, "read_folio %p at offset %d 0x%x\n",
		 page, (int)offset, (int)offset);

	rc = cifs_readpage_worker(file, page, &offset);

	free_xid(xid);
	return rc;
}

=======
>>>>>>> 0c383648
static int is_inode_writable(struct cifsInodeInfo *cifs_inode)
{
	struct cifsFileInfo *open_file;

	spin_lock(&cifs_inode->open_file_lock);
	list_for_each_entry(open_file, &cifs_inode->openFileList, flist) {
		if (OPEN_FMODE(open_file->f_flags) & FMODE_WRITE) {
			spin_unlock(&cifs_inode->open_file_lock);
			return 1;
		}
	}
	spin_unlock(&cifs_inode->open_file_lock);
	return 0;
}

/* We do not want to update the file size from server for inodes
   open for write - to avoid races with writepage extending
   the file - in the future we could consider allowing
   refreshing the inode only on increases in the file size
   but this is tricky to do without racing with writebehind
   page caching in the current Linux kernel design */
bool is_size_safe_to_change(struct cifsInodeInfo *cifsInode, __u64 end_of_file,
			    bool from_readdir)
{
	if (!cifsInode)
		return true;

	if (is_inode_writable(cifsInode) ||
		((cifsInode->oplock & CIFS_CACHE_RW_FLG) != 0 && from_readdir)) {
		/* This inode is open for write at least once */
		struct cifs_sb_info *cifs_sb;

		cifs_sb = CIFS_SB(cifsInode->netfs.inode.i_sb);
		if (cifs_sb->mnt_cifs_flags & CIFS_MOUNT_DIRECT_IO) {
			/* since no page cache to corrupt on directio
			we can change size safely */
			return true;
		}

		if (i_size_read(&cifsInode->netfs.inode) < end_of_file)
			return true;

		return false;
	} else
		return true;
}

void cifs_oplock_break(struct work_struct *work)
{
	struct cifsFileInfo *cfile = container_of(work, struct cifsFileInfo,
						  oplock_break);
	struct inode *inode = d_inode(cfile->dentry);
	struct cifs_sb_info *cifs_sb = CIFS_SB(inode->i_sb);
	struct cifsInodeInfo *cinode = CIFS_I(inode);
	struct cifs_tcon *tcon;
	struct TCP_Server_Info *server;
	struct tcon_link *tlink;
	int rc = 0;
	bool purge_cache = false, oplock_break_cancelled;
	__u64 persistent_fid, volatile_fid;
	__u16 net_fid;

	wait_on_bit(&cinode->flags, CIFS_INODE_PENDING_WRITERS,
			TASK_UNINTERRUPTIBLE);

	tlink = cifs_sb_tlink(cifs_sb);
	if (IS_ERR(tlink))
		goto out;
	tcon = tlink_tcon(tlink);
	server = tcon->ses->server;

	server->ops->downgrade_oplock(server, cinode, cfile->oplock_level,
				      cfile->oplock_epoch, &purge_cache);

	if (!CIFS_CACHE_WRITE(cinode) && CIFS_CACHE_READ(cinode) &&
						cifs_has_mand_locks(cinode)) {
		cifs_dbg(FYI, "Reset oplock to None for inode=%p due to mand locks\n",
			 inode);
		cinode->oplock = 0;
	}

	if (inode && S_ISREG(inode->i_mode)) {
		if (CIFS_CACHE_READ(cinode))
			break_lease(inode, O_RDONLY);
		else
			break_lease(inode, O_WRONLY);
		rc = filemap_fdatawrite(inode->i_mapping);
		if (!CIFS_CACHE_READ(cinode) || purge_cache) {
			rc = filemap_fdatawait(inode->i_mapping);
			mapping_set_error(inode->i_mapping, rc);
			cifs_zap_mapping(inode);
		}
		cifs_dbg(FYI, "Oplock flush inode %p rc %d\n", inode, rc);
		if (CIFS_CACHE_WRITE(cinode))
			goto oplock_break_ack;
	}

	rc = cifs_push_locks(cfile);
	if (rc)
		cifs_dbg(VFS, "Push locks rc = %d\n", rc);

oplock_break_ack:
	/*
	 * When oplock break is received and there are no active
	 * file handles but cached, then schedule deferred close immediately.
	 * So, new open will not use cached handle.
	 */

	if (!CIFS_CACHE_HANDLE(cinode) && !list_empty(&cinode->deferred_closes))
		cifs_close_deferred_file(cinode);

	persistent_fid = cfile->fid.persistent_fid;
	volatile_fid = cfile->fid.volatile_fid;
	net_fid = cfile->fid.netfid;
	oplock_break_cancelled = cfile->oplock_break_cancelled;

	_cifsFileInfo_put(cfile, false /* do not wait for ourself */, false);
	/*
	 * MS-SMB2 3.2.5.19.1 and 3.2.5.19.2 (and MS-CIFS 3.2.5.42) do not require
	 * an acknowledgment to be sent when the file has already been closed.
	 */
	spin_lock(&cinode->open_file_lock);
	/* check list empty since can race with kill_sb calling tree disconnect */
	if (!oplock_break_cancelled && !list_empty(&cinode->openFileList)) {
		spin_unlock(&cinode->open_file_lock);
		rc = server->ops->oplock_response(tcon, persistent_fid,
						  volatile_fid, net_fid, cinode);
		cifs_dbg(FYI, "Oplock release rc = %d\n", rc);
	} else
		spin_unlock(&cinode->open_file_lock);

	cifs_put_tlink(tlink);
out:
	cifs_done_oplock_break(cinode);
}

static int cifs_swap_activate(struct swap_info_struct *sis,
			      struct file *swap_file, sector_t *span)
{
	struct cifsFileInfo *cfile = swap_file->private_data;
	struct inode *inode = swap_file->f_mapping->host;
	unsigned long blocks;
	long long isize;

	cifs_dbg(FYI, "swap activate\n");

	if (!swap_file->f_mapping->a_ops->swap_rw)
		/* Cannot support swap */
		return -EINVAL;

	spin_lock(&inode->i_lock);
	blocks = inode->i_blocks;
	isize = inode->i_size;
	spin_unlock(&inode->i_lock);
	if (blocks*512 < isize) {
		pr_warn("swap activate: swapfile has holes\n");
		return -EINVAL;
	}
	*span = sis->pages;

	pr_warn_once("Swap support over SMB3 is experimental\n");

	/*
	 * TODO: consider adding ACL (or documenting how) to prevent other
	 * users (on this or other systems) from reading it
	 */


	/* TODO: add sk_set_memalloc(inet) or similar */

	if (cfile)
		cfile->swapfile = true;
	/*
	 * TODO: Since file already open, we can't open with DENY_ALL here
	 * but we could add call to grab a byte range lock to prevent others
	 * from reading or writing the file
	 */

	sis->flags |= SWP_FS_OPS;
	return add_swap_extent(sis, 0, sis->max, 0);
}

static void cifs_swap_deactivate(struct file *file)
{
	struct cifsFileInfo *cfile = file->private_data;

	cifs_dbg(FYI, "swap deactivate\n");

	/* TODO: undo sk_set_memalloc(inet) will eventually be needed */

	if (cfile)
		cfile->swapfile = false;

	/* do we need to unpin (or unlock) the file */
}

<<<<<<< HEAD
const struct address_space_operations cifs_addr_ops = {
	.read_folio = cifs_read_folio,
	.readahead = cifs_readahead,
	.writepages = cifs_writepages,
	.write_begin = cifs_write_begin,
	.write_end = cifs_write_end,
	.dirty_folio = netfs_dirty_folio,
	.release_folio = cifs_release_folio,
	.direct_IO = cifs_direct_io,
	.invalidate_folio = cifs_invalidate_folio,
	.launder_folio = cifs_launder_folio,
	.migrate_folio = filemap_migrate_folio,
=======
/**
 * cifs_swap_rw - SMB3 address space operation for swap I/O
 * @iocb: target I/O control block
 * @iter: I/O buffer
 *
 * Perform IO to the swap-file.  This is much like direct IO.
 */
static int cifs_swap_rw(struct kiocb *iocb, struct iov_iter *iter)
{
	ssize_t ret;

	if (iov_iter_rw(iter) == READ)
		ret = netfs_unbuffered_read_iter_locked(iocb, iter);
	else
		ret = netfs_unbuffered_write_iter_locked(iocb, iter, NULL);
	if (ret < 0)
		return ret;
	return 0;
}

const struct address_space_operations cifs_addr_ops = {
	.read_folio	= netfs_read_folio,
	.readahead	= netfs_readahead,
	.writepages	= netfs_writepages,
	.dirty_folio	= netfs_dirty_folio,
	.release_folio	= netfs_release_folio,
	.direct_IO	= noop_direct_IO,
	.invalidate_folio = netfs_invalidate_folio,
	.migrate_folio	= filemap_migrate_folio,
>>>>>>> 0c383648
	/*
	 * TODO: investigate and if useful we could add an is_dirty_writeback
	 * helper if needed
	 */
	.swap_activate	= cifs_swap_activate,
	.swap_deactivate = cifs_swap_deactivate,
	.swap_rw = cifs_swap_rw,
};

/*
 * cifs_readahead requires the server to support a buffer large enough to
 * contain the header plus one complete page of data.  Otherwise, we need
 * to leave cifs_readahead out of the address space operations.
 */
const struct address_space_operations cifs_addr_ops_smallbuf = {
<<<<<<< HEAD
	.read_folio = cifs_read_folio,
	.writepages = cifs_writepages,
	.write_begin = cifs_write_begin,
	.write_end = cifs_write_end,
	.dirty_folio = netfs_dirty_folio,
	.release_folio = cifs_release_folio,
	.invalidate_folio = cifs_invalidate_folio,
	.launder_folio = cifs_launder_folio,
	.migrate_folio = filemap_migrate_folio,
=======
	.read_folio	= netfs_read_folio,
	.writepages	= netfs_writepages,
	.dirty_folio	= netfs_dirty_folio,
	.release_folio	= netfs_release_folio,
	.invalidate_folio = netfs_invalidate_folio,
	.migrate_folio	= filemap_migrate_folio,
>>>>>>> 0c383648
};<|MERGE_RESOLUTION|>--- conflicted
+++ resolved
@@ -150,18 +150,6 @@
 			server->ops->negotiate_rsize(tlink_tcon(req->cfile->tlink),
 						     cifs_sb->ctx);
 
-<<<<<<< HEAD
-	end = (start + len - 1) / PAGE_SIZE;
-	xas_for_each(&xas, folio, end) {
-		if (xas_retry(&xas, folio))
-			continue;
-		if (!folio_test_writeback(folio)) {
-			WARN_ONCE(1, "bad %x @%llx page %lx %lx\n",
-				  len, start, folio->index, end);
-			continue;
-		}
-=======
->>>>>>> 0c383648
 
 	rc = server->ops->wait_mtu_credits(server, cifs_sb->ctx->rsize, &rsize,
 					   &rdata->credits);
@@ -229,17 +217,6 @@
 	wreq->io_streams[0].avail = true;
 }
 
-<<<<<<< HEAD
-	end = (start + len - 1) / PAGE_SIZE;
-	xas_for_each(&xas, folio, end) {
-		if (xas_retry(&xas, folio))
-			continue;
-		if (!folio_test_writeback(folio)) {
-			WARN_ONCE(1, "bad %x @%llx page %lx %lx\n",
-				  len, start, folio->index, end);
-			continue;
-		}
-=======
 /*
  * Initialise a request.
  */
@@ -248,7 +225,6 @@
 	struct cifs_io_request *req = container_of(rreq, struct cifs_io_request, rreq);
 	struct cifs_sb_info *cifs_sb = CIFS_SB(rreq->inode->i_sb);
 	struct cifsFileInfo *open_file = NULL;
->>>>>>> 0c383648
 
 	rreq->rsize = cifs_sb->ctx->rsize;
 	rreq->wsize = cifs_sb->ctx->wsize;
@@ -294,15 +270,6 @@
 {
 	struct cifs_io_request *req = container_of(rreq, struct cifs_io_request, rreq);
 
-<<<<<<< HEAD
-	end = (start + len - 1) / PAGE_SIZE;
-	xas_for_each(&xas, folio, end) {
-		if (!folio_test_writeback(folio)) {
-			WARN_ONCE(1, "bad %x @%llx page %lx %lx\n",
-				  len, start, folio->index, end);
-			continue;
-		}
-=======
 	if (req->cfile)
 		cifsFileInfo_put(req->cfile);
 }
@@ -312,7 +279,6 @@
 	struct cifs_io_subrequest *rdata =
 		container_of(subreq, struct cifs_io_subrequest, subreq);
 	int rc = subreq->error;
->>>>>>> 0c383648
 
 	if (rdata->subreq.source == NETFS_DOWNLOAD_FROM_SERVER) {
 #ifdef CONFIG_CIFS_SMB_DIRECT
@@ -2388,28 +2354,8 @@
 	return rc;
 }
 
-<<<<<<< HEAD
-/*
- * update the file size (if needed) after a write. Should be called with
- * the inode->i_lock held
- */
-void
-cifs_update_eof(struct cifsInodeInfo *cifsi, loff_t offset,
-		      unsigned int bytes_written)
-{
-	loff_t end_of_write = offset + bytes_written;
-
-	if (end_of_write > cifsi->netfs.remote_i_size)
-		netfs_resize_file(&cifsi->netfs, end_of_write, true);
-}
-
-static ssize_t
-cifs_write(struct cifsFileInfo *open_file, __u32 pid, const char *write_data,
-	   size_t write_size, loff_t *offset)
-=======
 void cifs_write_subrequest_terminated(struct cifs_io_subrequest *wdata, ssize_t result,
 				      bool was_async)
->>>>>>> 0c383648
 {
 	struct netfs_io_request *wreq = wdata->rreq;
 	loff_t new_server_eof;
@@ -2704,1088 +2650,7 @@
 		return rc;
 	}
 
-<<<<<<< HEAD
-static int cifs_partialpagewrite(struct page *page, unsigned from, unsigned to)
-{
-	struct address_space *mapping = page->mapping;
-	loff_t offset = (loff_t)page->index << PAGE_SHIFT;
-	char *write_data;
-	int rc = -EFAULT;
-	int bytes_written = 0;
-	struct inode *inode;
-	struct cifsFileInfo *open_file;
-
-	if (!mapping || !mapping->host)
-		return -EFAULT;
-
-	inode = page->mapping->host;
-
-	offset += (loff_t)from;
-	write_data = kmap(page);
-	write_data += from;
-
-	if ((to > PAGE_SIZE) || (from > to)) {
-		kunmap(page);
-		return -EIO;
-	}
-
-	/* racing with truncate? */
-	if (offset > mapping->host->i_size) {
-		kunmap(page);
-		return 0; /* don't care */
-	}
-
-	/* check to make sure that we are not extending the file */
-	if (mapping->host->i_size - offset < (loff_t)to)
-		to = (unsigned)(mapping->host->i_size - offset);
-
-	rc = cifs_get_writable_file(CIFS_I(mapping->host), FIND_WR_ANY,
-				    &open_file);
-	if (!rc) {
-		bytes_written = cifs_write(open_file, open_file->pid,
-					   write_data, to - from, &offset);
-		cifsFileInfo_put(open_file);
-		/* Does mm or vfs already set times? */
-		simple_inode_init_ts(inode);
-		if ((bytes_written > 0) && (offset))
-			rc = 0;
-		else if (bytes_written < 0)
-			rc = bytes_written;
-		else
-			rc = -EFAULT;
-	} else {
-		cifs_dbg(FYI, "No writable handle for write page rc=%d\n", rc);
-		if (!is_retryable_error(rc))
-			rc = -EIO;
-	}
-
-	kunmap(page);
-	return rc;
-}
-
-/*
- * Extend the region to be written back to include subsequent contiguously
- * dirty pages if possible, but don't sleep while doing so.
- */
-static void cifs_extend_writeback(struct address_space *mapping,
-				  struct xa_state *xas,
-				  long *_count,
-				  loff_t start,
-				  int max_pages,
-				  loff_t max_len,
-				  size_t *_len)
-{
-	struct folio_batch batch;
-	struct folio *folio;
-	unsigned int nr_pages;
-	pgoff_t index = (start + *_len) / PAGE_SIZE;
-	size_t len;
-	bool stop = true;
-	unsigned int i;
-
-	folio_batch_init(&batch);
-
-	do {
-		/* Firstly, we gather up a batch of contiguous dirty pages
-		 * under the RCU read lock - but we can't clear the dirty flags
-		 * there if any of those pages are mapped.
-		 */
-		rcu_read_lock();
-
-		xas_for_each(xas, folio, ULONG_MAX) {
-			stop = true;
-			if (xas_retry(xas, folio))
-				continue;
-			if (xa_is_value(folio))
-				break;
-			if (folio->index != index) {
-				xas_reset(xas);
-				break;
-			}
-
-			if (!folio_try_get_rcu(folio)) {
-				xas_reset(xas);
-				continue;
-			}
-			nr_pages = folio_nr_pages(folio);
-			if (nr_pages > max_pages) {
-				xas_reset(xas);
-				break;
-			}
-
-			/* Has the page moved or been split? */
-			if (unlikely(folio != xas_reload(xas))) {
-				folio_put(folio);
-				xas_reset(xas);
-				break;
-			}
-
-			if (!folio_trylock(folio)) {
-				folio_put(folio);
-				xas_reset(xas);
-				break;
-			}
-			if (!folio_test_dirty(folio) ||
-			    folio_test_writeback(folio)) {
-				folio_unlock(folio);
-				folio_put(folio);
-				xas_reset(xas);
-				break;
-			}
-
-			max_pages -= nr_pages;
-			len = folio_size(folio);
-			stop = false;
-
-			index += nr_pages;
-			*_count -= nr_pages;
-			*_len += len;
-			if (max_pages <= 0 || *_len >= max_len || *_count <= 0)
-				stop = true;
-
-			if (!folio_batch_add(&batch, folio))
-				break;
-			if (stop)
-				break;
-		}
-
-		xas_pause(xas);
-		rcu_read_unlock();
-
-		/* Now, if we obtained any pages, we can shift them to being
-		 * writable and mark them for caching.
-		 */
-		if (!folio_batch_count(&batch))
-			break;
-
-		for (i = 0; i < folio_batch_count(&batch); i++) {
-			folio = batch.folios[i];
-			/* The folio should be locked, dirty and not undergoing
-			 * writeback from the loop above.
-			 */
-			if (!folio_clear_dirty_for_io(folio))
-				WARN_ON(1);
-			folio_start_writeback(folio);
-			folio_unlock(folio);
-		}
-
-		folio_batch_release(&batch);
-		cond_resched();
-	} while (!stop);
-}
-
-/*
- * Write back the locked page and any subsequent non-locked dirty pages.
- */
-static ssize_t cifs_write_back_from_locked_folio(struct address_space *mapping,
-						 struct writeback_control *wbc,
-						 struct xa_state *xas,
-						 struct folio *folio,
-						 unsigned long long start,
-						 unsigned long long end)
-{
-	struct inode *inode = mapping->host;
-	struct TCP_Server_Info *server;
-	struct cifs_writedata *wdata;
-	struct cifs_sb_info *cifs_sb = CIFS_SB(inode->i_sb);
-	struct cifs_credits credits_on_stack;
-	struct cifs_credits *credits = &credits_on_stack;
-	struct cifsFileInfo *cfile = NULL;
-	unsigned long long i_size = i_size_read(inode), max_len;
-	unsigned int xid, wsize;
-	size_t len = folio_size(folio);
-	long count = wbc->nr_to_write;
-	int rc;
-
-	/* The folio should be locked, dirty and not undergoing writeback. */
-	if (!folio_clear_dirty_for_io(folio))
-		WARN_ON_ONCE(1);
-	folio_start_writeback(folio);
-
-	count -= folio_nr_pages(folio);
-
 	xid = get_xid();
-	server = cifs_pick_channel(cifs_sb_master_tcon(cifs_sb)->ses);
-
-	rc = cifs_get_writable_file(CIFS_I(inode), FIND_WR_ANY, &cfile);
-	if (rc) {
-		cifs_dbg(VFS, "No writable handle in writepages rc=%d\n", rc);
-		goto err_xid;
-	}
-
-	rc = server->ops->wait_mtu_credits(server, cifs_sb->ctx->wsize,
-					   &wsize, credits);
-	if (rc != 0)
-		goto err_close;
-
-	wdata = cifs_writedata_alloc(cifs_writev_complete);
-	if (!wdata) {
-		rc = -ENOMEM;
-		goto err_uncredit;
-	}
-
-	wdata->sync_mode = wbc->sync_mode;
-	wdata->offset = folio_pos(folio);
-	wdata->pid = cfile->pid;
-	wdata->credits = credits_on_stack;
-	wdata->cfile = cfile;
-	wdata->server = server;
-	cfile = NULL;
-
-	/* Find all consecutive lockable dirty pages that have contiguous
-	 * written regions, stopping when we find a page that is not
-	 * immediately lockable, is not dirty or is missing, or we reach the
-	 * end of the range.
-	 */
-	if (start < i_size) {
-		/* Trim the write to the EOF; the extra data is ignored.  Also
-		 * put an upper limit on the size of a single storedata op.
-		 */
-		max_len = wsize;
-		max_len = min_t(unsigned long long, max_len, end - start + 1);
-		max_len = min_t(unsigned long long, max_len, i_size - start);
-
-		if (len < max_len) {
-			int max_pages = INT_MAX;
-
-#ifdef CONFIG_CIFS_SMB_DIRECT
-			if (server->smbd_conn)
-				max_pages = server->smbd_conn->max_frmr_depth;
-#endif
-			max_pages -= folio_nr_pages(folio);
-
-			if (max_pages > 0)
-				cifs_extend_writeback(mapping, xas, &count, start,
-						      max_pages, max_len, &len);
-		}
-	}
-	len = min_t(unsigned long long, len, i_size - start);
-
-	/* We now have a contiguous set of dirty pages, each with writeback
-	 * set; the first page is still locked at this point, but all the rest
-	 * have been unlocked.
-	 */
-	folio_unlock(folio);
-	wdata->bytes = len;
-
-	if (start < i_size) {
-		iov_iter_xarray(&wdata->iter, ITER_SOURCE, &mapping->i_pages,
-				start, len);
-
-		rc = adjust_credits(wdata->server, &wdata->credits, wdata->bytes);
-		if (rc)
-			goto err_wdata;
-
-		if (wdata->cfile->invalidHandle)
-			rc = -EAGAIN;
-		else
-			rc = wdata->server->ops->async_writev(wdata,
-							      cifs_writedata_release);
-		if (rc >= 0) {
-			kref_put(&wdata->refcount, cifs_writedata_release);
-			goto err_close;
-		}
-	} else {
-		/* The dirty region was entirely beyond the EOF. */
-		cifs_pages_written_back(inode, start, len);
-		rc = 0;
-	}
-
-err_wdata:
-	kref_put(&wdata->refcount, cifs_writedata_release);
-err_uncredit:
-	add_credits_and_wake_if(server, credits, 0);
-err_close:
-	if (cfile)
-		cifsFileInfo_put(cfile);
-err_xid:
-	free_xid(xid);
-	if (rc == 0) {
-		wbc->nr_to_write = count;
-		rc = len;
-	} else if (is_retryable_error(rc)) {
-		cifs_pages_write_redirty(inode, start, len);
-	} else {
-		cifs_pages_write_failed(inode, start, len);
-		mapping_set_error(mapping, rc);
-	}
-	/* Indication to update ctime and mtime as close is deferred */
-	set_bit(CIFS_INO_MODIFIED_ATTR, &CIFS_I(inode)->flags);
-	return rc;
-}
-
-/*
- * write a region of pages back to the server
- */
-static ssize_t cifs_writepages_begin(struct address_space *mapping,
-				     struct writeback_control *wbc,
-				     struct xa_state *xas,
-				     unsigned long long *_start,
-				     unsigned long long end)
-{
-	struct folio *folio;
-	unsigned long long start = *_start;
-	ssize_t ret;
-	int skips = 0;
-
-search_again:
-	/* Find the first dirty page. */
-	rcu_read_lock();
-
-	for (;;) {
-		folio = xas_find_marked(xas, end / PAGE_SIZE, PAGECACHE_TAG_DIRTY);
-		if (xas_retry(xas, folio) || xa_is_value(folio))
-			continue;
-		if (!folio)
-			break;
-
-		if (!folio_try_get_rcu(folio)) {
-			xas_reset(xas);
-			continue;
-		}
-
-		if (unlikely(folio != xas_reload(xas))) {
-			folio_put(folio);
-			xas_reset(xas);
-			continue;
-		}
-
-		xas_pause(xas);
-		break;
-	}
-	rcu_read_unlock();
-	if (!folio)
-		return 0;
-
-	start = folio_pos(folio); /* May regress with THPs */
-
-	/* At this point we hold neither the i_pages lock nor the page lock:
-	 * the page may be truncated or invalidated (changing page->mapping to
-	 * NULL), or even swizzled back from swapper_space to tmpfs file
-	 * mapping
-	 */
-lock_again:
-	if (wbc->sync_mode != WB_SYNC_NONE) {
-		ret = folio_lock_killable(folio);
-		if (ret < 0)
-			return ret;
-	} else {
-		if (!folio_trylock(folio))
-			goto search_again;
-	}
-
-	if (folio->mapping != mapping ||
-	    !folio_test_dirty(folio)) {
-		start += folio_size(folio);
-		folio_unlock(folio);
-		goto search_again;
-	}
-
-	if (folio_test_writeback(folio) ||
-	    folio_test_fscache(folio)) {
-		folio_unlock(folio);
-		if (wbc->sync_mode != WB_SYNC_NONE) {
-			folio_wait_writeback(folio);
-#ifdef CONFIG_CIFS_FSCACHE
-			folio_wait_fscache(folio);
-#endif
-			goto lock_again;
-		}
-
-		start += folio_size(folio);
-		if (wbc->sync_mode == WB_SYNC_NONE) {
-			if (skips >= 5 || need_resched()) {
-				ret = 0;
-				goto out;
-			}
-			skips++;
-		}
-		goto search_again;
-	}
-
-	ret = cifs_write_back_from_locked_folio(mapping, wbc, xas, folio, start, end);
-out:
-	if (ret > 0)
-		*_start = start + ret;
-	return ret;
-}
-
-/*
- * Write a region of pages back to the server
- */
-static int cifs_writepages_region(struct address_space *mapping,
-				  struct writeback_control *wbc,
-				  unsigned long long *_start,
-				  unsigned long long end)
-{
-	ssize_t ret;
-
-	XA_STATE(xas, &mapping->i_pages, *_start / PAGE_SIZE);
-
-	do {
-		ret = cifs_writepages_begin(mapping, wbc, &xas, _start, end);
-		if (ret > 0 && wbc->nr_to_write > 0)
-			cond_resched();
-	} while (ret > 0 && wbc->nr_to_write > 0);
-
-	return ret > 0 ? 0 : ret;
-}
-
-/*
- * Write some of the pending data back to the server
- */
-static int cifs_writepages(struct address_space *mapping,
-			   struct writeback_control *wbc)
-{
-	loff_t start, end;
-	int ret;
-
-	/* We have to be careful as we can end up racing with setattr()
-	 * truncating the pagecache since the caller doesn't take a lock here
-	 * to prevent it.
-	 */
-
-	if (wbc->range_cyclic && mapping->writeback_index) {
-		start = mapping->writeback_index * PAGE_SIZE;
-		ret = cifs_writepages_region(mapping, wbc, &start, LLONG_MAX);
-		if (ret < 0)
-			goto out;
-
-		if (wbc->nr_to_write <= 0) {
-			mapping->writeback_index = start / PAGE_SIZE;
-			goto out;
-		}
-
-		start = 0;
-		end = mapping->writeback_index * PAGE_SIZE;
-		mapping->writeback_index = 0;
-		ret = cifs_writepages_region(mapping, wbc, &start, end);
-		if (ret == 0)
-			mapping->writeback_index = start / PAGE_SIZE;
-	} else if (wbc->range_start == 0 && wbc->range_end == LLONG_MAX) {
-		start = 0;
-		ret = cifs_writepages_region(mapping, wbc, &start, LLONG_MAX);
-		if (wbc->nr_to_write > 0 && ret == 0)
-			mapping->writeback_index = start / PAGE_SIZE;
-	} else {
-		start = wbc->range_start;
-		ret = cifs_writepages_region(mapping, wbc, &start, wbc->range_end);
-	}
-
-out:
-	return ret;
-}
-
-static int
-cifs_writepage_locked(struct page *page, struct writeback_control *wbc)
-{
-	int rc;
-	unsigned int xid;
-
-	xid = get_xid();
-/* BB add check for wbc flags */
-	get_page(page);
-	if (!PageUptodate(page))
-		cifs_dbg(FYI, "ppw - page not up to date\n");
-
-	/*
-	 * Set the "writeback" flag, and clear "dirty" in the radix tree.
-	 *
-	 * A writepage() implementation always needs to do either this,
-	 * or re-dirty the page with "redirty_page_for_writepage()" in
-	 * the case of a failure.
-	 *
-	 * Just unlocking the page will cause the radix tree tag-bits
-	 * to fail to update with the state of the page correctly.
-	 */
-	set_page_writeback(page);
-retry_write:
-	rc = cifs_partialpagewrite(page, 0, PAGE_SIZE);
-	if (is_retryable_error(rc)) {
-		if (wbc->sync_mode == WB_SYNC_ALL && rc == -EAGAIN)
-			goto retry_write;
-		redirty_page_for_writepage(wbc, page);
-	} else if (rc != 0) {
-		SetPageError(page);
-		mapping_set_error(page->mapping, rc);
-	} else {
-		SetPageUptodate(page);
-	}
-	end_page_writeback(page);
-	put_page(page);
-	free_xid(xid);
-	return rc;
-}
-
-static int cifs_write_end(struct file *file, struct address_space *mapping,
-			loff_t pos, unsigned len, unsigned copied,
-			struct page *page, void *fsdata)
-{
-	int rc;
-	struct inode *inode = mapping->host;
-	struct cifsFileInfo *cfile = file->private_data;
-	struct cifs_sb_info *cifs_sb = CIFS_SB(cfile->dentry->d_sb);
-	struct folio *folio = page_folio(page);
-	__u32 pid;
-
-	if (cifs_sb->mnt_cifs_flags & CIFS_MOUNT_RWPIDFORWARD)
-		pid = cfile->pid;
-	else
-		pid = current->tgid;
-
-	cifs_dbg(FYI, "write_end for page %p from pos %lld with %d bytes\n",
-		 page, pos, copied);
-
-	if (folio_test_checked(folio)) {
-		if (copied == len)
-			folio_mark_uptodate(folio);
-		folio_clear_checked(folio);
-	} else if (!folio_test_uptodate(folio) && copied == PAGE_SIZE)
-		folio_mark_uptodate(folio);
-
-	if (!folio_test_uptodate(folio)) {
-		char *page_data;
-		unsigned offset = pos & (PAGE_SIZE - 1);
-		unsigned int xid;
-
-		xid = get_xid();
-		/* this is probably better than directly calling
-		   partialpage_write since in this function the file handle is
-		   known which we might as well	leverage */
-		/* BB check if anything else missing out of ppw
-		   such as updating last write time */
-		page_data = kmap(page);
-		rc = cifs_write(cfile, pid, page_data + offset, copied, &pos);
-		/* if (rc < 0) should we set writebehind rc? */
-		kunmap(page);
-
-		free_xid(xid);
-	} else {
-		rc = copied;
-		pos += copied;
-		set_page_dirty(page);
-	}
-
-	if (rc > 0) {
-		spin_lock(&inode->i_lock);
-		if (pos > inode->i_size) {
-			loff_t additional_blocks = (512 - 1 + copied) >> 9;
-
-			i_size_write(inode, pos);
-			/*
-			 * Estimate new allocation size based on the amount written.
-			 * This will be updated from server on close (and on queryinfo)
-			 */
-			inode->i_blocks = min_t(blkcnt_t, (512 - 1 + pos) >> 9,
-						inode->i_blocks + additional_blocks);
-		}
-		spin_unlock(&inode->i_lock);
-	}
-
-	unlock_page(page);
-	put_page(page);
-	/* Indication to update ctime and mtime as close is deferred */
-	set_bit(CIFS_INO_MODIFIED_ATTR, &CIFS_I(inode)->flags);
-
-	return rc;
-}
-
-int cifs_strict_fsync(struct file *file, loff_t start, loff_t end,
-		      int datasync)
-{
-	unsigned int xid;
-	int rc = 0;
-	struct cifs_tcon *tcon;
-	struct TCP_Server_Info *server;
-	struct cifsFileInfo *smbfile = file->private_data;
-	struct inode *inode = file_inode(file);
-	struct cifs_sb_info *cifs_sb = CIFS_SB(inode->i_sb);
-
-	rc = file_write_and_wait_range(file, start, end);
-	if (rc) {
-		trace_cifs_fsync_err(inode->i_ino, rc);
-		return rc;
-	}
-
-	xid = get_xid();
-
-	cifs_dbg(FYI, "Sync file - name: %pD datasync: 0x%x\n",
-		 file, datasync);
-
-	if (!CIFS_CACHE_READ(CIFS_I(inode))) {
-		rc = cifs_zap_mapping(inode);
-		if (rc) {
-			cifs_dbg(FYI, "rc: %d during invalidate phase\n", rc);
-			rc = 0; /* don't care about it in fsync */
-		}
-	}
-
-	tcon = tlink_tcon(smbfile->tlink);
-	if (!(cifs_sb->mnt_cifs_flags & CIFS_MOUNT_NOSSYNC)) {
-		server = tcon->ses->server;
-		if (server->ops->flush == NULL) {
-			rc = -ENOSYS;
-			goto strict_fsync_exit;
-		}
-
-		if ((OPEN_FMODE(smbfile->f_flags) & FMODE_WRITE) == 0) {
-			smbfile = find_writable_file(CIFS_I(inode), FIND_WR_ANY);
-			if (smbfile) {
-				rc = server->ops->flush(xid, tcon, &smbfile->fid);
-				cifsFileInfo_put(smbfile);
-			} else
-				cifs_dbg(FYI, "ignore fsync for file not open for write\n");
-		} else
-			rc = server->ops->flush(xid, tcon, &smbfile->fid);
-	}
-
-strict_fsync_exit:
-	free_xid(xid);
-	return rc;
-}
-
-int cifs_fsync(struct file *file, loff_t start, loff_t end, int datasync)
-{
-	unsigned int xid;
-	int rc = 0;
-	struct cifs_tcon *tcon;
-	struct TCP_Server_Info *server;
-	struct cifsFileInfo *smbfile = file->private_data;
-	struct inode *inode = file_inode(file);
-	struct cifs_sb_info *cifs_sb = CIFS_FILE_SB(file);
-
-	rc = file_write_and_wait_range(file, start, end);
-	if (rc) {
-		trace_cifs_fsync_err(file_inode(file)->i_ino, rc);
-		return rc;
-	}
-
-	xid = get_xid();
-
-	cifs_dbg(FYI, "Sync file - name: %pD datasync: 0x%x\n",
-		 file, datasync);
-
-	tcon = tlink_tcon(smbfile->tlink);
-	if (!(cifs_sb->mnt_cifs_flags & CIFS_MOUNT_NOSSYNC)) {
-		server = tcon->ses->server;
-		if (server->ops->flush == NULL) {
-			rc = -ENOSYS;
-			goto fsync_exit;
-		}
-
-		if ((OPEN_FMODE(smbfile->f_flags) & FMODE_WRITE) == 0) {
-			smbfile = find_writable_file(CIFS_I(inode), FIND_WR_ANY);
-			if (smbfile) {
-				rc = server->ops->flush(xid, tcon, &smbfile->fid);
-				cifsFileInfo_put(smbfile);
-			} else
-				cifs_dbg(FYI, "ignore fsync for file not open for write\n");
-		} else
-			rc = server->ops->flush(xid, tcon, &smbfile->fid);
-	}
-
-fsync_exit:
-	free_xid(xid);
-	return rc;
-}
-
-/*
- * As file closes, flush all cached write data for this inode checking
- * for write behind errors.
- */
-int cifs_flush(struct file *file, fl_owner_t id)
-{
-	struct inode *inode = file_inode(file);
-	int rc = 0;
-
-	if (file->f_mode & FMODE_WRITE)
-		rc = filemap_write_and_wait(inode->i_mapping);
-
-	cifs_dbg(FYI, "Flush inode %p file %p rc %d\n", inode, file, rc);
-	if (rc) {
-		/* get more nuanced writeback errors */
-		rc = filemap_check_wb_err(file->f_mapping, 0);
-		trace_cifs_flush_err(inode->i_ino, rc);
-	}
-	return rc;
-}
-
-static void
-cifs_uncached_writedata_release(struct kref *refcount)
-{
-	struct cifs_writedata *wdata = container_of(refcount,
-					struct cifs_writedata, refcount);
-
-	kref_put(&wdata->ctx->refcount, cifs_aio_ctx_release);
-	cifs_writedata_release(refcount);
-}
-
-static void collect_uncached_write_data(struct cifs_aio_ctx *ctx);
-
-static void
-cifs_uncached_writev_complete(struct work_struct *work)
-{
-	struct cifs_writedata *wdata = container_of(work,
-					struct cifs_writedata, work);
-	struct inode *inode = d_inode(wdata->cfile->dentry);
-	struct cifsInodeInfo *cifsi = CIFS_I(inode);
-
-	spin_lock(&inode->i_lock);
-	cifs_update_eof(cifsi, wdata->offset, wdata->bytes);
-	if (cifsi->netfs.remote_i_size > inode->i_size)
-		i_size_write(inode, cifsi->netfs.remote_i_size);
-	spin_unlock(&inode->i_lock);
-
-	complete(&wdata->done);
-	collect_uncached_write_data(wdata->ctx);
-	/* the below call can possibly free the last ref to aio ctx */
-	kref_put(&wdata->refcount, cifs_uncached_writedata_release);
-}
-
-static int
-cifs_resend_wdata(struct cifs_writedata *wdata, struct list_head *wdata_list,
-	struct cifs_aio_ctx *ctx)
-{
-	unsigned int wsize;
-	struct cifs_credits credits;
-	int rc;
-	struct TCP_Server_Info *server = wdata->server;
-
-	do {
-		if (wdata->cfile->invalidHandle) {
-			rc = cifs_reopen_file(wdata->cfile, false);
-			if (rc == -EAGAIN)
-				continue;
-			else if (rc)
-				break;
-		}
-
-
-		/*
-		 * Wait for credits to resend this wdata.
-		 * Note: we are attempting to resend the whole wdata not in
-		 * segments
-		 */
-		do {
-			rc = server->ops->wait_mtu_credits(server, wdata->bytes,
-						&wsize, &credits);
-			if (rc)
-				goto fail;
-
-			if (wsize < wdata->bytes) {
-				add_credits_and_wake_if(server, &credits, 0);
-				msleep(1000);
-			}
-		} while (wsize < wdata->bytes);
-		wdata->credits = credits;
-
-		rc = adjust_credits(server, &wdata->credits, wdata->bytes);
-
-		if (!rc) {
-			if (wdata->cfile->invalidHandle)
-				rc = -EAGAIN;
-			else {
-				wdata->replay = true;
-#ifdef CONFIG_CIFS_SMB_DIRECT
-				if (wdata->mr) {
-					wdata->mr->need_invalidate = true;
-					smbd_deregister_mr(wdata->mr);
-					wdata->mr = NULL;
-				}
-#endif
-				rc = server->ops->async_writev(wdata,
-					cifs_uncached_writedata_release);
-			}
-		}
-
-		/* If the write was successfully sent, we are done */
-		if (!rc) {
-			list_add_tail(&wdata->list, wdata_list);
-			return 0;
-		}
-
-		/* Roll back credits and retry if needed */
-		add_credits_and_wake_if(server, &wdata->credits, 0);
-	} while (rc == -EAGAIN);
-
-fail:
-	kref_put(&wdata->refcount, cifs_uncached_writedata_release);
-	return rc;
-}
-
-/*
- * Select span of a bvec iterator we're going to use.  Limit it by both maximum
- * size and maximum number of segments.
- */
-static size_t cifs_limit_bvec_subset(const struct iov_iter *iter, size_t max_size,
-				     size_t max_segs, unsigned int *_nsegs)
-{
-	const struct bio_vec *bvecs = iter->bvec;
-	unsigned int nbv = iter->nr_segs, ix = 0, nsegs = 0;
-	size_t len, span = 0, n = iter->count;
-	size_t skip = iter->iov_offset;
-
-	if (WARN_ON(!iov_iter_is_bvec(iter)) || n == 0)
-		return 0;
-
-	while (n && ix < nbv && skip) {
-		len = bvecs[ix].bv_len;
-		if (skip < len)
-			break;
-		skip -= len;
-		n -= len;
-		ix++;
-	}
-
-	while (n && ix < nbv) {
-		len = min3(n, bvecs[ix].bv_len - skip, max_size);
-		span += len;
-		max_size -= len;
-		nsegs++;
-		ix++;
-		if (max_size == 0 || nsegs >= max_segs)
-			break;
-		skip = 0;
-		n -= len;
-	}
-
-	*_nsegs = nsegs;
-	return span;
-}
-
-static int
-cifs_write_from_iter(loff_t fpos, size_t len, struct iov_iter *from,
-		     struct cifsFileInfo *open_file,
-		     struct cifs_sb_info *cifs_sb, struct list_head *wdata_list,
-		     struct cifs_aio_ctx *ctx)
-{
-	int rc = 0;
-	size_t cur_len, max_len;
-	struct cifs_writedata *wdata;
-	pid_t pid;
-	struct TCP_Server_Info *server;
-	unsigned int xid, max_segs = INT_MAX;
-
-	if (cifs_sb->mnt_cifs_flags & CIFS_MOUNT_RWPIDFORWARD)
-		pid = open_file->pid;
-	else
-		pid = current->tgid;
-
-	server = cifs_pick_channel(tlink_tcon(open_file->tlink)->ses);
-	xid = get_xid();
-
-#ifdef CONFIG_CIFS_SMB_DIRECT
-	if (server->smbd_conn)
-		max_segs = server->smbd_conn->max_frmr_depth;
-#endif
-
-	do {
-		struct cifs_credits credits_on_stack;
-		struct cifs_credits *credits = &credits_on_stack;
-		unsigned int wsize, nsegs = 0;
-
-		if (signal_pending(current)) {
-			rc = -EINTR;
-			break;
-		}
-
-		if (open_file->invalidHandle) {
-			rc = cifs_reopen_file(open_file, false);
-			if (rc == -EAGAIN)
-				continue;
-			else if (rc)
-				break;
-		}
-
-		rc = server->ops->wait_mtu_credits(server, cifs_sb->ctx->wsize,
-						   &wsize, credits);
-		if (rc)
-			break;
-
-		max_len = min_t(const size_t, len, wsize);
-		if (!max_len) {
-			rc = -EAGAIN;
-			add_credits_and_wake_if(server, credits, 0);
-			break;
-		}
-
-		cur_len = cifs_limit_bvec_subset(from, max_len, max_segs, &nsegs);
-		cifs_dbg(FYI, "write_from_iter len=%zx/%zx nsegs=%u/%lu/%u\n",
-			 cur_len, max_len, nsegs, from->nr_segs, max_segs);
-		if (cur_len == 0) {
-			rc = -EIO;
-			add_credits_and_wake_if(server, credits, 0);
-			break;
-		}
-
-		wdata = cifs_writedata_alloc(cifs_uncached_writev_complete);
-		if (!wdata) {
-			rc = -ENOMEM;
-			add_credits_and_wake_if(server, credits, 0);
-			break;
-		}
-
-		wdata->sync_mode = WB_SYNC_ALL;
-		wdata->offset	= (__u64)fpos;
-		wdata->cfile	= cifsFileInfo_get(open_file);
-		wdata->server	= server;
-		wdata->pid	= pid;
-		wdata->bytes	= cur_len;
-		wdata->credits	= credits_on_stack;
-		wdata->iter	= *from;
-		wdata->ctx	= ctx;
-		kref_get(&ctx->refcount);
-
-		iov_iter_truncate(&wdata->iter, cur_len);
-
-		rc = adjust_credits(server, &wdata->credits, wdata->bytes);
-
-		if (!rc) {
-			if (wdata->cfile->invalidHandle)
-				rc = -EAGAIN;
-			else
-				rc = server->ops->async_writev(wdata,
-					cifs_uncached_writedata_release);
-		}
-
-		if (rc) {
-			add_credits_and_wake_if(server, &wdata->credits, 0);
-			kref_put(&wdata->refcount,
-				 cifs_uncached_writedata_release);
-			if (rc == -EAGAIN)
-				continue;
-			break;
-		}
-
-		list_add_tail(&wdata->list, wdata_list);
-		iov_iter_advance(from, cur_len);
-		fpos += cur_len;
-		len -= cur_len;
-	} while (len > 0);
-
-	free_xid(xid);
-	return rc;
-}
-
-static void collect_uncached_write_data(struct cifs_aio_ctx *ctx)
-{
-	struct cifs_writedata *wdata, *tmp;
-	struct cifs_tcon *tcon;
-	struct cifs_sb_info *cifs_sb;
-	struct dentry *dentry = ctx->cfile->dentry;
-	ssize_t rc;
-
-	tcon = tlink_tcon(ctx->cfile->tlink);
-	cifs_sb = CIFS_SB(dentry->d_sb);
-
-	mutex_lock(&ctx->aio_mutex);
-
-	if (list_empty(&ctx->list)) {
-		mutex_unlock(&ctx->aio_mutex);
-		return;
-	}
-
-	rc = ctx->rc;
-	/*
-	 * Wait for and collect replies for any successful sends in order of
-	 * increasing offset. Once an error is hit, then return without waiting
-	 * for any more replies.
-	 */
-restart_loop:
-	list_for_each_entry_safe(wdata, tmp, &ctx->list, list) {
-		if (!rc) {
-			if (!try_wait_for_completion(&wdata->done)) {
-				mutex_unlock(&ctx->aio_mutex);
-				return;
-			}
-
-			if (wdata->result)
-				rc = wdata->result;
-			else
-				ctx->total_len += wdata->bytes;
-
-			/* resend call if it's a retryable error */
-			if (rc == -EAGAIN) {
-				struct list_head tmp_list;
-				struct iov_iter tmp_from = ctx->iter;
-
-				INIT_LIST_HEAD(&tmp_list);
-				list_del_init(&wdata->list);
-
-				if (ctx->direct_io)
-					rc = cifs_resend_wdata(
-						wdata, &tmp_list, ctx);
-				else {
-					iov_iter_advance(&tmp_from,
-						 wdata->offset - ctx->pos);
-
-					rc = cifs_write_from_iter(wdata->offset,
-						wdata->bytes, &tmp_from,
-						ctx->cfile, cifs_sb, &tmp_list,
-						ctx);
-
-					kref_put(&wdata->refcount,
-						cifs_uncached_writedata_release);
-				}
-
-				list_splice(&tmp_list, &ctx->list);
-				goto restart_loop;
-			}
-		}
-		list_del_init(&wdata->list);
-		kref_put(&wdata->refcount, cifs_uncached_writedata_release);
-	}
-
-	cifs_stats_bytes_written(tcon, ctx->total_len);
-	set_bit(CIFS_INO_INVALID_MAPPING, &CIFS_I(dentry->d_inode)->flags);
-
-	ctx->rc = (rc == 0) ? ctx->total_len : rc;
-
-	mutex_unlock(&ctx->aio_mutex);
-
-	if (ctx->iocb && ctx->iocb->ki_complete)
-		ctx->iocb->ki_complete(ctx->iocb, ctx->rc);
-	else
-		complete(&ctx->done);
-}
-
-static ssize_t __cifs_writev(
-	struct kiocb *iocb, struct iov_iter *from, bool direct)
-{
-	struct file *file = iocb->ki_filp;
-	ssize_t total_written = 0;
-	struct cifsFileInfo *cfile;
-	struct cifs_tcon *tcon;
-	struct cifs_sb_info *cifs_sb;
-	struct cifs_aio_ctx *ctx;
-	int rc;
-
-	rc = generic_write_checks(iocb, from);
-	if (rc <= 0)
-		return rc;
-
-	cifs_sb = CIFS_FILE_SB(file);
-	cfile = file->private_data;
-	tcon = tlink_tcon(cfile->tlink);
-
-	if (!tcon->ses->server->ops->async_writev)
-		return -ENOSYS;
-
-	ctx = cifs_aio_ctx_alloc();
-	if (!ctx)
-		return -ENOMEM;
-
-	ctx->cfile = cifsFileInfo_get(cfile);
-
-	if (!is_sync_kiocb(iocb))
-		ctx->iocb = iocb;
-
-	ctx->pos = iocb->ki_pos;
-	ctx->direct_io = direct;
-	ctx->nr_pinned_pages = 0;
-=======
-	xid = get_xid();
->>>>>>> 0c383648
 
 	cifs_dbg(FYI, "Sync file - name: %pD datasync: 0x%x\n",
 		 file, datasync);
@@ -4085,293 +2950,6 @@
 	return rc;
 }
 
-<<<<<<< HEAD
-/*
- * Unlock a bunch of folios in the pagecache.
- */
-static void cifs_unlock_folios(struct address_space *mapping, pgoff_t first, pgoff_t last)
-{
-	struct folio *folio;
-	XA_STATE(xas, &mapping->i_pages, first);
-
-	rcu_read_lock();
-	xas_for_each(&xas, folio, last) {
-		folio_unlock(folio);
-	}
-	rcu_read_unlock();
-}
-
-static void cifs_readahead_complete(struct work_struct *work)
-{
-	struct cifs_readdata *rdata = container_of(work,
-						   struct cifs_readdata, work);
-	struct folio *folio;
-	pgoff_t last;
-	bool good = rdata->result == 0 || (rdata->result == -EAGAIN && rdata->got_bytes);
-
-	XA_STATE(xas, &rdata->mapping->i_pages, rdata->offset / PAGE_SIZE);
-
-	if (good)
-		cifs_readahead_to_fscache(rdata->mapping->host,
-					  rdata->offset, rdata->bytes);
-
-	if (iov_iter_count(&rdata->iter) > 0)
-		iov_iter_zero(iov_iter_count(&rdata->iter), &rdata->iter);
-
-	last = (rdata->offset + rdata->bytes - 1) / PAGE_SIZE;
-
-	rcu_read_lock();
-	xas_for_each(&xas, folio, last) {
-		if (good) {
-			flush_dcache_folio(folio);
-			folio_mark_uptodate(folio);
-		}
-		folio_unlock(folio);
-	}
-	rcu_read_unlock();
-
-	kref_put(&rdata->refcount, cifs_readdata_release);
-}
-
-static void cifs_readahead(struct readahead_control *ractl)
-{
-	struct cifsFileInfo *open_file = ractl->file->private_data;
-	struct cifs_sb_info *cifs_sb = CIFS_FILE_SB(ractl->file);
-	struct TCP_Server_Info *server;
-	unsigned int xid, nr_pages, cache_nr_pages = 0;
-	unsigned int ra_pages;
-	pgoff_t next_cached = ULONG_MAX, ra_index;
-	bool caching = fscache_cookie_enabled(cifs_inode_cookie(ractl->mapping->host)) &&
-		cifs_inode_cookie(ractl->mapping->host)->cache_priv;
-	bool check_cache = caching;
-	pid_t pid;
-	int rc = 0;
-
-	/* Note that readahead_count() lags behind our dequeuing of pages from
-	 * the ractl, wo we have to keep track for ourselves.
-	 */
-	ra_pages = readahead_count(ractl);
-	ra_index = readahead_index(ractl);
-
-	xid = get_xid();
-
-	if (cifs_sb->mnt_cifs_flags & CIFS_MOUNT_RWPIDFORWARD)
-		pid = open_file->pid;
-	else
-		pid = current->tgid;
-
-	server = cifs_pick_channel(tlink_tcon(open_file->tlink)->ses);
-
-	cifs_dbg(FYI, "%s: file=%p mapping=%p num_pages=%u\n",
-		 __func__, ractl->file, ractl->mapping, ra_pages);
-
-	/*
-	 * Chop the readahead request up into rsize-sized read requests.
-	 */
-	while ((nr_pages = ra_pages)) {
-		unsigned int i, rsize;
-		struct cifs_readdata *rdata;
-		struct cifs_credits credits_on_stack;
-		struct cifs_credits *credits = &credits_on_stack;
-		struct folio *folio;
-		pgoff_t fsize;
-
-		/*
-		 * Find out if we have anything cached in the range of
-		 * interest, and if so, where the next chunk of cached data is.
-		 */
-		if (caching) {
-			if (check_cache) {
-				rc = cifs_fscache_query_occupancy(
-					ractl->mapping->host, ra_index, nr_pages,
-					&next_cached, &cache_nr_pages);
-				if (rc < 0)
-					caching = false;
-				check_cache = false;
-			}
-
-			if (ra_index == next_cached) {
-				/*
-				 * TODO: Send a whole batch of pages to be read
-				 * by the cache.
-				 */
-				folio = readahead_folio(ractl);
-				fsize = folio_nr_pages(folio);
-				ra_pages -= fsize;
-				ra_index += fsize;
-				if (cifs_readpage_from_fscache(ractl->mapping->host,
-							       &folio->page) < 0) {
-					/*
-					 * TODO: Deal with cache read failure
-					 * here, but for the moment, delegate
-					 * that to readpage.
-					 */
-					caching = false;
-				}
-				folio_unlock(folio);
-				next_cached += fsize;
-				cache_nr_pages -= fsize;
-				if (cache_nr_pages == 0)
-					check_cache = true;
-				continue;
-			}
-		}
-
-		if (open_file->invalidHandle) {
-			rc = cifs_reopen_file(open_file, true);
-			if (rc) {
-				if (rc == -EAGAIN)
-					continue;
-				break;
-			}
-		}
-
-		if (cifs_sb->ctx->rsize == 0)
-			cifs_sb->ctx->rsize =
-				server->ops->negotiate_rsize(tlink_tcon(open_file->tlink),
-							     cifs_sb->ctx);
-
-		rc = server->ops->wait_mtu_credits(server, cifs_sb->ctx->rsize,
-						   &rsize, credits);
-		if (rc)
-			break;
-		nr_pages = min_t(size_t, rsize / PAGE_SIZE, ra_pages);
-		if (next_cached != ULONG_MAX)
-			nr_pages = min_t(size_t, nr_pages, next_cached - ra_index);
-
-		/*
-		 * Give up immediately if rsize is too small to read an entire
-		 * page. The VFS will fall back to readpage. We should never
-		 * reach this point however since we set ra_pages to 0 when the
-		 * rsize is smaller than a cache page.
-		 */
-		if (unlikely(!nr_pages)) {
-			add_credits_and_wake_if(server, credits, 0);
-			break;
-		}
-
-		rdata = cifs_readdata_alloc(cifs_readahead_complete);
-		if (!rdata) {
-			/* best to give up if we're out of mem */
-			add_credits_and_wake_if(server, credits, 0);
-			break;
-		}
-
-		rdata->offset	= ra_index * PAGE_SIZE;
-		rdata->bytes	= nr_pages * PAGE_SIZE;
-		rdata->cfile	= cifsFileInfo_get(open_file);
-		rdata->server	= server;
-		rdata->mapping	= ractl->mapping;
-		rdata->pid	= pid;
-		rdata->credits	= credits_on_stack;
-
-		for (i = 0; i < nr_pages; i++) {
-			if (!readahead_folio(ractl))
-				WARN_ON(1);
-		}
-		ra_pages -= nr_pages;
-		ra_index += nr_pages;
-
-		iov_iter_xarray(&rdata->iter, ITER_DEST, &rdata->mapping->i_pages,
-				rdata->offset, rdata->bytes);
-
-		rc = adjust_credits(server, &rdata->credits, rdata->bytes);
-		if (!rc) {
-			if (rdata->cfile->invalidHandle)
-				rc = -EAGAIN;
-			else
-				rc = server->ops->async_readv(rdata);
-		}
-
-		if (rc) {
-			add_credits_and_wake_if(server, &rdata->credits, 0);
-			cifs_unlock_folios(rdata->mapping,
-					   rdata->offset / PAGE_SIZE,
-					   (rdata->offset + rdata->bytes - 1) / PAGE_SIZE);
-			/* Fallback to the readpage in error/reconnect cases */
-			kref_put(&rdata->refcount, cifs_readdata_release);
-			break;
-		}
-
-		kref_put(&rdata->refcount, cifs_readdata_release);
-	}
-
-	free_xid(xid);
-}
-
-/*
- * cifs_readpage_worker must be called with the page pinned
- */
-static int cifs_readpage_worker(struct file *file, struct page *page,
-	loff_t *poffset)
-{
-	struct inode *inode = file_inode(file);
-	struct timespec64 atime, mtime;
-	char *read_data;
-	int rc;
-
-	/* Is the page cached? */
-	rc = cifs_readpage_from_fscache(inode, page);
-	if (rc == 0)
-		goto read_complete;
-
-	read_data = kmap(page);
-	/* for reads over a certain size could initiate async read ahead */
-
-	rc = cifs_read(file, read_data, PAGE_SIZE, poffset);
-
-	if (rc < 0)
-		goto io_error;
-	else
-		cifs_dbg(FYI, "Bytes read %d\n", rc);
-
-	/* we do not want atime to be less than mtime, it broke some apps */
-	atime = inode_set_atime_to_ts(inode, current_time(inode));
-	mtime = inode_get_mtime(inode);
-	if (timespec64_compare(&atime, &mtime) < 0)
-		inode_set_atime_to_ts(inode, inode_get_mtime(inode));
-
-	if (PAGE_SIZE > rc)
-		memset(read_data + rc, 0, PAGE_SIZE - rc);
-
-	flush_dcache_page(page);
-	SetPageUptodate(page);
-	rc = 0;
-
-io_error:
-	kunmap(page);
-
-read_complete:
-	unlock_page(page);
-	return rc;
-}
-
-static int cifs_read_folio(struct file *file, struct folio *folio)
-{
-	struct page *page = &folio->page;
-	loff_t offset = page_file_offset(page);
-	int rc = -EACCES;
-	unsigned int xid;
-
-	xid = get_xid();
-
-	if (file->private_data == NULL) {
-		rc = -EBADF;
-		free_xid(xid);
-		return rc;
-	}
-
-	cifs_dbg(FYI, "read_folio %p at offset %d 0x%x\n",
-		 page, (int)offset, (int)offset);
-
-	rc = cifs_readpage_worker(file, page, &offset);
-
-	free_xid(xid);
-	return rc;
-}
-
-=======
->>>>>>> 0c383648
 static int is_inode_writable(struct cifsInodeInfo *cifs_inode)
 {
 	struct cifsFileInfo *open_file;
@@ -4568,20 +3146,6 @@
 	/* do we need to unpin (or unlock) the file */
 }
 
-<<<<<<< HEAD
-const struct address_space_operations cifs_addr_ops = {
-	.read_folio = cifs_read_folio,
-	.readahead = cifs_readahead,
-	.writepages = cifs_writepages,
-	.write_begin = cifs_write_begin,
-	.write_end = cifs_write_end,
-	.dirty_folio = netfs_dirty_folio,
-	.release_folio = cifs_release_folio,
-	.direct_IO = cifs_direct_io,
-	.invalidate_folio = cifs_invalidate_folio,
-	.launder_folio = cifs_launder_folio,
-	.migrate_folio = filemap_migrate_folio,
-=======
 /**
  * cifs_swap_rw - SMB3 address space operation for swap I/O
  * @iocb: target I/O control block
@@ -4611,7 +3175,6 @@
 	.direct_IO	= noop_direct_IO,
 	.invalidate_folio = netfs_invalidate_folio,
 	.migrate_folio	= filemap_migrate_folio,
->>>>>>> 0c383648
 	/*
 	 * TODO: investigate and if useful we could add an is_dirty_writeback
 	 * helper if needed
@@ -4627,22 +3190,10 @@
  * to leave cifs_readahead out of the address space operations.
  */
 const struct address_space_operations cifs_addr_ops_smallbuf = {
-<<<<<<< HEAD
-	.read_folio = cifs_read_folio,
-	.writepages = cifs_writepages,
-	.write_begin = cifs_write_begin,
-	.write_end = cifs_write_end,
-	.dirty_folio = netfs_dirty_folio,
-	.release_folio = cifs_release_folio,
-	.invalidate_folio = cifs_invalidate_folio,
-	.launder_folio = cifs_launder_folio,
-	.migrate_folio = filemap_migrate_folio,
-=======
 	.read_folio	= netfs_read_folio,
 	.writepages	= netfs_writepages,
 	.dirty_folio	= netfs_dirty_folio,
 	.release_folio	= netfs_release_folio,
 	.invalidate_folio = netfs_invalidate_folio,
 	.migrate_folio	= filemap_migrate_folio,
->>>>>>> 0c383648
 };