// SPDX-License-Identifier: GPL-2.0

#include <linux/bitops.h>
#include <linux/slab.h>
#include <linux/bio.h>
#include <linux/mm.h>
#include <linux/pagemap.h>
#include <linux/page-flags.h>
#include <linux/sched/mm.h>
#include <linux/spinlock.h>
#include <linux/blkdev.h>
#include <linux/swap.h>
#include <linux/writeback.h>
#include <linux/pagevec.h>
#include <linux/prefetch.h>
#include <linux/fsverity.h>
#include "misc.h"
#include "extent_io.h"
#include "extent-io-tree.h"
#include "extent_map.h"
#include "ctree.h"
#include "btrfs_inode.h"
#include "bio.h"
#include "check-integrity.h"
#include "locking.h"
#include "rcu-string.h"
#include "backref.h"
#include "disk-io.h"
#include "subpage.h"
#include "zoned.h"
#include "block-group.h"
#include "compression.h"
#include "fs.h"
#include "accessors.h"
#include "file-item.h"
#include "file.h"
#include "dev-replace.h"
#include "super.h"

static struct kmem_cache *extent_buffer_cache;

#ifdef CONFIG_BTRFS_DEBUG
static inline void btrfs_leak_debug_add_eb(struct extent_buffer *eb)
{
	struct btrfs_fs_info *fs_info = eb->fs_info;
	unsigned long flags;

	spin_lock_irqsave(&fs_info->eb_leak_lock, flags);
	list_add(&eb->leak_list, &fs_info->allocated_ebs);
	spin_unlock_irqrestore(&fs_info->eb_leak_lock, flags);
}

static inline void btrfs_leak_debug_del_eb(struct extent_buffer *eb)
{
	struct btrfs_fs_info *fs_info = eb->fs_info;
	unsigned long flags;

	spin_lock_irqsave(&fs_info->eb_leak_lock, flags);
	list_del(&eb->leak_list);
	spin_unlock_irqrestore(&fs_info->eb_leak_lock, flags);
}

void btrfs_extent_buffer_leak_debug_check(struct btrfs_fs_info *fs_info)
{
	struct extent_buffer *eb;
	unsigned long flags;

	/*
	 * If we didn't get into open_ctree our allocated_ebs will not be
	 * initialized, so just skip this.
	 */
	if (!fs_info->allocated_ebs.next)
		return;

	WARN_ON(!list_empty(&fs_info->allocated_ebs));
	spin_lock_irqsave(&fs_info->eb_leak_lock, flags);
	while (!list_empty(&fs_info->allocated_ebs)) {
		eb = list_first_entry(&fs_info->allocated_ebs,
				      struct extent_buffer, leak_list);
		pr_err(
	"BTRFS: buffer leak start %llu len %lu refs %d bflags %lu owner %llu\n",
		       eb->start, eb->len, atomic_read(&eb->refs), eb->bflags,
		       btrfs_header_owner(eb));
		list_del(&eb->leak_list);
		kmem_cache_free(extent_buffer_cache, eb);
	}
	spin_unlock_irqrestore(&fs_info->eb_leak_lock, flags);
}
#else
#define btrfs_leak_debug_add_eb(eb)			do {} while (0)
#define btrfs_leak_debug_del_eb(eb)			do {} while (0)
#endif

/*
 * Structure to record info about the bio being assembled, and other info like
 * how many bytes are there before stripe/ordered extent boundary.
 */
struct btrfs_bio_ctrl {
	struct bio *bio;
	int mirror_num;
	enum btrfs_compression_type compress_type;
	u32 len_to_stripe_boundary;
	u32 len_to_oe_boundary;
	btrfs_bio_end_io_t end_io_func;

	/*
<<<<<<< HEAD
	 * Tell writepage not to lock the state bits for this range, it still
	 * does the unlocking.
	 */
	bool extent_locked;

=======
	 * This is for metadata read, to provide the extra needed verification
	 * info.  This has to be provided for submit_one_bio(), as
	 * submit_one_bio() can submit a bio if it ends at stripe boundary.  If
	 * no such parent_check is provided, the metadata can hit false alert at
	 * endio time.
	 */
	struct btrfs_tree_parent_check *parent_check;

	/*
	 * Tell writepage not to lock the state bits for this range, it still
	 * does the unlocking.
	 */
	bool extent_locked;

>>>>>>> 310bc395
	/* Tell the submit_bio code to use REQ_SYNC */
	bool sync_io;
};

static void submit_one_bio(struct btrfs_bio_ctrl *bio_ctrl)
{
	struct bio *bio;
	struct bio_vec *bv;
	struct btrfs_inode *inode;
	int mirror_num;

	if (!bio_ctrl->bio)
		return;

	bio = bio_ctrl->bio;
	bv = bio_first_bvec_all(bio);
	inode = BTRFS_I(bv->bv_page->mapping->host);
	mirror_num = bio_ctrl->mirror_num;

	/* Caller should ensure the bio has at least some range added */
	ASSERT(bio->bi_iter.bi_size);

	btrfs_bio(bio)->file_offset = page_offset(bv->bv_page) + bv->bv_offset;

<<<<<<< HEAD
	if (!is_data_inode(&inode->vfs_inode))
=======
	if (!is_data_inode(&inode->vfs_inode)) {
		if (btrfs_op(bio) != BTRFS_MAP_WRITE) {
			/*
			 * For metadata read, we should have the parent_check,
			 * and copy it to bbio for metadata verification.
			 */
			ASSERT(bio_ctrl->parent_check);
			memcpy(&btrfs_bio(bio)->parent_check,
			       bio_ctrl->parent_check,
			       sizeof(struct btrfs_tree_parent_check));
		}
>>>>>>> 310bc395
		btrfs_submit_metadata_bio(inode, bio, mirror_num);
	} else if (btrfs_op(bio) == BTRFS_MAP_WRITE) {
		btrfs_submit_data_write_bio(inode, bio, mirror_num);
	} else {
		btrfs_submit_data_read_bio(inode, bio, mirror_num,
					   bio_ctrl->compress_type);
	}

	/* The bio is owned by the end_io handler now */
	bio_ctrl->bio = NULL;
}

/*
 * Submit or fail the current bio in the bio_ctrl structure.
 */
static void submit_write_bio(struct btrfs_bio_ctrl *bio_ctrl, int ret)
{
	struct bio *bio = bio_ctrl->bio;

	if (!bio)
		return;

	if (ret) {
		ASSERT(ret < 0);
		btrfs_bio_end_io(btrfs_bio(bio), errno_to_blk_status(ret));
		/* The bio is owned by the end_io handler now */
		bio_ctrl->bio = NULL;
	} else {
		submit_one_bio(bio_ctrl);
	}
}

int __init extent_buffer_init_cachep(void)
{
	extent_buffer_cache = kmem_cache_create("btrfs_extent_buffer",
			sizeof(struct extent_buffer), 0,
			SLAB_MEM_SPREAD, NULL);
	if (!extent_buffer_cache)
		return -ENOMEM;

	return 0;
}

void __cold extent_buffer_free_cachep(void)
{
	/*
	 * Make sure all delayed rcu free are flushed before we
	 * destroy caches.
	 */
	rcu_barrier();
	kmem_cache_destroy(extent_buffer_cache);
}

void extent_range_clear_dirty_for_io(struct inode *inode, u64 start, u64 end)
{
	unsigned long index = start >> PAGE_SHIFT;
	unsigned long end_index = end >> PAGE_SHIFT;
	struct page *page;

	while (index <= end_index) {
		page = find_get_page(inode->i_mapping, index);
		BUG_ON(!page); /* Pages should be in the extent_io_tree */
		clear_page_dirty_for_io(page);
		put_page(page);
		index++;
	}
}

void extent_range_redirty_for_io(struct inode *inode, u64 start, u64 end)
{
	struct address_space *mapping = inode->i_mapping;
	unsigned long index = start >> PAGE_SHIFT;
	unsigned long end_index = end >> PAGE_SHIFT;
	struct folio *folio;

	while (index <= end_index) {
		folio = filemap_get_folio(mapping, index);
		filemap_dirty_folio(mapping, folio);
		folio_account_redirty(folio);
		index += folio_nr_pages(folio);
		folio_put(folio);
	}
}

/*
 * Process one page for __process_pages_contig().
 *
 * Return >0 if we hit @page == @locked_page.
 * Return 0 if we updated the page status.
 * Return -EGAIN if the we need to try again.
 * (For PAGE_LOCK case but got dirty page or page not belong to mapping)
 */
static int process_one_page(struct btrfs_fs_info *fs_info,
			    struct address_space *mapping,
			    struct page *page, struct page *locked_page,
			    unsigned long page_ops, u64 start, u64 end)
{
	u32 len;

	ASSERT(end + 1 - start != 0 && end + 1 - start < U32_MAX);
	len = end + 1 - start;

	if (page_ops & PAGE_SET_ORDERED)
		btrfs_page_clamp_set_ordered(fs_info, page, start, len);
	if (page_ops & PAGE_SET_ERROR)
		btrfs_page_clamp_set_error(fs_info, page, start, len);
	if (page_ops & PAGE_START_WRITEBACK) {
		btrfs_page_clamp_clear_dirty(fs_info, page, start, len);
		btrfs_page_clamp_set_writeback(fs_info, page, start, len);
	}
	if (page_ops & PAGE_END_WRITEBACK)
		btrfs_page_clamp_clear_writeback(fs_info, page, start, len);

	if (page == locked_page)
		return 1;

	if (page_ops & PAGE_LOCK) {
		int ret;

		ret = btrfs_page_start_writer_lock(fs_info, page, start, len);
		if (ret)
			return ret;
		if (!PageDirty(page) || page->mapping != mapping) {
			btrfs_page_end_writer_lock(fs_info, page, start, len);
			return -EAGAIN;
		}
	}
	if (page_ops & PAGE_UNLOCK)
		btrfs_page_end_writer_lock(fs_info, page, start, len);
	return 0;
}

static int __process_pages_contig(struct address_space *mapping,
				  struct page *locked_page,
				  u64 start, u64 end, unsigned long page_ops,
				  u64 *processed_end)
{
	struct btrfs_fs_info *fs_info = btrfs_sb(mapping->host->i_sb);
	pgoff_t start_index = start >> PAGE_SHIFT;
	pgoff_t end_index = end >> PAGE_SHIFT;
	pgoff_t index = start_index;
	unsigned long pages_processed = 0;
	struct folio_batch fbatch;
	int err = 0;
	int i;

	if (page_ops & PAGE_LOCK) {
		ASSERT(page_ops == PAGE_LOCK);
		ASSERT(processed_end && *processed_end == start);
	}

	if ((page_ops & PAGE_SET_ERROR) && start_index <= end_index)
		mapping_set_error(mapping, -EIO);

	folio_batch_init(&fbatch);
	while (index <= end_index) {
		int found_folios;

		found_folios = filemap_get_folios_contig(mapping, &index,
				end_index, &fbatch);

		if (found_folios == 0) {
			/*
			 * Only if we're going to lock these pages, we can find
			 * nothing at @index.
			 */
			ASSERT(page_ops & PAGE_LOCK);
			err = -EAGAIN;
			goto out;
		}

		for (i = 0; i < found_folios; i++) {
			int process_ret;
			struct folio *folio = fbatch.folios[i];
			process_ret = process_one_page(fs_info, mapping,
					&folio->page, locked_page, page_ops,
					start, end);
			if (process_ret < 0) {
				err = -EAGAIN;
				folio_batch_release(&fbatch);
				goto out;
			}
			pages_processed += folio_nr_pages(folio);
		}
		folio_batch_release(&fbatch);
		cond_resched();
	}
out:
	if (err && processed_end) {
		/*
		 * Update @processed_end. I know this is awful since it has
		 * two different return value patterns (inclusive vs exclusive).
		 *
		 * But the exclusive pattern is necessary if @start is 0, or we
		 * underflow and check against processed_end won't work as
		 * expected.
		 */
		if (pages_processed)
			*processed_end = min(end,
			((u64)(start_index + pages_processed) << PAGE_SHIFT) - 1);
		else
			*processed_end = start;
	}
	return err;
}

static noinline void __unlock_for_delalloc(struct inode *inode,
					   struct page *locked_page,
					   u64 start, u64 end)
{
	unsigned long index = start >> PAGE_SHIFT;
	unsigned long end_index = end >> PAGE_SHIFT;

	ASSERT(locked_page);
	if (index == locked_page->index && end_index == index)
		return;

	__process_pages_contig(inode->i_mapping, locked_page, start, end,
			       PAGE_UNLOCK, NULL);
}

static noinline int lock_delalloc_pages(struct inode *inode,
					struct page *locked_page,
					u64 delalloc_start,
					u64 delalloc_end)
{
	unsigned long index = delalloc_start >> PAGE_SHIFT;
	unsigned long end_index = delalloc_end >> PAGE_SHIFT;
	u64 processed_end = delalloc_start;
	int ret;

	ASSERT(locked_page);
	if (index == locked_page->index && index == end_index)
		return 0;

	ret = __process_pages_contig(inode->i_mapping, locked_page, delalloc_start,
				     delalloc_end, PAGE_LOCK, &processed_end);
	if (ret == -EAGAIN && processed_end > delalloc_start)
		__unlock_for_delalloc(inode, locked_page, delalloc_start,
				      processed_end);
	return ret;
}

/*
 * Find and lock a contiguous range of bytes in the file marked as delalloc, no
 * more than @max_bytes.
 *
 * @start:	The original start bytenr to search.
 *		Will store the extent range start bytenr.
 * @end:	The original end bytenr of the search range
 *		Will store the extent range end bytenr.
 *
 * Return true if we find a delalloc range which starts inside the original
 * range, and @start/@end will store the delalloc range start/end.
 *
 * Return false if we can't find any delalloc range which starts inside the
 * original range, and @start/@end will be the non-delalloc range start/end.
 */
EXPORT_FOR_TESTS
noinline_for_stack bool find_lock_delalloc_range(struct inode *inode,
				    struct page *locked_page, u64 *start,
				    u64 *end)
{
	struct btrfs_fs_info *fs_info = btrfs_sb(inode->i_sb);
	struct extent_io_tree *tree = &BTRFS_I(inode)->io_tree;
	const u64 orig_start = *start;
	const u64 orig_end = *end;
	/* The sanity tests may not set a valid fs_info. */
	u64 max_bytes = fs_info ? fs_info->max_extent_size : BTRFS_MAX_EXTENT_SIZE;
	u64 delalloc_start;
	u64 delalloc_end;
	bool found;
	struct extent_state *cached_state = NULL;
	int ret;
	int loops = 0;

	/* Caller should pass a valid @end to indicate the search range end */
	ASSERT(orig_end > orig_start);

	/* The range should at least cover part of the page */
	ASSERT(!(orig_start >= page_offset(locked_page) + PAGE_SIZE ||
		 orig_end <= page_offset(locked_page)));
again:
	/* step one, find a bunch of delalloc bytes starting at start */
	delalloc_start = *start;
	delalloc_end = 0;
	found = btrfs_find_delalloc_range(tree, &delalloc_start, &delalloc_end,
					  max_bytes, &cached_state);
	if (!found || delalloc_end <= *start || delalloc_start > orig_end) {
		*start = delalloc_start;

		/* @delalloc_end can be -1, never go beyond @orig_end */
		*end = min(delalloc_end, orig_end);
		free_extent_state(cached_state);
		return false;
	}

	/*
	 * start comes from the offset of locked_page.  We have to lock
	 * pages in order, so we can't process delalloc bytes before
	 * locked_page
	 */
	if (delalloc_start < *start)
		delalloc_start = *start;

	/*
	 * make sure to limit the number of pages we try to lock down
	 */
	if (delalloc_end + 1 - delalloc_start > max_bytes)
		delalloc_end = delalloc_start + max_bytes - 1;

	/* step two, lock all the pages after the page that has start */
	ret = lock_delalloc_pages(inode, locked_page,
				  delalloc_start, delalloc_end);
	ASSERT(!ret || ret == -EAGAIN);
	if (ret == -EAGAIN) {
		/* some of the pages are gone, lets avoid looping by
		 * shortening the size of the delalloc range we're searching
		 */
		free_extent_state(cached_state);
		cached_state = NULL;
		if (!loops) {
			max_bytes = PAGE_SIZE;
			loops = 1;
			goto again;
		} else {
			found = false;
			goto out_failed;
		}
	}

	/* step three, lock the state bits for the whole range */
	lock_extent(tree, delalloc_start, delalloc_end, &cached_state);

	/* then test to make sure it is all still delalloc */
	ret = test_range_bit(tree, delalloc_start, delalloc_end,
			     EXTENT_DELALLOC, 1, cached_state);
	if (!ret) {
		unlock_extent(tree, delalloc_start, delalloc_end,
			      &cached_state);
		__unlock_for_delalloc(inode, locked_page,
			      delalloc_start, delalloc_end);
		cond_resched();
		goto again;
	}
	free_extent_state(cached_state);
	*start = delalloc_start;
	*end = delalloc_end;
out_failed:
	return found;
}

void extent_clear_unlock_delalloc(struct btrfs_inode *inode, u64 start, u64 end,
				  struct page *locked_page,
				  u32 clear_bits, unsigned long page_ops)
{
	clear_extent_bit(&inode->io_tree, start, end, clear_bits, NULL);

	__process_pages_contig(inode->vfs_inode.i_mapping, locked_page,
			       start, end, page_ops, NULL);
}

static int insert_failrec(struct btrfs_inode *inode,
			  struct io_failure_record *failrec)
{
	struct rb_node *exist;

	spin_lock(&inode->io_failure_lock);
	exist = rb_simple_insert(&inode->io_failure_tree, failrec->bytenr,
				 &failrec->rb_node);
	spin_unlock(&inode->io_failure_lock);

	return (exist == NULL) ? 0 : -EEXIST;
}

static struct io_failure_record *get_failrec(struct btrfs_inode *inode, u64 start)
{
	struct rb_node *node;
	struct io_failure_record *failrec = ERR_PTR(-ENOENT);

	spin_lock(&inode->io_failure_lock);
	node = rb_simple_search(&inode->io_failure_tree, start);
	if (node)
		failrec = rb_entry(node, struct io_failure_record, rb_node);
	spin_unlock(&inode->io_failure_lock);
	return failrec;
}

static void free_io_failure(struct btrfs_inode *inode,
			    struct io_failure_record *rec)
{
	spin_lock(&inode->io_failure_lock);
	rb_erase(&rec->rb_node, &inode->io_failure_tree);
	spin_unlock(&inode->io_failure_lock);

	kfree(rec);
}

static int next_mirror(const struct io_failure_record *failrec, int cur_mirror)
{
	if (cur_mirror == failrec->num_copies)
		return cur_mirror + 1 - failrec->num_copies;
	return cur_mirror + 1;
}

static int prev_mirror(const struct io_failure_record *failrec, int cur_mirror)
{
	if (cur_mirror == 1)
		return failrec->num_copies;
	return cur_mirror - 1;
}

/*
 * each time an IO finishes, we do a fast check in the IO failure tree
 * to see if we need to process or clean up an io_failure_record
 */
int btrfs_clean_io_failure(struct btrfs_inode *inode, u64 start,
			   struct page *page, unsigned int pg_offset)
{
	struct btrfs_fs_info *fs_info = inode->root->fs_info;
	struct extent_io_tree *io_tree = &inode->io_tree;
	u64 ino = btrfs_ino(inode);
	u64 locked_start, locked_end;
	struct io_failure_record *failrec;
	int mirror;
	int ret;

	failrec = get_failrec(inode, start);
	if (IS_ERR(failrec))
		return 0;

	BUG_ON(!failrec->this_mirror);

	if (sb_rdonly(fs_info->sb))
		goto out;

	ret = find_first_extent_bit(io_tree, failrec->bytenr, &locked_start,
				    &locked_end, EXTENT_LOCKED, NULL);
	if (ret || locked_start > failrec->bytenr ||
	    locked_end < failrec->bytenr + failrec->len - 1)
		goto out;

	mirror = failrec->this_mirror;
	do {
		mirror = prev_mirror(failrec, mirror);
		btrfs_repair_io_failure(fs_info, ino, start, failrec->len,
				  failrec->logical, page, pg_offset, mirror);
	} while (mirror != failrec->failed_mirror);

out:
	free_io_failure(inode, failrec);
	return 0;
}

/*
 * Can be called when
 * - hold extent lock
 * - under ordered extent
 * - the inode is freeing
 */
void btrfs_free_io_failure_record(struct btrfs_inode *inode, u64 start, u64 end)
{
	struct io_failure_record *failrec;
	struct rb_node *node, *next;

	if (RB_EMPTY_ROOT(&inode->io_failure_tree))
		return;

	spin_lock(&inode->io_failure_lock);
	node = rb_simple_search_first(&inode->io_failure_tree, start);
	while (node) {
		failrec = rb_entry(node, struct io_failure_record, rb_node);
		if (failrec->bytenr > end)
			break;

		next = rb_next(node);
		rb_erase(&failrec->rb_node, &inode->io_failure_tree);
		kfree(failrec);

		node = next;
	}
	spin_unlock(&inode->io_failure_lock);
}

static struct io_failure_record *btrfs_get_io_failure_record(struct inode *inode,
							     struct btrfs_bio *bbio,
							     unsigned int bio_offset)
{
	struct btrfs_fs_info *fs_info = btrfs_sb(inode->i_sb);
	u64 start = bbio->file_offset + bio_offset;
	struct io_failure_record *failrec;
	const u32 sectorsize = fs_info->sectorsize;
	int ret;

	failrec = get_failrec(BTRFS_I(inode), start);
	if (!IS_ERR(failrec)) {
		btrfs_debug(fs_info,
	"Get IO Failure Record: (found) logical=%llu, start=%llu, len=%llu",
			failrec->logical, failrec->bytenr, failrec->len);
		/*
		 * when data can be on disk more than twice, add to failrec here
		 * (e.g. with a list for failed_mirror) to make
		 * clean_io_failure() clean all those errors at once.
		 */
		ASSERT(failrec->this_mirror == bbio->mirror_num);
		ASSERT(failrec->len == fs_info->sectorsize);
		return failrec;
	}

	failrec = kzalloc(sizeof(*failrec), GFP_NOFS);
	if (!failrec)
		return ERR_PTR(-ENOMEM);

	RB_CLEAR_NODE(&failrec->rb_node);
	failrec->bytenr = start;
	failrec->len = sectorsize;
	failrec->failed_mirror = bbio->mirror_num;
	failrec->this_mirror = bbio->mirror_num;
	failrec->logical = (bbio->iter.bi_sector << SECTOR_SHIFT) + bio_offset;

	btrfs_debug(fs_info,
		    "new io failure record logical %llu start %llu",
		    failrec->logical, start);

	failrec->num_copies = btrfs_num_copies(fs_info, failrec->logical, sectorsize);
	if (failrec->num_copies == 1) {
		/*
		 * We only have a single copy of the data, so don't bother with
		 * all the retry and error correction code that follows. No
		 * matter what the error is, it is very likely to persist.
		 */
		btrfs_debug(fs_info,
			"cannot repair logical %llu num_copies %d",
			failrec->logical, failrec->num_copies);
		kfree(failrec);
		return ERR_PTR(-EIO);
	}

	/* Set the bits in the private failure tree */
	ret = insert_failrec(BTRFS_I(inode), failrec);
	if (ret) {
		kfree(failrec);
		return ERR_PTR(ret);
	}

	return failrec;
}

int btrfs_repair_one_sector(struct btrfs_inode *inode, struct btrfs_bio *failed_bbio,
			    u32 bio_offset, struct page *page, unsigned int pgoff,
			    bool submit_buffered)
{
	u64 start = failed_bbio->file_offset + bio_offset;
	struct io_failure_record *failrec;
	struct btrfs_fs_info *fs_info = inode->root->fs_info;
	struct bio *failed_bio = &failed_bbio->bio;
	const int icsum = bio_offset >> fs_info->sectorsize_bits;
	struct bio *repair_bio;
	struct btrfs_bio *repair_bbio;

	btrfs_debug(fs_info,
		   "repair read error: read error at %llu", start);

	BUG_ON(bio_op(failed_bio) == REQ_OP_WRITE);

	failrec = btrfs_get_io_failure_record(&inode->vfs_inode, failed_bbio, bio_offset);
	if (IS_ERR(failrec))
		return PTR_ERR(failrec);

	/*
	 * There are two premises:
	 * a) deliver good data to the caller
	 * b) correct the bad sectors on disk
	 *
	 * Since we're only doing repair for one sector, we only need to get
	 * a good copy of the failed sector and if we succeed, we have setup
	 * everything for btrfs_repair_io_failure to do the rest for us.
	 */
	failrec->this_mirror = next_mirror(failrec, failrec->this_mirror);
	if (failrec->this_mirror == failrec->failed_mirror) {
		btrfs_debug(fs_info,
			"failed to repair num_copies %d this_mirror %d failed_mirror %d",
			failrec->num_copies, failrec->this_mirror, failrec->failed_mirror);
		free_io_failure(inode, failrec);
		return -EIO;
	}

	repair_bio = btrfs_bio_alloc(1, REQ_OP_READ, failed_bbio->end_io,
				     failed_bbio->private);
	repair_bbio = btrfs_bio(repair_bio);
	repair_bbio->file_offset = start;
	repair_bio->bi_iter.bi_sector = failrec->logical >> 9;

	if (failed_bbio->csum) {
		const u32 csum_size = fs_info->csum_size;

		repair_bbio->csum = repair_bbio->csum_inline;
		memcpy(repair_bbio->csum,
		       failed_bbio->csum + csum_size * icsum, csum_size);
	}

	bio_add_page(repair_bio, page, failrec->len, pgoff);
	repair_bbio->iter = repair_bio->bi_iter;

	btrfs_debug(fs_info,
		    "repair read error: submitting new read to mirror %d",
		    failrec->this_mirror);

	/*
	 * At this point we have a bio, so any errors from bio submission will
	 * be handled by the endio on the repair_bio, so we can't return an
	 * error here.
	 */
	if (submit_buffered)
		btrfs_submit_data_read_bio(inode, repair_bio,
					   failrec->this_mirror, 0);
	else
		btrfs_submit_dio_repair_bio(inode, repair_bio, failrec->this_mirror);

	return BLK_STS_OK;
}

static void end_page_read(struct page *page, bool uptodate, u64 start, u32 len)
{
	struct btrfs_fs_info *fs_info = btrfs_sb(page->mapping->host->i_sb);

	ASSERT(page_offset(page) <= start &&
	       start + len <= page_offset(page) + PAGE_SIZE);

	if (uptodate) {
		if (fsverity_active(page->mapping->host) &&
		    !PageError(page) &&
		    !PageUptodate(page) &&
		    start < i_size_read(page->mapping->host) &&
		    !fsverity_verify_page(page)) {
			btrfs_page_set_error(fs_info, page, start, len);
		} else {
			btrfs_page_set_uptodate(fs_info, page, start, len);
		}
	} else {
		btrfs_page_clear_uptodate(fs_info, page, start, len);
		btrfs_page_set_error(fs_info, page, start, len);
	}

	if (!btrfs_is_subpage(fs_info, page))
		unlock_page(page);
	else
		btrfs_subpage_end_reader(fs_info, page, start, len);
}

static void end_sector_io(struct page *page, u64 offset, bool uptodate)
{
	struct btrfs_inode *inode = BTRFS_I(page->mapping->host);
	const u32 sectorsize = inode->root->fs_info->sectorsize;

	end_page_read(page, uptodate, offset, sectorsize);
	unlock_extent(&inode->io_tree, offset, offset + sectorsize - 1, NULL);
}

static void submit_data_read_repair(struct inode *inode,
				    struct btrfs_bio *failed_bbio,
				    u32 bio_offset, const struct bio_vec *bvec,
				    unsigned int error_bitmap)
{
	const unsigned int pgoff = bvec->bv_offset;
	struct btrfs_fs_info *fs_info = btrfs_sb(inode->i_sb);
	struct page *page = bvec->bv_page;
	const u64 start = page_offset(bvec->bv_page) + bvec->bv_offset;
	const u64 end = start + bvec->bv_len - 1;
	const u32 sectorsize = fs_info->sectorsize;
	const int nr_bits = (end + 1 - start) >> fs_info->sectorsize_bits;
	int i;

	BUG_ON(bio_op(&failed_bbio->bio) == REQ_OP_WRITE);

	/* This repair is only for data */
	ASSERT(is_data_inode(inode));

	/* We're here because we had some read errors or csum mismatch */
	ASSERT(error_bitmap);

	/*
	 * We only get called on buffered IO, thus page must be mapped and bio
	 * must not be cloned.
	 */
	ASSERT(page->mapping && !bio_flagged(&failed_bbio->bio, BIO_CLONED));

	/* Iterate through all the sectors in the range */
	for (i = 0; i < nr_bits; i++) {
		const unsigned int offset = i * sectorsize;
		bool uptodate = false;
		int ret;

		if (!(error_bitmap & (1U << i))) {
			/*
			 * This sector has no error, just end the page read
			 * and unlock the range.
			 */
			uptodate = true;
			goto next;
		}

		ret = btrfs_repair_one_sector(BTRFS_I(inode), failed_bbio,
				bio_offset + offset, page, pgoff + offset,
				true);
		if (!ret) {
			/*
			 * We have submitted the read repair, the page release
			 * will be handled by the endio function of the
			 * submitted repair bio.
			 * Thus we don't need to do any thing here.
			 */
			continue;
		}
		/*
		 * Continue on failed repair, otherwise the remaining sectors
		 * will not be properly unlocked.
		 */
next:
		end_sector_io(page, start + offset, uptodate);
	}
}

/* lots and lots of room for performance fixes in the end_bio funcs */

void end_extent_writepage(struct page *page, int err, u64 start, u64 end)
{
	struct btrfs_inode *inode;
	const bool uptodate = (err == 0);
	int ret = 0;

	ASSERT(page && page->mapping);
	inode = BTRFS_I(page->mapping->host);
	btrfs_writepage_endio_finish_ordered(inode, page, start, end, uptodate);

	if (!uptodate) {
		const struct btrfs_fs_info *fs_info = inode->root->fs_info;
		u32 len;

		ASSERT(end + 1 - start <= U32_MAX);
		len = end + 1 - start;

		btrfs_page_clear_uptodate(fs_info, page, start, len);
		btrfs_page_set_error(fs_info, page, start, len);
		ret = err < 0 ? err : -EIO;
		mapping_set_error(page->mapping, ret);
	}
}

/*
 * after a writepage IO is done, we need to:
 * clear the uptodate bits on error
 * clear the writeback bits in the extent tree for this IO
 * end_page_writeback if the page has no more pending IO
 *
 * Scheduling is not allowed, so the extent state tree is expected
 * to have one and only one object corresponding to this IO.
 */
static void end_bio_extent_writepage(struct btrfs_bio *bbio)
{
	struct bio *bio = &bbio->bio;
	int error = blk_status_to_errno(bio->bi_status);
	struct bio_vec *bvec;
	u64 start;
	u64 end;
	struct bvec_iter_all iter_all;
	bool first_bvec = true;

	ASSERT(!bio_flagged(bio, BIO_CLONED));
	bio_for_each_segment_all(bvec, bio, iter_all) {
		struct page *page = bvec->bv_page;
		struct inode *inode = page->mapping->host;
		struct btrfs_fs_info *fs_info = btrfs_sb(inode->i_sb);
		const u32 sectorsize = fs_info->sectorsize;

		/* Our read/write should always be sector aligned. */
		if (!IS_ALIGNED(bvec->bv_offset, sectorsize))
			btrfs_err(fs_info,
		"partial page write in btrfs with offset %u and length %u",
				  bvec->bv_offset, bvec->bv_len);
		else if (!IS_ALIGNED(bvec->bv_len, sectorsize))
			btrfs_info(fs_info,
		"incomplete page write with offset %u and length %u",
				   bvec->bv_offset, bvec->bv_len);

		start = page_offset(page) + bvec->bv_offset;
		end = start + bvec->bv_len - 1;

		if (first_bvec) {
			btrfs_record_physical_zoned(inode, start, bio);
			first_bvec = false;
		}

		end_extent_writepage(page, error, start, end);

		btrfs_page_clear_writeback(fs_info, page, start, bvec->bv_len);
	}

	bio_put(bio);
}

/*
 * Record previously processed extent range
 *
 * For endio_readpage_release_extent() to handle a full extent range, reducing
 * the extent io operations.
 */
struct processed_extent {
	struct btrfs_inode *inode;
	/* Start of the range in @inode */
	u64 start;
	/* End of the range in @inode */
	u64 end;
	bool uptodate;
};

/*
 * Try to release processed extent range
 *
 * May not release the extent range right now if the current range is
 * contiguous to processed extent.
 *
 * Will release processed extent when any of @inode, @uptodate, the range is
 * no longer contiguous to the processed range.
 *
 * Passing @inode == NULL will force processed extent to be released.
 */
static void endio_readpage_release_extent(struct processed_extent *processed,
			      struct btrfs_inode *inode, u64 start, u64 end,
			      bool uptodate)
{
	struct extent_state *cached = NULL;
	struct extent_io_tree *tree;

	/* The first extent, initialize @processed */
	if (!processed->inode)
		goto update;

	/*
	 * Contiguous to processed extent, just uptodate the end.
	 *
	 * Several things to notice:
	 *
	 * - bio can be merged as long as on-disk bytenr is contiguous
	 *   This means we can have page belonging to other inodes, thus need to
	 *   check if the inode still matches.
	 * - bvec can contain range beyond current page for multi-page bvec
	 *   Thus we need to do processed->end + 1 >= start check
	 */
	if (processed->inode == inode && processed->uptodate == uptodate &&
	    processed->end + 1 >= start && end >= processed->end) {
		processed->end = end;
		return;
	}

	tree = &processed->inode->io_tree;
	/*
	 * Now we don't have range contiguous to the processed range, release
	 * the processed range now.
	 */
	unlock_extent(tree, processed->start, processed->end, &cached);

update:
	/* Update processed to current range */
	processed->inode = inode;
	processed->start = start;
	processed->end = end;
	processed->uptodate = uptodate;
}

static void begin_page_read(struct btrfs_fs_info *fs_info, struct page *page)
{
	ASSERT(PageLocked(page));
	if (!btrfs_is_subpage(fs_info, page))
		return;

	ASSERT(PagePrivate(page));
	btrfs_subpage_start_reader(fs_info, page, page_offset(page), PAGE_SIZE);
}

/*
 * Find extent buffer for a givne bytenr.
 *
 * This is for end_bio_extent_readpage(), thus we can't do any unsafe locking
 * in endio context.
 */
static struct extent_buffer *find_extent_buffer_readpage(
		struct btrfs_fs_info *fs_info, struct page *page, u64 bytenr)
{
	struct extent_buffer *eb;

	/*
	 * For regular sectorsize, we can use page->private to grab extent
	 * buffer
	 */
	if (fs_info->nodesize >= PAGE_SIZE) {
		ASSERT(PagePrivate(page) && page->private);
		return (struct extent_buffer *)page->private;
	}

	/* For subpage case, we need to lookup buffer radix tree */
	rcu_read_lock();
	eb = radix_tree_lookup(&fs_info->buffer_radix,
			       bytenr >> fs_info->sectorsize_bits);
	rcu_read_unlock();
	ASSERT(eb);
	return eb;
}

/*
 * after a readpage IO is done, we need to:
 * clear the uptodate bits on error
 * set the uptodate bits if things worked
 * set the page up to date if all extents in the tree are uptodate
 * clear the lock bit in the extent tree
 * unlock the page if there are no other extents locked for it
 *
 * Scheduling is not allowed, so the extent state tree is expected
 * to have one and only one object corresponding to this IO.
 */
static void end_bio_extent_readpage(struct btrfs_bio *bbio)
{
	struct bio *bio = &bbio->bio;
	struct bio_vec *bvec;
	struct processed_extent processed = { 0 };
	/*
	 * The offset to the beginning of a bio, since one bio can never be
	 * larger than UINT_MAX, u32 here is enough.
	 */
	u32 bio_offset = 0;
	int mirror;
	struct bvec_iter_all iter_all;

	ASSERT(!bio_flagged(bio, BIO_CLONED));
	bio_for_each_segment_all(bvec, bio, iter_all) {
		bool uptodate = !bio->bi_status;
		struct page *page = bvec->bv_page;
		struct inode *inode = page->mapping->host;
		struct btrfs_fs_info *fs_info = btrfs_sb(inode->i_sb);
		const u32 sectorsize = fs_info->sectorsize;
		unsigned int error_bitmap = (unsigned int)-1;
		bool repair = false;
		u64 start;
		u64 end;
		u32 len;

		btrfs_debug(fs_info,
			"end_bio_extent_readpage: bi_sector=%llu, err=%d, mirror=%u",
			bio->bi_iter.bi_sector, bio->bi_status,
			bbio->mirror_num);

		/*
		 * We always issue full-sector reads, but if some block in a
		 * page fails to read, blk_update_request() will advance
		 * bv_offset and adjust bv_len to compensate.  Print a warning
		 * for unaligned offsets, and an error if they don't add up to
		 * a full sector.
		 */
		if (!IS_ALIGNED(bvec->bv_offset, sectorsize))
			btrfs_err(fs_info,
		"partial page read in btrfs with offset %u and length %u",
				  bvec->bv_offset, bvec->bv_len);
		else if (!IS_ALIGNED(bvec->bv_offset + bvec->bv_len,
				     sectorsize))
			btrfs_info(fs_info,
		"incomplete page read with offset %u and length %u",
				   bvec->bv_offset, bvec->bv_len);

		start = page_offset(page) + bvec->bv_offset;
		end = start + bvec->bv_len - 1;
		len = bvec->bv_len;

		mirror = bbio->mirror_num;
		if (likely(uptodate)) {
			if (is_data_inode(inode)) {
				error_bitmap = btrfs_verify_data_csum(bbio,
						bio_offset, page, start, end);
				if (error_bitmap)
					uptodate = false;
			} else {
				if (btrfs_validate_metadata_buffer(bbio,
						page, start, end, mirror))
					uptodate = false;
			}
		}

		if (likely(uptodate)) {
			loff_t i_size = i_size_read(inode);
			pgoff_t end_index = i_size >> PAGE_SHIFT;

			btrfs_clean_io_failure(BTRFS_I(inode), start, page, 0);

			/*
			 * Zero out the remaining part if this range straddles
			 * i_size.
			 *
			 * Here we should only zero the range inside the bvec,
			 * not touch anything else.
			 *
			 * NOTE: i_size is exclusive while end is inclusive.
			 */
			if (page->index == end_index && i_size <= end) {
				u32 zero_start = max(offset_in_page(i_size),
						     offset_in_page(start));

				zero_user_segment(page, zero_start,
						  offset_in_page(end) + 1);
			}
		} else if (is_data_inode(inode)) {
			/*
			 * Only try to repair bios that actually made it to a
			 * device.  If the bio failed to be submitted mirror
			 * is 0 and we need to fail it without retrying.
			 *
			 * This also includes the high level bios for compressed
			 * extents - these never make it to a device and repair
			 * is already handled on the lower compressed bio.
			 */
			if (mirror > 0)
				repair = true;
		} else {
			struct extent_buffer *eb;

			eb = find_extent_buffer_readpage(fs_info, page, start);
			set_bit(EXTENT_BUFFER_READ_ERR, &eb->bflags);
			eb->read_mirror = mirror;
			atomic_dec(&eb->io_pages);
		}

		if (repair) {
			/*
			 * submit_data_read_repair() will handle all the good
			 * and bad sectors, we just continue to the next bvec.
			 */
			submit_data_read_repair(inode, bbio, bio_offset, bvec,
						error_bitmap);
		} else {
			/* Update page status and unlock */
			end_page_read(page, uptodate, start, len);
			endio_readpage_release_extent(&processed, BTRFS_I(inode),
					start, end, PageUptodate(page));
		}

		ASSERT(bio_offset + len > bio_offset);
		bio_offset += len;

	}
	/* Release the last extent */
	endio_readpage_release_extent(&processed, NULL, 0, 0, false);
	btrfs_bio_free_csum(bbio);
	bio_put(bio);
}

/*
 * Populate every free slot in a provided array with pages.
 *
 * @nr_pages:   number of pages to allocate
 * @page_array: the array to fill with pages; any existing non-null entries in
 * 		the array will be skipped
 *
 * Return: 0        if all pages were able to be allocated;
 *         -ENOMEM  otherwise, and the caller is responsible for freeing all
 *                  non-null page pointers in the array.
 */
int btrfs_alloc_page_array(unsigned int nr_pages, struct page **page_array)
{
	unsigned int allocated;

	for (allocated = 0; allocated < nr_pages;) {
		unsigned int last = allocated;

		allocated = alloc_pages_bulk_array(GFP_NOFS, nr_pages, page_array);

		if (allocated == nr_pages)
			return 0;

		/*
		 * During this iteration, no page could be allocated, even
		 * though alloc_pages_bulk_array() falls back to alloc_page()
		 * if  it could not bulk-allocate. So we must be out of memory.
		 */
		if (allocated == last)
			return -ENOMEM;

		memalloc_retry_wait(GFP_NOFS);
	}
	return 0;
}

/*
 * Attempt to add a page to bio.
 *
 * @bio_ctrl:       record both the bio, and its bio_flags
 * @page:	    page to add to the bio
 * @disk_bytenr:    offset of the new bio or to check whether we are adding
 *                  a contiguous page to the previous one
 * @size:	    portion of page that we want to write
 * @pg_offset:	    starting offset in the page
 * @compress_type:  compression type of the current bio to see if we can merge them
 *
 * Attempt to add a page to bio considering stripe alignment etc.
 *
 * Return >= 0 for the number of bytes added to the bio.
 * Can return 0 if the current bio is already at stripe/zone boundary.
 * Return <0 for error.
 */
static int btrfs_bio_add_page(struct btrfs_bio_ctrl *bio_ctrl,
			      struct page *page,
			      u64 disk_bytenr, unsigned int size,
			      unsigned int pg_offset,
			      enum btrfs_compression_type compress_type)
{
	struct bio *bio = bio_ctrl->bio;
	u32 bio_size = bio->bi_iter.bi_size;
	u32 real_size;
	const sector_t sector = disk_bytenr >> SECTOR_SHIFT;
	bool contig = false;
	int ret;

	ASSERT(bio);
	/* The limit should be calculated when bio_ctrl->bio is allocated */
	ASSERT(bio_ctrl->len_to_oe_boundary && bio_ctrl->len_to_stripe_boundary);
	if (bio_ctrl->compress_type != compress_type)
		return 0;


	if (bio->bi_iter.bi_size == 0) {
		/* We can always add a page into an empty bio. */
		contig = true;
	} else if (bio_ctrl->compress_type == BTRFS_COMPRESS_NONE) {
		struct bio_vec *bvec = bio_last_bvec_all(bio);

		/*
		 * The contig check requires the following conditions to be met:
		 * 1) The pages are belonging to the same inode
		 *    This is implied by the call chain.
		 *
		 * 2) The range has adjacent logical bytenr
		 *
		 * 3) The range has adjacent file offset
		 *    This is required for the usage of btrfs_bio->file_offset.
		 */
		if (bio_end_sector(bio) == sector &&
		    page_offset(bvec->bv_page) + bvec->bv_offset +
		    bvec->bv_len == page_offset(page) + pg_offset)
			contig = true;
	} else {
		/*
		 * For compression, all IO should have its logical bytenr
		 * set to the starting bytenr of the compressed extent.
		 */
		contig = bio->bi_iter.bi_sector == sector;
	}

	if (!contig)
		return 0;

	real_size = min(bio_ctrl->len_to_oe_boundary,
			bio_ctrl->len_to_stripe_boundary) - bio_size;
	real_size = min(real_size, size);

	/*
	 * If real_size is 0, never call bio_add_*_page(), as even size is 0,
	 * bio will still execute its endio function on the page!
	 */
	if (real_size == 0)
		return 0;

	if (bio_op(bio) == REQ_OP_ZONE_APPEND)
		ret = bio_add_zone_append_page(bio, page, real_size, pg_offset);
	else
		ret = bio_add_page(bio, page, real_size, pg_offset);

	return ret;
}

static int calc_bio_boundaries(struct btrfs_bio_ctrl *bio_ctrl,
			       struct btrfs_inode *inode, u64 file_offset)
{
	struct btrfs_fs_info *fs_info = inode->root->fs_info;
	struct btrfs_io_geometry geom;
	struct btrfs_ordered_extent *ordered;
	struct extent_map *em;
	u64 logical = (bio_ctrl->bio->bi_iter.bi_sector << SECTOR_SHIFT);
	int ret;

	/*
	 * Pages for compressed extent are never submitted to disk directly,
	 * thus it has no real boundary, just set them to U32_MAX.
	 *
	 * The split happens for real compressed bio, which happens in
	 * btrfs_submit_compressed_read/write().
	 */
	if (bio_ctrl->compress_type != BTRFS_COMPRESS_NONE) {
		bio_ctrl->len_to_oe_boundary = U32_MAX;
		bio_ctrl->len_to_stripe_boundary = U32_MAX;
		return 0;
	}
	em = btrfs_get_chunk_map(fs_info, logical, fs_info->sectorsize);
	if (IS_ERR(em))
		return PTR_ERR(em);
	ret = btrfs_get_io_geometry(fs_info, em, btrfs_op(bio_ctrl->bio),
				    logical, &geom);
	free_extent_map(em);
	if (ret < 0) {
		return ret;
	}
	if (geom.len > U32_MAX)
		bio_ctrl->len_to_stripe_boundary = U32_MAX;
	else
		bio_ctrl->len_to_stripe_boundary = (u32)geom.len;

	if (bio_op(bio_ctrl->bio) != REQ_OP_ZONE_APPEND) {
		bio_ctrl->len_to_oe_boundary = U32_MAX;
		return 0;
	}

	/* Ordered extent not yet created, so we're good */
	ordered = btrfs_lookup_ordered_extent(inode, file_offset);
	if (!ordered) {
		bio_ctrl->len_to_oe_boundary = U32_MAX;
		return 0;
	}

	bio_ctrl->len_to_oe_boundary = min_t(u32, U32_MAX,
		ordered->disk_bytenr + ordered->disk_num_bytes - logical);
	btrfs_put_ordered_extent(ordered);
	return 0;
}

static int alloc_new_bio(struct btrfs_inode *inode,
			 struct btrfs_bio_ctrl *bio_ctrl,
			 struct writeback_control *wbc,
			 blk_opf_t opf,
			 u64 disk_bytenr, u32 offset, u64 file_offset,
			 enum btrfs_compression_type compress_type)
{
	struct btrfs_fs_info *fs_info = inode->root->fs_info;
	struct bio *bio;
	int ret;

	ASSERT(bio_ctrl->end_io_func);

	bio = btrfs_bio_alloc(BIO_MAX_VECS, opf, bio_ctrl->end_io_func, NULL);
	/*
	 * For compressed page range, its disk_bytenr is always @disk_bytenr
	 * passed in, no matter if we have added any range into previous bio.
	 */
	if (compress_type != BTRFS_COMPRESS_NONE)
		bio->bi_iter.bi_sector = disk_bytenr >> SECTOR_SHIFT;
	else
		bio->bi_iter.bi_sector = (disk_bytenr + offset) >> SECTOR_SHIFT;
	bio_ctrl->bio = bio;
	bio_ctrl->compress_type = compress_type;
	ret = calc_bio_boundaries(bio_ctrl, inode, file_offset);
	if (ret < 0)
		goto error;

	if (wbc) {
		/*
		 * For Zone append we need the correct block_device that we are
		 * going to write to set in the bio to be able to respect the
		 * hardware limitation.  Look it up here:
		 */
		if (bio_op(bio) == REQ_OP_ZONE_APPEND) {
			struct btrfs_device *dev;

			dev = btrfs_zoned_get_device(fs_info, disk_bytenr,
						     fs_info->sectorsize);
			if (IS_ERR(dev)) {
				ret = PTR_ERR(dev);
				goto error;
			}

			bio_set_dev(bio, dev->bdev);
		} else {
			/*
			 * Otherwise pick the last added device to support
			 * cgroup writeback.  For multi-device file systems this
			 * means blk-cgroup policies have to always be set on the
			 * last added/replaced device.  This is a bit odd but has
			 * been like that for a long time.
			 */
			bio_set_dev(bio, fs_info->fs_devices->latest_dev->bdev);
		}
		wbc_init_bio(wbc, bio);
	} else {
		ASSERT(bio_op(bio) != REQ_OP_ZONE_APPEND);
	}
	return 0;
error:
	bio_ctrl->bio = NULL;
	btrfs_bio_end_io(btrfs_bio(bio), errno_to_blk_status(ret));
	return ret;
}

/*
 * @opf:	bio REQ_OP_* and REQ_* flags as one value
 * @wbc:	optional writeback control for io accounting
 * @disk_bytenr: logical bytenr where the write will be
 * @page:	page to add to the bio
 * @size:	portion of page that we want to write to
 * @pg_offset:	offset of the new bio or to check whether we are adding
 *              a contiguous page to the previous one
 * @compress_type:   compress type for current bio
 *
 * The will either add the page into the existing @bio_ctrl->bio, or allocate a
 * new one in @bio_ctrl->bio.
 * The mirror number for this IO should already be initizlied in
 * @bio_ctrl->mirror_num.
 */
static int submit_extent_page(blk_opf_t opf,
			      struct writeback_control *wbc,
			      struct btrfs_bio_ctrl *bio_ctrl,
			      u64 disk_bytenr, struct page *page,
			      size_t size, unsigned long pg_offset,
			      enum btrfs_compression_type compress_type,
			      bool force_bio_submit)
{
	int ret = 0;
	struct btrfs_inode *inode = BTRFS_I(page->mapping->host);
	unsigned int cur = pg_offset;

	ASSERT(bio_ctrl);

	ASSERT(pg_offset < PAGE_SIZE && size <= PAGE_SIZE &&
	       pg_offset + size <= PAGE_SIZE);

	ASSERT(bio_ctrl->end_io_func);

	if (force_bio_submit)
		submit_one_bio(bio_ctrl);

	while (cur < pg_offset + size) {
		u32 offset = cur - pg_offset;
		int added;

		/* Allocate new bio if needed */
		if (!bio_ctrl->bio) {
			ret = alloc_new_bio(inode, bio_ctrl, wbc, opf,
					    disk_bytenr, offset,
					    page_offset(page) + cur,
					    compress_type);
			if (ret < 0)
				return ret;
		}
		/*
		 * We must go through btrfs_bio_add_page() to ensure each
		 * page range won't cross various boundaries.
		 */
		if (compress_type != BTRFS_COMPRESS_NONE)
			added = btrfs_bio_add_page(bio_ctrl, page, disk_bytenr,
					size - offset, pg_offset + offset,
					compress_type);
		else
			added = btrfs_bio_add_page(bio_ctrl, page,
					disk_bytenr + offset, size - offset,
					pg_offset + offset, compress_type);

		/* Metadata page range should never be split */
		if (!is_data_inode(&inode->vfs_inode))
			ASSERT(added == 0 || added == size - offset);

		/* At least we added some page, update the account */
		if (wbc && added)
			wbc_account_cgroup_owner(wbc, page, added);

		/* We have reached boundary, submit right now */
		if (added < size - offset) {
			/* The bio should contain some page(s) */
			ASSERT(bio_ctrl->bio->bi_iter.bi_size);
			submit_one_bio(bio_ctrl);
		}
		cur += added;
	}
	return 0;
}

static int attach_extent_buffer_page(struct extent_buffer *eb,
				     struct page *page,
				     struct btrfs_subpage *prealloc)
{
	struct btrfs_fs_info *fs_info = eb->fs_info;
	int ret = 0;

	/*
	 * If the page is mapped to btree inode, we should hold the private
	 * lock to prevent race.
	 * For cloned or dummy extent buffers, their pages are not mapped and
	 * will not race with any other ebs.
	 */
	if (page->mapping)
		lockdep_assert_held(&page->mapping->private_lock);

	if (fs_info->nodesize >= PAGE_SIZE) {
		if (!PagePrivate(page))
			attach_page_private(page, eb);
		else
			WARN_ON(page->private != (unsigned long)eb);
		return 0;
	}

	/* Already mapped, just free prealloc */
	if (PagePrivate(page)) {
		btrfs_free_subpage(prealloc);
		return 0;
	}

	if (prealloc)
		/* Has preallocated memory for subpage */
		attach_page_private(page, prealloc);
	else
		/* Do new allocation to attach subpage */
		ret = btrfs_attach_subpage(fs_info, page,
					   BTRFS_SUBPAGE_METADATA);
	return ret;
}

int set_page_extent_mapped(struct page *page)
{
	struct btrfs_fs_info *fs_info;

	ASSERT(page->mapping);

	if (PagePrivate(page))
		return 0;

	fs_info = btrfs_sb(page->mapping->host->i_sb);

	if (btrfs_is_subpage(fs_info, page))
		return btrfs_attach_subpage(fs_info, page, BTRFS_SUBPAGE_DATA);

	attach_page_private(page, (void *)EXTENT_PAGE_PRIVATE);
	return 0;
}

void clear_page_extent_mapped(struct page *page)
{
	struct btrfs_fs_info *fs_info;

	ASSERT(page->mapping);

	if (!PagePrivate(page))
		return;

	fs_info = btrfs_sb(page->mapping->host->i_sb);
	if (btrfs_is_subpage(fs_info, page))
		return btrfs_detach_subpage(fs_info, page);

	detach_page_private(page);
}

static struct extent_map *
__get_extent_map(struct inode *inode, struct page *page, size_t pg_offset,
		 u64 start, u64 len, struct extent_map **em_cached)
{
	struct extent_map *em;

	if (em_cached && *em_cached) {
		em = *em_cached;
		if (extent_map_in_tree(em) && start >= em->start &&
		    start < extent_map_end(em)) {
			refcount_inc(&em->refs);
			return em;
		}

		free_extent_map(em);
		*em_cached = NULL;
	}

	em = btrfs_get_extent(BTRFS_I(inode), page, pg_offset, start, len);
	if (em_cached && !IS_ERR(em)) {
		BUG_ON(*em_cached);
		refcount_inc(&em->refs);
		*em_cached = em;
	}
	return em;
}
/*
 * basic readpage implementation.  Locked extent state structs are inserted
 * into the tree that are removed when the IO is done (by the end_io
 * handlers)
 * XXX JDM: This needs looking at to ensure proper page locking
 * return 0 on success, otherwise return error
 */
static int btrfs_do_readpage(struct page *page, struct extent_map **em_cached,
		      struct btrfs_bio_ctrl *bio_ctrl,
		      blk_opf_t read_flags, u64 *prev_em_start)
{
	struct inode *inode = page->mapping->host;
	struct btrfs_fs_info *fs_info = btrfs_sb(inode->i_sb);
	u64 start = page_offset(page);
	const u64 end = start + PAGE_SIZE - 1;
	u64 cur = start;
	u64 extent_offset;
	u64 last_byte = i_size_read(inode);
	u64 block_start;
	struct extent_map *em;
	int ret = 0;
	size_t pg_offset = 0;
	size_t iosize;
	size_t blocksize = inode->i_sb->s_blocksize;
	struct extent_io_tree *tree = &BTRFS_I(inode)->io_tree;

	ret = set_page_extent_mapped(page);
	if (ret < 0) {
		unlock_extent(tree, start, end, NULL);
		btrfs_page_set_error(fs_info, page, start, PAGE_SIZE);
		unlock_page(page);
		goto out;
	}

	if (page->index == last_byte >> PAGE_SHIFT) {
		size_t zero_offset = offset_in_page(last_byte);

		if (zero_offset) {
			iosize = PAGE_SIZE - zero_offset;
			memzero_page(page, zero_offset, iosize);
		}
	}
	bio_ctrl->end_io_func = end_bio_extent_readpage;
	begin_page_read(fs_info, page);
	while (cur <= end) {
		unsigned long this_bio_flag = 0;
		bool force_bio_submit = false;
		u64 disk_bytenr;

		ASSERT(IS_ALIGNED(cur, fs_info->sectorsize));
		if (cur >= last_byte) {
			iosize = PAGE_SIZE - pg_offset;
			memzero_page(page, pg_offset, iosize);
			unlock_extent(tree, cur, cur + iosize - 1, NULL);
			end_page_read(page, true, cur, iosize);
			break;
		}
		em = __get_extent_map(inode, page, pg_offset, cur,
				      end - cur + 1, em_cached);
		if (IS_ERR(em)) {
			unlock_extent(tree, cur, end, NULL);
			end_page_read(page, false, cur, end + 1 - cur);
			ret = PTR_ERR(em);
			break;
		}
		extent_offset = cur - em->start;
		BUG_ON(extent_map_end(em) <= cur);
		BUG_ON(end < cur);

		if (test_bit(EXTENT_FLAG_COMPRESSED, &em->flags))
			this_bio_flag = em->compress_type;

		iosize = min(extent_map_end(em) - cur, end - cur + 1);
		iosize = ALIGN(iosize, blocksize);
		if (this_bio_flag != BTRFS_COMPRESS_NONE)
			disk_bytenr = em->block_start;
		else
			disk_bytenr = em->block_start + extent_offset;
		block_start = em->block_start;
		if (test_bit(EXTENT_FLAG_PREALLOC, &em->flags))
			block_start = EXTENT_MAP_HOLE;

		/*
		 * If we have a file range that points to a compressed extent
		 * and it's followed by a consecutive file range that points
		 * to the same compressed extent (possibly with a different
		 * offset and/or length, so it either points to the whole extent
		 * or only part of it), we must make sure we do not submit a
		 * single bio to populate the pages for the 2 ranges because
		 * this makes the compressed extent read zero out the pages
		 * belonging to the 2nd range. Imagine the following scenario:
		 *
		 *  File layout
		 *  [0 - 8K]                     [8K - 24K]
		 *    |                               |
		 *    |                               |
		 * points to extent X,         points to extent X,
		 * offset 4K, length of 8K     offset 0, length 16K
		 *
		 * [extent X, compressed length = 4K uncompressed length = 16K]
		 *
		 * If the bio to read the compressed extent covers both ranges,
		 * it will decompress extent X into the pages belonging to the
		 * first range and then it will stop, zeroing out the remaining
		 * pages that belong to the other range that points to extent X.
		 * So here we make sure we submit 2 bios, one for the first
		 * range and another one for the third range. Both will target
		 * the same physical extent from disk, but we can't currently
		 * make the compressed bio endio callback populate the pages
		 * for both ranges because each compressed bio is tightly
		 * coupled with a single extent map, and each range can have
		 * an extent map with a different offset value relative to the
		 * uncompressed data of our extent and different lengths. This
		 * is a corner case so we prioritize correctness over
		 * non-optimal behavior (submitting 2 bios for the same extent).
		 */
		if (test_bit(EXTENT_FLAG_COMPRESSED, &em->flags) &&
		    prev_em_start && *prev_em_start != (u64)-1 &&
		    *prev_em_start != em->start)
			force_bio_submit = true;

		if (prev_em_start)
			*prev_em_start = em->start;

		free_extent_map(em);
		em = NULL;

		/* we've found a hole, just zero and go on */
		if (block_start == EXTENT_MAP_HOLE) {
			memzero_page(page, pg_offset, iosize);

			unlock_extent(tree, cur, cur + iosize - 1, NULL);
			end_page_read(page, true, cur, iosize);
			cur = cur + iosize;
			pg_offset += iosize;
			continue;
		}
		/* the get_extent function already copied into the page */
		if (block_start == EXTENT_MAP_INLINE) {
			unlock_extent(tree, cur, cur + iosize - 1, NULL);
			end_page_read(page, true, cur, iosize);
			cur = cur + iosize;
			pg_offset += iosize;
			continue;
		}

		ret = submit_extent_page(REQ_OP_READ | read_flags, NULL,
					 bio_ctrl, disk_bytenr, page, iosize,
					 pg_offset, this_bio_flag,
					 force_bio_submit);
		if (ret) {
			/*
			 * We have to unlock the remaining range, or the page
			 * will never be unlocked.
			 */
			unlock_extent(tree, cur, end, NULL);
			end_page_read(page, false, cur, end + 1 - cur);
			goto out;
		}
		cur = cur + iosize;
		pg_offset += iosize;
	}
out:
	return ret;
}

int btrfs_read_folio(struct file *file, struct folio *folio)
{
	struct page *page = &folio->page;
	struct btrfs_inode *inode = BTRFS_I(page->mapping->host);
	u64 start = page_offset(page);
	u64 end = start + PAGE_SIZE - 1;
	struct btrfs_bio_ctrl bio_ctrl = { 0 };
	int ret;

	btrfs_lock_and_flush_ordered_range(inode, start, end, NULL);

	ret = btrfs_do_readpage(page, NULL, &bio_ctrl, 0, NULL);
	/*
	 * If btrfs_do_readpage() failed we will want to submit the assembled
	 * bio to do the cleanup.
	 */
	submit_one_bio(&bio_ctrl);
	return ret;
}

static inline void contiguous_readpages(struct page *pages[], int nr_pages,
					u64 start, u64 end,
					struct extent_map **em_cached,
					struct btrfs_bio_ctrl *bio_ctrl,
					u64 *prev_em_start)
{
	struct btrfs_inode *inode = BTRFS_I(pages[0]->mapping->host);
	int index;

	btrfs_lock_and_flush_ordered_range(inode, start, end, NULL);

	for (index = 0; index < nr_pages; index++) {
		btrfs_do_readpage(pages[index], em_cached, bio_ctrl,
				  REQ_RAHEAD, prev_em_start);
		put_page(pages[index]);
	}
}

/*
 * helper for __extent_writepage, doing all of the delayed allocation setup.
 *
 * This returns 1 if btrfs_run_delalloc_range function did all the work required
 * to write the page (copy into inline extent).  In this case the IO has
 * been started and the page is already unlocked.
 *
 * This returns 0 if all went well (page still locked)
 * This returns < 0 if there were errors (page still locked)
 */
static noinline_for_stack int writepage_delalloc(struct btrfs_inode *inode,
		struct page *page, struct writeback_control *wbc)
{
	const u64 page_end = page_offset(page) + PAGE_SIZE - 1;
	u64 delalloc_start = page_offset(page);
	u64 delalloc_to_write = 0;
	/* How many pages are started by btrfs_run_delalloc_range() */
	unsigned long nr_written = 0;
	int ret;
	int page_started = 0;

	while (delalloc_start < page_end) {
		u64 delalloc_end = page_end;
		bool found;

		found = find_lock_delalloc_range(&inode->vfs_inode, page,
					       &delalloc_start,
					       &delalloc_end);
		if (!found) {
			delalloc_start = delalloc_end + 1;
			continue;
		}
		ret = btrfs_run_delalloc_range(inode, page, delalloc_start,
				delalloc_end, &page_started, &nr_written, wbc);
		if (ret) {
			btrfs_page_set_error(inode->root->fs_info, page,
					     page_offset(page), PAGE_SIZE);
			return ret;
		}
		/*
		 * delalloc_end is already one less than the total length, so
		 * we don't subtract one from PAGE_SIZE
		 */
		delalloc_to_write += (delalloc_end - delalloc_start +
				      PAGE_SIZE) >> PAGE_SHIFT;
		delalloc_start = delalloc_end + 1;
	}
	if (wbc->nr_to_write < delalloc_to_write) {
		int thresh = 8192;

		if (delalloc_to_write < thresh * 2)
			thresh = delalloc_to_write;
		wbc->nr_to_write = min_t(u64, delalloc_to_write,
					 thresh);
	}

	/* Did btrfs_run_dealloc_range() already unlock and start the IO? */
	if (page_started) {
		/*
		 * We've unlocked the page, so we can't update the mapping's
		 * writeback index, just update nr_to_write.
		 */
		wbc->nr_to_write -= nr_written;
		return 1;
	}

	return 0;
}

/*
 * Find the first byte we need to write.
 *
 * For subpage, one page can contain several sectors, and
 * __extent_writepage_io() will just grab all extent maps in the page
 * range and try to submit all non-inline/non-compressed extents.
 *
 * This is a big problem for subpage, we shouldn't re-submit already written
 * data at all.
 * This function will lookup subpage dirty bit to find which range we really
 * need to submit.
 *
 * Return the next dirty range in [@start, @end).
 * If no dirty range is found, @start will be page_offset(page) + PAGE_SIZE.
 */
static void find_next_dirty_byte(struct btrfs_fs_info *fs_info,
				 struct page *page, u64 *start, u64 *end)
{
	struct btrfs_subpage *subpage = (struct btrfs_subpage *)page->private;
	struct btrfs_subpage_info *spi = fs_info->subpage_info;
	u64 orig_start = *start;
	/* Declare as unsigned long so we can use bitmap ops */
	unsigned long flags;
	int range_start_bit;
	int range_end_bit;

	/*
	 * For regular sector size == page size case, since one page only
	 * contains one sector, we return the page offset directly.
	 */
	if (!btrfs_is_subpage(fs_info, page)) {
		*start = page_offset(page);
		*end = page_offset(page) + PAGE_SIZE;
		return;
	}

	range_start_bit = spi->dirty_offset +
			  (offset_in_page(orig_start) >> fs_info->sectorsize_bits);

	/* We should have the page locked, but just in case */
	spin_lock_irqsave(&subpage->lock, flags);
	bitmap_next_set_region(subpage->bitmaps, &range_start_bit, &range_end_bit,
			       spi->dirty_offset + spi->bitmap_nr_bits);
	spin_unlock_irqrestore(&subpage->lock, flags);

	range_start_bit -= spi->dirty_offset;
	range_end_bit -= spi->dirty_offset;

	*start = page_offset(page) + range_start_bit * fs_info->sectorsize;
	*end = page_offset(page) + range_end_bit * fs_info->sectorsize;
}

/*
 * helper for __extent_writepage.  This calls the writepage start hooks,
 * and does the loop to map the page into extents and bios.
 *
 * We return 1 if the IO is started and the page is unlocked,
 * 0 if all went well (page still locked)
 * < 0 if there were errors (page still locked)
 */
static noinline_for_stack int __extent_writepage_io(struct btrfs_inode *inode,
				 struct page *page,
				 struct writeback_control *wbc,
				 struct btrfs_bio_ctrl *bio_ctrl,
				 loff_t i_size,
				 int *nr_ret)
{
	struct btrfs_fs_info *fs_info = inode->root->fs_info;
	u64 cur = page_offset(page);
	u64 end = cur + PAGE_SIZE - 1;
	u64 extent_offset;
	u64 block_start;
	struct extent_map *em;
	int saved_ret = 0;
	int ret = 0;
	int nr = 0;
	enum req_op op = REQ_OP_WRITE;
	const blk_opf_t write_flags = wbc_to_write_flags(wbc);
	bool has_error = false;
	bool compressed;

	ret = btrfs_writepage_cow_fixup(page);
	if (ret) {
		/* Fixup worker will requeue */
		redirty_page_for_writepage(wbc, page);
		unlock_page(page);
		return 1;
	}

	/*
	 * we don't want to touch the inode after unlocking the page,
	 * so we update the mapping writeback index now
	 */
	wbc->nr_to_write--;

	bio_ctrl->end_io_func = end_bio_extent_writepage;
	while (cur <= end) {
		u64 disk_bytenr;
		u64 em_end;
		u64 dirty_range_start = cur;
		u64 dirty_range_end;
		u32 iosize;

		if (cur >= i_size) {
			btrfs_writepage_endio_finish_ordered(inode, page, cur,
							     end, true);
			/*
			 * This range is beyond i_size, thus we don't need to
			 * bother writing back.
			 * But we still need to clear the dirty subpage bit, or
			 * the next time the page gets dirtied, we will try to
			 * writeback the sectors with subpage dirty bits,
			 * causing writeback without ordered extent.
			 */
			btrfs_page_clear_dirty(fs_info, page, cur, end + 1 - cur);
			break;
		}

		find_next_dirty_byte(fs_info, page, &dirty_range_start,
				     &dirty_range_end);
		if (cur < dirty_range_start) {
			cur = dirty_range_start;
			continue;
		}

		em = btrfs_get_extent(inode, NULL, 0, cur, end - cur + 1);
		if (IS_ERR(em)) {
			btrfs_page_set_error(fs_info, page, cur, end - cur + 1);
			ret = PTR_ERR_OR_ZERO(em);
			has_error = true;
			if (!saved_ret)
				saved_ret = ret;
			break;
		}

		extent_offset = cur - em->start;
		em_end = extent_map_end(em);
		ASSERT(cur <= em_end);
		ASSERT(cur < end);
		ASSERT(IS_ALIGNED(em->start, fs_info->sectorsize));
		ASSERT(IS_ALIGNED(em->len, fs_info->sectorsize));
		block_start = em->block_start;
		compressed = test_bit(EXTENT_FLAG_COMPRESSED, &em->flags);
		disk_bytenr = em->block_start + extent_offset;

		/*
		 * Note that em_end from extent_map_end() and dirty_range_end from
		 * find_next_dirty_byte() are all exclusive
		 */
		iosize = min(min(em_end, end + 1), dirty_range_end) - cur;

		if (btrfs_use_zone_append(inode, em->block_start))
			op = REQ_OP_ZONE_APPEND;

		free_extent_map(em);
		em = NULL;

		/*
		 * compressed and inline extents are written through other
		 * paths in the FS
		 */
		if (compressed || block_start == EXTENT_MAP_HOLE ||
		    block_start == EXTENT_MAP_INLINE) {
			if (compressed)
				nr++;
			else
				btrfs_writepage_endio_finish_ordered(inode,
						page, cur, cur + iosize - 1, true);
			btrfs_page_clear_dirty(fs_info, page, cur, iosize);
			cur += iosize;
			continue;
		}

		btrfs_set_range_writeback(inode, cur, cur + iosize - 1);
		if (!PageWriteback(page)) {
			btrfs_err(inode->root->fs_info,
				   "page %lu not writeback, cur %llu end %llu",
			       page->index, cur, end);
		}

		/*
		 * Although the PageDirty bit is cleared before entering this
		 * function, subpage dirty bit is not cleared.
		 * So clear subpage dirty bit here so next time we won't submit
		 * page for range already written to disk.
		 */
		btrfs_page_clear_dirty(fs_info, page, cur, iosize);

		ret = submit_extent_page(op | write_flags, wbc,
					 bio_ctrl, disk_bytenr,
					 page, iosize,
					 cur - page_offset(page),
					 0, false);
		if (ret) {
			has_error = true;
			if (!saved_ret)
				saved_ret = ret;

			btrfs_page_set_error(fs_info, page, cur, iosize);
			if (PageWriteback(page))
				btrfs_page_clear_writeback(fs_info, page, cur,
							   iosize);
		}

		cur += iosize;
		nr++;
	}
	/*
	 * If we finish without problem, we should not only clear page dirty,
	 * but also empty subpage dirty bits
	 */
	if (!has_error)
		btrfs_page_assert_not_dirty(fs_info, page);
	else
		ret = saved_ret;
	*nr_ret = nr;
	return ret;
}

/*
 * the writepage semantics are similar to regular writepage.  extent
 * records are inserted to lock ranges in the tree, and as dirty areas
 * are found, they are marked writeback.  Then the lock bits are removed
 * and the end_io handler clears the writeback ranges
 *
 * Return 0 if everything goes well.
 * Return <0 for error.
 */
static int __extent_writepage(struct page *page, struct writeback_control *wbc,
			      struct btrfs_bio_ctrl *bio_ctrl)
{
	struct folio *folio = page_folio(page);
	struct inode *inode = page->mapping->host;
	struct btrfs_fs_info *fs_info = btrfs_sb(inode->i_sb);
	const u64 page_start = page_offset(page);
	const u64 page_end = page_start + PAGE_SIZE - 1;
	int ret;
	int nr = 0;
	size_t pg_offset;
	loff_t i_size = i_size_read(inode);
	unsigned long end_index = i_size >> PAGE_SHIFT;

	trace___extent_writepage(page, inode, wbc);

	WARN_ON(!PageLocked(page));

	btrfs_page_clear_error(btrfs_sb(inode->i_sb), page,
			       page_offset(page), PAGE_SIZE);

	pg_offset = offset_in_page(i_size);
	if (page->index > end_index ||
	   (page->index == end_index && !pg_offset)) {
		folio_invalidate(folio, 0, folio_size(folio));
		folio_unlock(folio);
		return 0;
	}

	if (page->index == end_index)
		memzero_page(page, pg_offset, PAGE_SIZE - pg_offset);

	ret = set_page_extent_mapped(page);
	if (ret < 0) {
		SetPageError(page);
		goto done;
	}

	if (!bio_ctrl->extent_locked) {
		ret = writepage_delalloc(BTRFS_I(inode), page, wbc);
		if (ret == 1)
			return 0;
		if (ret)
			goto done;
	}

	ret = __extent_writepage_io(BTRFS_I(inode), page, wbc, bio_ctrl, i_size,
				    &nr);
	if (ret == 1)
		return 0;

done:
	if (nr == 0) {
		/* make sure the mapping tag for page dirty gets cleared */
		set_page_writeback(page);
		end_page_writeback(page);
	}
	/*
	 * Here we used to have a check for PageError() and then set @ret and
	 * call end_extent_writepage().
	 *
	 * But in fact setting @ret here will cause different error paths
	 * between subpage and regular sectorsize.
	 *
	 * For regular page size, we never submit current page, but only add
	 * current page to current bio.
	 * The bio submission can only happen in next page.
	 * Thus if we hit the PageError() branch, @ret is already set to
	 * non-zero value and will not get updated for regular sectorsize.
	 *
	 * But for subpage case, it's possible we submit part of current page,
	 * thus can get PageError() set by submitted bio of the same page,
	 * while our @ret is still 0.
	 *
	 * So here we unify the behavior and don't set @ret.
	 * Error can still be properly passed to higher layer as page will
	 * be set error, here we just don't handle the IO failure.
	 *
	 * NOTE: This is just a hotfix for subpage.
	 * The root fix will be properly ending ordered extent when we hit
	 * an error during writeback.
	 *
	 * But that needs a bigger refactoring, as we not only need to grab the
	 * submitted OE, but also need to know exactly at which bytenr we hit
	 * the error.
	 * Currently the full page based __extent_writepage_io() is not
	 * capable of that.
	 */
	if (PageError(page))
		end_extent_writepage(page, ret, page_start, page_end);
	if (bio_ctrl->extent_locked) {
		/*
		 * If bio_ctrl->extent_locked, it's from extent_write_locked_range(),
		 * the page can either be locked by lock_page() or
		 * process_one_page().
		 * Let btrfs_page_unlock_writer() handle both cases.
		 */
		ASSERT(wbc);
		btrfs_page_unlock_writer(fs_info, page, wbc->range_start,
					 wbc->range_end + 1 - wbc->range_start);
	} else {
		unlock_page(page);
	}
	ASSERT(ret <= 0);
	return ret;
}

void wait_on_extent_buffer_writeback(struct extent_buffer *eb)
{
	wait_on_bit_io(&eb->bflags, EXTENT_BUFFER_WRITEBACK,
		       TASK_UNINTERRUPTIBLE);
}

static void end_extent_buffer_writeback(struct extent_buffer *eb)
{
	clear_bit(EXTENT_BUFFER_WRITEBACK, &eb->bflags);
	smp_mb__after_atomic();
	wake_up_bit(&eb->bflags, EXTENT_BUFFER_WRITEBACK);
}

/*
 * Lock extent buffer status and pages for writeback.
 *
 * May try to flush write bio if we can't get the lock.
 *
 * Return  0 if the extent buffer doesn't need to be submitted.
 *           (E.g. the extent buffer is not dirty)
 * Return >0 is the extent buffer is submitted to bio.
 * Return <0 if something went wrong, no page is locked.
 */
static noinline_for_stack int lock_extent_buffer_for_io(struct extent_buffer *eb,
			  struct btrfs_bio_ctrl *bio_ctrl)
{
	struct btrfs_fs_info *fs_info = eb->fs_info;
	int i, num_pages;
	int flush = 0;
	int ret = 0;

	if (!btrfs_try_tree_write_lock(eb)) {
		submit_write_bio(bio_ctrl, 0);
		flush = 1;
		btrfs_tree_lock(eb);
	}

	if (test_bit(EXTENT_BUFFER_WRITEBACK, &eb->bflags)) {
		btrfs_tree_unlock(eb);
		if (!bio_ctrl->sync_io)
			return 0;
		if (!flush) {
			submit_write_bio(bio_ctrl, 0);
			flush = 1;
		}
		while (1) {
			wait_on_extent_buffer_writeback(eb);
			btrfs_tree_lock(eb);
			if (!test_bit(EXTENT_BUFFER_WRITEBACK, &eb->bflags))
				break;
			btrfs_tree_unlock(eb);
		}
	}

	/*
	 * We need to do this to prevent races in people who check if the eb is
	 * under IO since we can end up having no IO bits set for a short period
	 * of time.
	 */
	spin_lock(&eb->refs_lock);
	if (test_and_clear_bit(EXTENT_BUFFER_DIRTY, &eb->bflags)) {
		set_bit(EXTENT_BUFFER_WRITEBACK, &eb->bflags);
		spin_unlock(&eb->refs_lock);
		btrfs_set_header_flag(eb, BTRFS_HEADER_FLAG_WRITTEN);
		percpu_counter_add_batch(&fs_info->dirty_metadata_bytes,
					 -eb->len,
					 fs_info->dirty_metadata_batch);
		ret = 1;
	} else {
		spin_unlock(&eb->refs_lock);
	}

	btrfs_tree_unlock(eb);

	/*
	 * Either we don't need to submit any tree block, or we're submitting
	 * subpage eb.
	 * Subpage metadata doesn't use page locking at all, so we can skip
	 * the page locking.
	 */
	if (!ret || fs_info->nodesize < PAGE_SIZE)
		return ret;

	num_pages = num_extent_pages(eb);
	for (i = 0; i < num_pages; i++) {
		struct page *p = eb->pages[i];

		if (!trylock_page(p)) {
			if (!flush) {
				submit_write_bio(bio_ctrl, 0);
				flush = 1;
			}
			lock_page(p);
		}
	}

	return ret;
}

static void set_btree_ioerr(struct page *page, struct extent_buffer *eb)
{
	struct btrfs_fs_info *fs_info = eb->fs_info;

	btrfs_page_set_error(fs_info, page, eb->start, eb->len);
	if (test_and_set_bit(EXTENT_BUFFER_WRITE_ERR, &eb->bflags))
		return;

	/*
	 * A read may stumble upon this buffer later, make sure that it gets an
	 * error and knows there was an error.
	 */
	clear_bit(EXTENT_BUFFER_UPTODATE, &eb->bflags);

	/*
	 * We need to set the mapping with the io error as well because a write
	 * error will flip the file system readonly, and then syncfs() will
	 * return a 0 because we are readonly if we don't modify the err seq for
	 * the superblock.
	 */
	mapping_set_error(page->mapping, -EIO);

	/*
	 * If we error out, we should add back the dirty_metadata_bytes
	 * to make it consistent.
	 */
	percpu_counter_add_batch(&fs_info->dirty_metadata_bytes,
				 eb->len, fs_info->dirty_metadata_batch);

	/*
	 * If writeback for a btree extent that doesn't belong to a log tree
	 * failed, increment the counter transaction->eb_write_errors.
	 * We do this because while the transaction is running and before it's
	 * committing (when we call filemap_fdata[write|wait]_range against
	 * the btree inode), we might have
	 * btree_inode->i_mapping->a_ops->writepages() called by the VM - if it
	 * returns an error or an error happens during writeback, when we're
	 * committing the transaction we wouldn't know about it, since the pages
	 * can be no longer dirty nor marked anymore for writeback (if a
	 * subsequent modification to the extent buffer didn't happen before the
	 * transaction commit), which makes filemap_fdata[write|wait]_range not
	 * able to find the pages tagged with SetPageError at transaction
	 * commit time. So if this happens we must abort the transaction,
	 * otherwise we commit a super block with btree roots that point to
	 * btree nodes/leafs whose content on disk is invalid - either garbage
	 * or the content of some node/leaf from a past generation that got
	 * cowed or deleted and is no longer valid.
	 *
	 * Note: setting AS_EIO/AS_ENOSPC in the btree inode's i_mapping would
	 * not be enough - we need to distinguish between log tree extents vs
	 * non-log tree extents, and the next filemap_fdatawait_range() call
	 * will catch and clear such errors in the mapping - and that call might
	 * be from a log sync and not from a transaction commit. Also, checking
	 * for the eb flag EXTENT_BUFFER_WRITE_ERR at transaction commit time is
	 * not done and would not be reliable - the eb might have been released
	 * from memory and reading it back again means that flag would not be
	 * set (since it's a runtime flag, not persisted on disk).
	 *
	 * Using the flags below in the btree inode also makes us achieve the
	 * goal of AS_EIO/AS_ENOSPC when writepages() returns success, started
	 * writeback for all dirty pages and before filemap_fdatawait_range()
	 * is called, the writeback for all dirty pages had already finished
	 * with errors - because we were not using AS_EIO/AS_ENOSPC,
	 * filemap_fdatawait_range() would return success, as it could not know
	 * that writeback errors happened (the pages were no longer tagged for
	 * writeback).
	 */
	switch (eb->log_index) {
	case -1:
		set_bit(BTRFS_FS_BTREE_ERR, &fs_info->flags);
		break;
	case 0:
		set_bit(BTRFS_FS_LOG1_ERR, &fs_info->flags);
		break;
	case 1:
		set_bit(BTRFS_FS_LOG2_ERR, &fs_info->flags);
		break;
	default:
		BUG(); /* unexpected, logic error */
	}
}

/*
 * The endio specific version which won't touch any unsafe spinlock in endio
 * context.
 */
static struct extent_buffer *find_extent_buffer_nolock(
		struct btrfs_fs_info *fs_info, u64 start)
{
	struct extent_buffer *eb;

	rcu_read_lock();
	eb = radix_tree_lookup(&fs_info->buffer_radix,
			       start >> fs_info->sectorsize_bits);
	if (eb && atomic_inc_not_zero(&eb->refs)) {
		rcu_read_unlock();
		return eb;
	}
	rcu_read_unlock();
	return NULL;
}

/*
 * The endio function for subpage extent buffer write.
 *
 * Unlike end_bio_extent_buffer_writepage(), we only call end_page_writeback()
 * after all extent buffers in the page has finished their writeback.
 */
static void end_bio_subpage_eb_writepage(struct btrfs_bio *bbio)
{
	struct bio *bio = &bbio->bio;
	struct btrfs_fs_info *fs_info;
	struct bio_vec *bvec;
	struct bvec_iter_all iter_all;

	fs_info = btrfs_sb(bio_first_page_all(bio)->mapping->host->i_sb);
	ASSERT(fs_info->nodesize < PAGE_SIZE);

	ASSERT(!bio_flagged(bio, BIO_CLONED));
	bio_for_each_segment_all(bvec, bio, iter_all) {
		struct page *page = bvec->bv_page;
		u64 bvec_start = page_offset(page) + bvec->bv_offset;
		u64 bvec_end = bvec_start + bvec->bv_len - 1;
		u64 cur_bytenr = bvec_start;

		ASSERT(IS_ALIGNED(bvec->bv_len, fs_info->nodesize));

		/* Iterate through all extent buffers in the range */
		while (cur_bytenr <= bvec_end) {
			struct extent_buffer *eb;
			int done;

			/*
			 * Here we can't use find_extent_buffer(), as it may
			 * try to lock eb->refs_lock, which is not safe in endio
			 * context.
			 */
			eb = find_extent_buffer_nolock(fs_info, cur_bytenr);
			ASSERT(eb);

			cur_bytenr = eb->start + eb->len;

			ASSERT(test_bit(EXTENT_BUFFER_WRITEBACK, &eb->bflags));
			done = atomic_dec_and_test(&eb->io_pages);
			ASSERT(done);

			if (bio->bi_status ||
			    test_bit(EXTENT_BUFFER_WRITE_ERR, &eb->bflags)) {
				ClearPageUptodate(page);
				set_btree_ioerr(page, eb);
			}

			btrfs_subpage_clear_writeback(fs_info, page, eb->start,
						      eb->len);
			end_extent_buffer_writeback(eb);
			/*
			 * free_extent_buffer() will grab spinlock which is not
			 * safe in endio context. Thus here we manually dec
			 * the ref.
			 */
			atomic_dec(&eb->refs);
		}
	}
	bio_put(bio);
}

static void end_bio_extent_buffer_writepage(struct btrfs_bio *bbio)
{
	struct bio *bio = &bbio->bio;
	struct bio_vec *bvec;
	struct extent_buffer *eb;
	int done;
	struct bvec_iter_all iter_all;

	ASSERT(!bio_flagged(bio, BIO_CLONED));
	bio_for_each_segment_all(bvec, bio, iter_all) {
		struct page *page = bvec->bv_page;

		eb = (struct extent_buffer *)page->private;
		BUG_ON(!eb);
		done = atomic_dec_and_test(&eb->io_pages);

		if (bio->bi_status ||
		    test_bit(EXTENT_BUFFER_WRITE_ERR, &eb->bflags)) {
			ClearPageUptodate(page);
			set_btree_ioerr(page, eb);
		}

		end_page_writeback(page);

		if (!done)
			continue;

		end_extent_buffer_writeback(eb);
	}

	bio_put(bio);
}

static void prepare_eb_write(struct extent_buffer *eb)
{
	u32 nritems;
	unsigned long start;
	unsigned long end;

	clear_bit(EXTENT_BUFFER_WRITE_ERR, &eb->bflags);
	atomic_set(&eb->io_pages, num_extent_pages(eb));

	/* Set btree blocks beyond nritems with 0 to avoid stale content */
	nritems = btrfs_header_nritems(eb);
	if (btrfs_header_level(eb) > 0) {
		end = btrfs_node_key_ptr_offset(eb, nritems);
		memzero_extent_buffer(eb, end, eb->len - end);
	} else {
		/*
		 * Leaf:
		 * header 0 1 2 .. N ... data_N .. data_2 data_1 data_0
		 */
		start = btrfs_item_nr_offset(eb, nritems);
		end = btrfs_item_nr_offset(eb, 0);
		if (nritems == 0)
			end += BTRFS_LEAF_DATA_SIZE(eb->fs_info);
		else
			end += btrfs_item_offset(eb, nritems - 1);
		memzero_extent_buffer(eb, start, end - start);
	}
}

/*
 * Unlike the work in write_one_eb(), we rely completely on extent locking.
 * Page locking is only utilized at minimum to keep the VMM code happy.
 */
static int write_one_subpage_eb(struct extent_buffer *eb,
				struct writeback_control *wbc,
				struct btrfs_bio_ctrl *bio_ctrl)
{
	struct btrfs_fs_info *fs_info = eb->fs_info;
	struct page *page = eb->pages[0];
	blk_opf_t write_flags = wbc_to_write_flags(wbc);
	bool no_dirty_ebs = false;
	int ret;

	prepare_eb_write(eb);

	/* clear_page_dirty_for_io() in subpage helper needs page locked */
	lock_page(page);
	btrfs_subpage_set_writeback(fs_info, page, eb->start, eb->len);

	/* Check if this is the last dirty bit to update nr_written */
	no_dirty_ebs = btrfs_subpage_clear_and_test_dirty(fs_info, page,
							  eb->start, eb->len);
	if (no_dirty_ebs)
		clear_page_dirty_for_io(page);

	bio_ctrl->end_io_func = end_bio_subpage_eb_writepage;

	ret = submit_extent_page(REQ_OP_WRITE | write_flags, wbc,
			bio_ctrl, eb->start, page, eb->len,
			eb->start - page_offset(page), 0, false);
	if (ret) {
		btrfs_subpage_clear_writeback(fs_info, page, eb->start, eb->len);
		set_btree_ioerr(page, eb);
		unlock_page(page);

		if (atomic_dec_and_test(&eb->io_pages))
			end_extent_buffer_writeback(eb);
		return -EIO;
	}
	unlock_page(page);
	/*
	 * Submission finished without problem, if no range of the page is
	 * dirty anymore, we have submitted a page.  Update nr_written in wbc.
	 */
	if (no_dirty_ebs)
		wbc->nr_to_write--;
	return ret;
}

static noinline_for_stack int write_one_eb(struct extent_buffer *eb,
			struct writeback_control *wbc,
			struct btrfs_bio_ctrl *bio_ctrl)
{
	u64 disk_bytenr = eb->start;
	int i, num_pages;
	blk_opf_t write_flags = wbc_to_write_flags(wbc);
	int ret = 0;

	prepare_eb_write(eb);

	bio_ctrl->end_io_func = end_bio_extent_buffer_writepage;

	num_pages = num_extent_pages(eb);
	for (i = 0; i < num_pages; i++) {
		struct page *p = eb->pages[i];

		clear_page_dirty_for_io(p);
		set_page_writeback(p);
		ret = submit_extent_page(REQ_OP_WRITE | write_flags, wbc,
					 bio_ctrl, disk_bytenr, p,
					 PAGE_SIZE, 0, 0, false);
		if (ret) {
			set_btree_ioerr(p, eb);
			if (PageWriteback(p))
				end_page_writeback(p);
			if (atomic_sub_and_test(num_pages - i, &eb->io_pages))
				end_extent_buffer_writeback(eb);
			ret = -EIO;
			break;
		}
		disk_bytenr += PAGE_SIZE;
		wbc->nr_to_write--;
		unlock_page(p);
	}

	if (unlikely(ret)) {
		for (; i < num_pages; i++) {
			struct page *p = eb->pages[i];
			clear_page_dirty_for_io(p);
			unlock_page(p);
		}
	}

	return ret;
}

/*
 * Submit one subpage btree page.
 *
 * The main difference to submit_eb_page() is:
 * - Page locking
 *   For subpage, we don't rely on page locking at all.
 *
 * - Flush write bio
 *   We only flush bio if we may be unable to fit current extent buffers into
 *   current bio.
 *
 * Return >=0 for the number of submitted extent buffers.
 * Return <0 for fatal error.
 */
static int submit_eb_subpage(struct page *page,
			     struct writeback_control *wbc,
			     struct btrfs_bio_ctrl *bio_ctrl)
{
	struct btrfs_fs_info *fs_info = btrfs_sb(page->mapping->host->i_sb);
	int submitted = 0;
	u64 page_start = page_offset(page);
	int bit_start = 0;
	int sectors_per_node = fs_info->nodesize >> fs_info->sectorsize_bits;
	int ret;

	/* Lock and write each dirty extent buffers in the range */
	while (bit_start < fs_info->subpage_info->bitmap_nr_bits) {
		struct btrfs_subpage *subpage = (struct btrfs_subpage *)page->private;
		struct extent_buffer *eb;
		unsigned long flags;
		u64 start;

		/*
		 * Take private lock to ensure the subpage won't be detached
		 * in the meantime.
		 */
		spin_lock(&page->mapping->private_lock);
		if (!PagePrivate(page)) {
			spin_unlock(&page->mapping->private_lock);
			break;
		}
		spin_lock_irqsave(&subpage->lock, flags);
		if (!test_bit(bit_start + fs_info->subpage_info->dirty_offset,
			      subpage->bitmaps)) {
			spin_unlock_irqrestore(&subpage->lock, flags);
			spin_unlock(&page->mapping->private_lock);
			bit_start++;
			continue;
		}

		start = page_start + bit_start * fs_info->sectorsize;
		bit_start += sectors_per_node;

		/*
		 * Here we just want to grab the eb without touching extra
		 * spin locks, so call find_extent_buffer_nolock().
		 */
		eb = find_extent_buffer_nolock(fs_info, start);
		spin_unlock_irqrestore(&subpage->lock, flags);
		spin_unlock(&page->mapping->private_lock);

		/*
		 * The eb has already reached 0 refs thus find_extent_buffer()
		 * doesn't return it. We don't need to write back such eb
		 * anyway.
		 */
		if (!eb)
			continue;

		ret = lock_extent_buffer_for_io(eb, bio_ctrl);
		if (ret == 0) {
			free_extent_buffer(eb);
			continue;
		}
		if (ret < 0) {
			free_extent_buffer(eb);
			goto cleanup;
		}
		ret = write_one_subpage_eb(eb, wbc, bio_ctrl);
		free_extent_buffer(eb);
		if (ret < 0)
			goto cleanup;
		submitted++;
	}
	return submitted;

cleanup:
	/* We hit error, end bio for the submitted extent buffers */
	submit_write_bio(bio_ctrl, ret);
	return ret;
}

/*
 * Submit all page(s) of one extent buffer.
 *
 * @page:	the page of one extent buffer
 * @eb_context:	to determine if we need to submit this page, if current page
 *		belongs to this eb, we don't need to submit
 *
 * The caller should pass each page in their bytenr order, and here we use
 * @eb_context to determine if we have submitted pages of one extent buffer.
 *
 * If we have, we just skip until we hit a new page that doesn't belong to
 * current @eb_context.
 *
 * If not, we submit all the page(s) of the extent buffer.
 *
 * Return >0 if we have submitted the extent buffer successfully.
 * Return 0 if we don't need to submit the page, as it's already submitted by
 * previous call.
 * Return <0 for fatal error.
 */
static int submit_eb_page(struct page *page, struct writeback_control *wbc,
			  struct btrfs_bio_ctrl *bio_ctrl,
			  struct extent_buffer **eb_context)
{
	struct address_space *mapping = page->mapping;
	struct btrfs_block_group *cache = NULL;
	struct extent_buffer *eb;
	int ret;

	if (!PagePrivate(page))
		return 0;

	if (btrfs_sb(page->mapping->host->i_sb)->nodesize < PAGE_SIZE)
		return submit_eb_subpage(page, wbc, bio_ctrl);

	spin_lock(&mapping->private_lock);
	if (!PagePrivate(page)) {
		spin_unlock(&mapping->private_lock);
		return 0;
	}

	eb = (struct extent_buffer *)page->private;

	/*
	 * Shouldn't happen and normally this would be a BUG_ON but no point
	 * crashing the machine for something we can survive anyway.
	 */
	if (WARN_ON(!eb)) {
		spin_unlock(&mapping->private_lock);
		return 0;
	}

	if (eb == *eb_context) {
		spin_unlock(&mapping->private_lock);
		return 0;
	}
	ret = atomic_inc_not_zero(&eb->refs);
	spin_unlock(&mapping->private_lock);
	if (!ret)
		return 0;

	if (!btrfs_check_meta_write_pointer(eb->fs_info, eb, &cache)) {
		/*
		 * If for_sync, this hole will be filled with
		 * trasnsaction commit.
		 */
		if (wbc->sync_mode == WB_SYNC_ALL && !wbc->for_sync)
			ret = -EAGAIN;
		else
			ret = 0;
		free_extent_buffer(eb);
		return ret;
	}

	*eb_context = eb;

	ret = lock_extent_buffer_for_io(eb, bio_ctrl);
	if (ret <= 0) {
		btrfs_revert_meta_write_pointer(cache, eb);
		if (cache)
			btrfs_put_block_group(cache);
		free_extent_buffer(eb);
		return ret;
	}
	if (cache) {
		/*
		 * Implies write in zoned mode. Mark the last eb in a block group.
		 */
		btrfs_schedule_zone_finish_bg(cache, eb);
		btrfs_put_block_group(cache);
	}
	ret = write_one_eb(eb, wbc, bio_ctrl);
	free_extent_buffer(eb);
	if (ret < 0)
		return ret;
	return 1;
}

int btree_write_cache_pages(struct address_space *mapping,
				   struct writeback_control *wbc)
{
	struct extent_buffer *eb_context = NULL;
	struct btrfs_bio_ctrl bio_ctrl = {
		.extent_locked = 0,
		.sync_io = (wbc->sync_mode == WB_SYNC_ALL),
	};
	struct btrfs_fs_info *fs_info = BTRFS_I(mapping->host)->root->fs_info;
	int ret = 0;
	int done = 0;
	int nr_to_write_done = 0;
	struct pagevec pvec;
	int nr_pages;
	pgoff_t index;
	pgoff_t end;		/* Inclusive */
	int scanned = 0;
	xa_mark_t tag;

	pagevec_init(&pvec);
	if (wbc->range_cyclic) {
		index = mapping->writeback_index; /* Start from prev offset */
		end = -1;
		/*
		 * Start from the beginning does not need to cycle over the
		 * range, mark it as scanned.
		 */
		scanned = (index == 0);
	} else {
		index = wbc->range_start >> PAGE_SHIFT;
		end = wbc->range_end >> PAGE_SHIFT;
		scanned = 1;
	}
	if (wbc->sync_mode == WB_SYNC_ALL)
		tag = PAGECACHE_TAG_TOWRITE;
	else
		tag = PAGECACHE_TAG_DIRTY;
	btrfs_zoned_meta_io_lock(fs_info);
retry:
	if (wbc->sync_mode == WB_SYNC_ALL)
		tag_pages_for_writeback(mapping, index, end);
	while (!done && !nr_to_write_done && (index <= end) &&
	       (nr_pages = pagevec_lookup_range_tag(&pvec, mapping, &index, end,
			tag))) {
		unsigned i;

		for (i = 0; i < nr_pages; i++) {
			struct page *page = pvec.pages[i];

			ret = submit_eb_page(page, wbc, &bio_ctrl, &eb_context);
			if (ret == 0)
				continue;
			if (ret < 0) {
				done = 1;
				break;
			}

			/*
			 * the filesystem may choose to bump up nr_to_write.
			 * We have to make sure to honor the new nr_to_write
			 * at any time
			 */
			nr_to_write_done = wbc->nr_to_write <= 0;
		}
		pagevec_release(&pvec);
		cond_resched();
	}
	if (!scanned && !done) {
		/*
		 * We hit the last page and there is more work to be done: wrap
		 * back to the start of the file
		 */
		scanned = 1;
		index = 0;
		goto retry;
	}
	/*
	 * If something went wrong, don't allow any metadata write bio to be
	 * submitted.
	 *
	 * This would prevent use-after-free if we had dirty pages not
	 * cleaned up, which can still happen by fuzzed images.
	 *
	 * - Bad extent tree
	 *   Allowing existing tree block to be allocated for other trees.
	 *
	 * - Log tree operations
	 *   Exiting tree blocks get allocated to log tree, bumps its
	 *   generation, then get cleaned in tree re-balance.
	 *   Such tree block will not be written back, since it's clean,
	 *   thus no WRITTEN flag set.
	 *   And after log writes back, this tree block is not traced by
	 *   any dirty extent_io_tree.
	 *
	 * - Offending tree block gets re-dirtied from its original owner
	 *   Since it has bumped generation, no WRITTEN flag, it can be
	 *   reused without COWing. This tree block will not be traced
	 *   by btrfs_transaction::dirty_pages.
	 *
	 *   Now such dirty tree block will not be cleaned by any dirty
	 *   extent io tree. Thus we don't want to submit such wild eb
	 *   if the fs already has error.
	 *
	 * We can get ret > 0 from submit_extent_page() indicating how many ebs
	 * were submitted. Reset it to 0 to avoid false alerts for the caller.
	 */
	if (ret > 0)
		ret = 0;
	if (!ret && BTRFS_FS_ERROR(fs_info))
		ret = -EROFS;
	submit_write_bio(&bio_ctrl, ret);

	btrfs_zoned_meta_io_unlock(fs_info);
	return ret;
}

/*
 * Walk the list of dirty pages of the given address space and write all of them.
 *
 * @mapping:   address space structure to write
 * @wbc:       subtract the number of written pages from *@wbc->nr_to_write
 * @bio_ctrl:  holds context for the write, namely the bio
 *
 * If a page is already under I/O, write_cache_pages() skips it, even
 * if it's dirty.  This is desirable behaviour for memory-cleaning writeback,
 * but it is INCORRECT for data-integrity system calls such as fsync().  fsync()
 * and msync() need to guarantee that all the data which was dirty at the time
 * the call was made get new I/O started against them.  If wbc->sync_mode is
 * WB_SYNC_ALL then we were called for data integrity and we must wait for
 * existing IO to complete.
 */
static int extent_write_cache_pages(struct address_space *mapping,
			     struct writeback_control *wbc,
			     struct btrfs_bio_ctrl *bio_ctrl)
{
	struct inode *inode = mapping->host;
	int ret = 0;
	int done = 0;
	int nr_to_write_done = 0;
	struct pagevec pvec;
	int nr_pages;
	pgoff_t index;
	pgoff_t end;		/* Inclusive */
	pgoff_t done_index;
	int range_whole = 0;
	int scanned = 0;
	xa_mark_t tag;

	/*
	 * We have to hold onto the inode so that ordered extents can do their
	 * work when the IO finishes.  The alternative to this is failing to add
	 * an ordered extent if the igrab() fails there and that is a huge pain
	 * to deal with, so instead just hold onto the inode throughout the
	 * writepages operation.  If it fails here we are freeing up the inode
	 * anyway and we'd rather not waste our time writing out stuff that is
	 * going to be truncated anyway.
	 */
	if (!igrab(inode))
		return 0;

	pagevec_init(&pvec);
	if (wbc->range_cyclic) {
		index = mapping->writeback_index; /* Start from prev offset */
		end = -1;
		/*
		 * Start from the beginning does not need to cycle over the
		 * range, mark it as scanned.
		 */
		scanned = (index == 0);
	} else {
		index = wbc->range_start >> PAGE_SHIFT;
		end = wbc->range_end >> PAGE_SHIFT;
		if (wbc->range_start == 0 && wbc->range_end == LLONG_MAX)
			range_whole = 1;
		scanned = 1;
	}

	/*
	 * We do the tagged writepage as long as the snapshot flush bit is set
	 * and we are the first one who do the filemap_flush() on this inode.
	 *
	 * The nr_to_write == LONG_MAX is needed to make sure other flushers do
	 * not race in and drop the bit.
	 */
	if (range_whole && wbc->nr_to_write == LONG_MAX &&
	    test_and_clear_bit(BTRFS_INODE_SNAPSHOT_FLUSH,
			       &BTRFS_I(inode)->runtime_flags))
		wbc->tagged_writepages = 1;

	if (wbc->sync_mode == WB_SYNC_ALL || wbc->tagged_writepages)
		tag = PAGECACHE_TAG_TOWRITE;
	else
		tag = PAGECACHE_TAG_DIRTY;
retry:
	if (wbc->sync_mode == WB_SYNC_ALL || wbc->tagged_writepages)
		tag_pages_for_writeback(mapping, index, end);
	done_index = index;
	while (!done && !nr_to_write_done && (index <= end) &&
			(nr_pages = pagevec_lookup_range_tag(&pvec, mapping,
						&index, end, tag))) {
		unsigned i;

		for (i = 0; i < nr_pages; i++) {
			struct page *page = pvec.pages[i];

			done_index = page->index + 1;
			/*
			 * At this point we hold neither the i_pages lock nor
			 * the page lock: the page may be truncated or
			 * invalidated (changing page->mapping to NULL),
			 * or even swizzled back from swapper_space to
			 * tmpfs file mapping
			 */
			if (!trylock_page(page)) {
				submit_write_bio(bio_ctrl, 0);
				lock_page(page);
			}

			if (unlikely(page->mapping != mapping)) {
				unlock_page(page);
				continue;
			}

			if (wbc->sync_mode != WB_SYNC_NONE) {
				if (PageWriteback(page))
					submit_write_bio(bio_ctrl, 0);
				wait_on_page_writeback(page);
			}

			if (PageWriteback(page) ||
			    !clear_page_dirty_for_io(page)) {
				unlock_page(page);
				continue;
			}

			ret = __extent_writepage(page, wbc, bio_ctrl);
			if (ret < 0) {
				done = 1;
				break;
			}

			/*
			 * the filesystem may choose to bump up nr_to_write.
			 * We have to make sure to honor the new nr_to_write
			 * at any time
			 */
			nr_to_write_done = wbc->nr_to_write <= 0;
		}
		pagevec_release(&pvec);
		cond_resched();
	}
	if (!scanned && !done) {
		/*
		 * We hit the last page and there is more work to be done: wrap
		 * back to the start of the file
		 */
		scanned = 1;
		index = 0;

		/*
		 * If we're looping we could run into a page that is locked by a
		 * writer and that writer could be waiting on writeback for a
		 * page in our current bio, and thus deadlock, so flush the
		 * write bio here.
		 */
		submit_write_bio(bio_ctrl, 0);
		goto retry;
	}

	if (wbc->range_cyclic || (wbc->nr_to_write > 0 && range_whole))
		mapping->writeback_index = done_index;

	btrfs_add_delayed_iput(BTRFS_I(inode));
	return ret;
}

/*
 * Submit the pages in the range to bio for call sites which delalloc range has
 * already been ran (aka, ordered extent inserted) and all pages are still
 * locked.
 */
int extent_write_locked_range(struct inode *inode, u64 start, u64 end)
{
	bool found_error = false;
	int first_error = 0;
	int ret = 0;
	struct address_space *mapping = inode->i_mapping;
	struct page *page;
	u64 cur = start;
	unsigned long nr_pages;
	const u32 sectorsize = btrfs_sb(inode->i_sb)->sectorsize;
	struct btrfs_bio_ctrl bio_ctrl = {
		.extent_locked = 1,
		.sync_io = 1,
	};
	struct writeback_control wbc_writepages = {
		.sync_mode	= WB_SYNC_ALL,
		.range_start	= start,
		.range_end	= end + 1,
		/* We're called from an async helper function */
		.punt_to_cgroup	= 1,
		.no_cgroup_owner = 1,
	};

	ASSERT(IS_ALIGNED(start, sectorsize) && IS_ALIGNED(end + 1, sectorsize));
	nr_pages = (round_up(end, PAGE_SIZE) - round_down(start, PAGE_SIZE)) >>
		   PAGE_SHIFT;
	wbc_writepages.nr_to_write = nr_pages * 2;

	wbc_attach_fdatawrite_inode(&wbc_writepages, inode);
	while (cur <= end) {
		u64 cur_end = min(round_down(cur, PAGE_SIZE) + PAGE_SIZE - 1, end);

		page = find_get_page(mapping, cur >> PAGE_SHIFT);
		/*
		 * All pages in the range are locked since
		 * btrfs_run_delalloc_range(), thus there is no way to clear
		 * the page dirty flag.
		 */
		ASSERT(PageLocked(page));
		ASSERT(PageDirty(page));
		clear_page_dirty_for_io(page);
		ret = __extent_writepage(page, &wbc_writepages, &bio_ctrl);
		ASSERT(ret <= 0);
		if (ret < 0) {
			found_error = true;
			first_error = ret;
		}
		put_page(page);
		cur = cur_end + 1;
	}

	submit_write_bio(&bio_ctrl, found_error ? ret : 0);

	wbc_detach_inode(&wbc_writepages);
	if (found_error)
		return first_error;
	return ret;
}

int extent_writepages(struct address_space *mapping,
		      struct writeback_control *wbc)
{
	struct inode *inode = mapping->host;
	int ret = 0;
	struct btrfs_bio_ctrl bio_ctrl = {
		.extent_locked = 0,
		.sync_io = (wbc->sync_mode == WB_SYNC_ALL),
	};

	/*
	 * Allow only a single thread to do the reloc work in zoned mode to
	 * protect the write pointer updates.
	 */
	btrfs_zoned_data_reloc_lock(BTRFS_I(inode));
	ret = extent_write_cache_pages(mapping, wbc, &bio_ctrl);
	submit_write_bio(&bio_ctrl, ret);
	btrfs_zoned_data_reloc_unlock(BTRFS_I(inode));
	return ret;
}

void extent_readahead(struct readahead_control *rac)
{
	struct btrfs_bio_ctrl bio_ctrl = { 0 };
	struct page *pagepool[16];
	struct extent_map *em_cached = NULL;
	u64 prev_em_start = (u64)-1;
	int nr;

	while ((nr = readahead_page_batch(rac, pagepool))) {
		u64 contig_start = readahead_pos(rac);
		u64 contig_end = contig_start + readahead_batch_length(rac) - 1;

		contiguous_readpages(pagepool, nr, contig_start, contig_end,
				&em_cached, &bio_ctrl, &prev_em_start);
	}

	if (em_cached)
		free_extent_map(em_cached);
	submit_one_bio(&bio_ctrl);
}

/*
 * basic invalidate_folio code, this waits on any locked or writeback
 * ranges corresponding to the folio, and then deletes any extent state
 * records from the tree
 */
int extent_invalidate_folio(struct extent_io_tree *tree,
			  struct folio *folio, size_t offset)
{
	struct extent_state *cached_state = NULL;
	u64 start = folio_pos(folio);
	u64 end = start + folio_size(folio) - 1;
	size_t blocksize = folio->mapping->host->i_sb->s_blocksize;

	/* This function is only called for the btree inode */
	ASSERT(tree->owner == IO_TREE_BTREE_INODE_IO);

	start += ALIGN(offset, blocksize);
	if (start > end)
		return 0;

	lock_extent(tree, start, end, &cached_state);
	folio_wait_writeback(folio);

	/*
	 * Currently for btree io tree, only EXTENT_LOCKED is utilized,
	 * so here we only need to unlock the extent range to free any
	 * existing extent state.
	 */
	unlock_extent(tree, start, end, &cached_state);
	return 0;
}

/*
 * a helper for release_folio, this tests for areas of the page that
 * are locked or under IO and drops the related state bits if it is safe
 * to drop the page.
 */
static int try_release_extent_state(struct extent_io_tree *tree,
				    struct page *page, gfp_t mask)
{
	u64 start = page_offset(page);
	u64 end = start + PAGE_SIZE - 1;
	int ret = 1;

	if (test_range_bit(tree, start, end, EXTENT_LOCKED, 0, NULL)) {
		ret = 0;
	} else {
		u32 clear_bits = ~(EXTENT_LOCKED | EXTENT_NODATASUM |
				   EXTENT_DELALLOC_NEW | EXTENT_CTLBITS);

		/*
		 * At this point we can safely clear everything except the
		 * locked bit, the nodatasum bit and the delalloc new bit.
		 * The delalloc new bit will be cleared by ordered extent
		 * completion.
		 */
		ret = __clear_extent_bit(tree, start, end, clear_bits, NULL,
					 mask, NULL);

		/* if clear_extent_bit failed for enomem reasons,
		 * we can't allow the release to continue.
		 */
		if (ret < 0)
			ret = 0;
		else
			ret = 1;
	}
	return ret;
}

/*
 * a helper for release_folio.  As long as there are no locked extents
 * in the range corresponding to the page, both state records and extent
 * map records are removed
 */
int try_release_extent_mapping(struct page *page, gfp_t mask)
{
	struct extent_map *em;
	u64 start = page_offset(page);
	u64 end = start + PAGE_SIZE - 1;
	struct btrfs_inode *btrfs_inode = BTRFS_I(page->mapping->host);
	struct extent_io_tree *tree = &btrfs_inode->io_tree;
	struct extent_map_tree *map = &btrfs_inode->extent_tree;

	if (gfpflags_allow_blocking(mask) &&
	    page->mapping->host->i_size > SZ_16M) {
		u64 len;
		while (start <= end) {
			struct btrfs_fs_info *fs_info;
			u64 cur_gen;

			len = end - start + 1;
			write_lock(&map->lock);
			em = lookup_extent_mapping(map, start, len);
			if (!em) {
				write_unlock(&map->lock);
				break;
			}
			if (test_bit(EXTENT_FLAG_PINNED, &em->flags) ||
			    em->start != start) {
				write_unlock(&map->lock);
				free_extent_map(em);
				break;
			}
			if (test_range_bit(tree, em->start,
					   extent_map_end(em) - 1,
					   EXTENT_LOCKED, 0, NULL))
				goto next;
			/*
			 * If it's not in the list of modified extents, used
			 * by a fast fsync, we can remove it. If it's being
			 * logged we can safely remove it since fsync took an
			 * extra reference on the em.
			 */
			if (list_empty(&em->list) ||
			    test_bit(EXTENT_FLAG_LOGGING, &em->flags))
				goto remove_em;
			/*
			 * If it's in the list of modified extents, remove it
			 * only if its generation is older then the current one,
			 * in which case we don't need it for a fast fsync.
			 * Otherwise don't remove it, we could be racing with an
			 * ongoing fast fsync that could miss the new extent.
			 */
			fs_info = btrfs_inode->root->fs_info;
			spin_lock(&fs_info->trans_lock);
			cur_gen = fs_info->generation;
			spin_unlock(&fs_info->trans_lock);
			if (em->generation >= cur_gen)
				goto next;
remove_em:
			/*
			 * We only remove extent maps that are not in the list of
			 * modified extents or that are in the list but with a
			 * generation lower then the current generation, so there
			 * is no need to set the full fsync flag on the inode (it
			 * hurts the fsync performance for workloads with a data
			 * size that exceeds or is close to the system's memory).
			 */
			remove_extent_mapping(map, em);
			/* once for the rb tree */
			free_extent_map(em);
next:
			start = extent_map_end(em);
			write_unlock(&map->lock);

			/* once for us */
			free_extent_map(em);

			cond_resched(); /* Allow large-extent preemption. */
		}
	}
	return try_release_extent_state(tree, page, mask);
}

/*
 * To cache previous fiemap extent
 *
 * Will be used for merging fiemap extent
 */
struct fiemap_cache {
	u64 offset;
	u64 phys;
	u64 len;
	u32 flags;
	bool cached;
};

/*
 * Helper to submit fiemap extent.
 *
 * Will try to merge current fiemap extent specified by @offset, @phys,
 * @len and @flags with cached one.
 * And only when we fails to merge, cached one will be submitted as
 * fiemap extent.
 *
 * Return value is the same as fiemap_fill_next_extent().
 */
static int emit_fiemap_extent(struct fiemap_extent_info *fieinfo,
				struct fiemap_cache *cache,
				u64 offset, u64 phys, u64 len, u32 flags)
{
	int ret = 0;

	/* Set at the end of extent_fiemap(). */
	ASSERT((flags & FIEMAP_EXTENT_LAST) == 0);

	if (!cache->cached)
		goto assign;

	/*
	 * Sanity check, extent_fiemap() should have ensured that new
	 * fiemap extent won't overlap with cached one.
	 * Not recoverable.
	 *
	 * NOTE: Physical address can overlap, due to compression
	 */
	if (cache->offset + cache->len > offset) {
		WARN_ON(1);
		return -EINVAL;
	}

	/*
	 * Only merges fiemap extents if
	 * 1) Their logical addresses are continuous
	 *
	 * 2) Their physical addresses are continuous
	 *    So truly compressed (physical size smaller than logical size)
	 *    extents won't get merged with each other
	 *
	 * 3) Share same flags
	 */
	if (cache->offset + cache->len  == offset &&
	    cache->phys + cache->len == phys  &&
	    cache->flags == flags) {
		cache->len += len;
		return 0;
	}

	/* Not mergeable, need to submit cached one */
	ret = fiemap_fill_next_extent(fieinfo, cache->offset, cache->phys,
				      cache->len, cache->flags);
	cache->cached = false;
	if (ret)
		return ret;
assign:
	cache->cached = true;
	cache->offset = offset;
	cache->phys = phys;
	cache->len = len;
	cache->flags = flags;

	return 0;
}

/*
 * Emit last fiemap cache
 *
 * The last fiemap cache may still be cached in the following case:
 * 0		      4k		    8k
 * |<- Fiemap range ->|
 * |<------------  First extent ----------->|
 *
 * In this case, the first extent range will be cached but not emitted.
 * So we must emit it before ending extent_fiemap().
 */
static int emit_last_fiemap_cache(struct fiemap_extent_info *fieinfo,
				  struct fiemap_cache *cache)
{
	int ret;

	if (!cache->cached)
		return 0;

	ret = fiemap_fill_next_extent(fieinfo, cache->offset, cache->phys,
				      cache->len, cache->flags);
	cache->cached = false;
	if (ret > 0)
		ret = 0;
	return ret;
}

static int fiemap_next_leaf_item(struct btrfs_inode *inode, struct btrfs_path *path)
{
	struct extent_buffer *clone;
	struct btrfs_key key;
	int slot;
	int ret;

	path->slots[0]++;
	if (path->slots[0] < btrfs_header_nritems(path->nodes[0]))
		return 0;

	ret = btrfs_next_leaf(inode->root, path);
	if (ret != 0)
		return ret;

	/*
	 * Don't bother with cloning if there are no more file extent items for
	 * our inode.
	 */
	btrfs_item_key_to_cpu(path->nodes[0], &key, path->slots[0]);
	if (key.objectid != btrfs_ino(inode) || key.type != BTRFS_EXTENT_DATA_KEY)
		return 1;

	/* See the comment at fiemap_search_slot() about why we clone. */
	clone = btrfs_clone_extent_buffer(path->nodes[0]);
	if (!clone)
		return -ENOMEM;

	slot = path->slots[0];
	btrfs_release_path(path);
	path->nodes[0] = clone;
	path->slots[0] = slot;

	return 0;
}

/*
 * Search for the first file extent item that starts at a given file offset or
 * the one that starts immediately before that offset.
 * Returns: 0 on success, < 0 on error, 1 if not found.
 */
static int fiemap_search_slot(struct btrfs_inode *inode, struct btrfs_path *path,
			      u64 file_offset)
{
	const u64 ino = btrfs_ino(inode);
	struct btrfs_root *root = inode->root;
	struct extent_buffer *clone;
	struct btrfs_key key;
	int slot;
	int ret;

	key.objectid = ino;
	key.type = BTRFS_EXTENT_DATA_KEY;
	key.offset = file_offset;

	ret = btrfs_search_slot(NULL, root, &key, path, 0, 0);
	if (ret < 0)
		return ret;

	if (ret > 0 && path->slots[0] > 0) {
		btrfs_item_key_to_cpu(path->nodes[0], &key, path->slots[0] - 1);
		if (key.objectid == ino && key.type == BTRFS_EXTENT_DATA_KEY)
			path->slots[0]--;
	}

	if (path->slots[0] >= btrfs_header_nritems(path->nodes[0])) {
		ret = btrfs_next_leaf(root, path);
		if (ret != 0)
			return ret;

		btrfs_item_key_to_cpu(path->nodes[0], &key, path->slots[0]);
		if (key.objectid != ino || key.type != BTRFS_EXTENT_DATA_KEY)
			return 1;
	}

	/*
	 * We clone the leaf and use it during fiemap. This is because while
	 * using the leaf we do expensive things like checking if an extent is
	 * shared, which can take a long time. In order to prevent blocking
	 * other tasks for too long, we use a clone of the leaf. We have locked
	 * the file range in the inode's io tree, so we know none of our file
	 * extent items can change. This way we avoid blocking other tasks that
	 * want to insert items for other inodes in the same leaf or b+tree
	 * rebalance operations (triggered for example when someone is trying
	 * to push items into this leaf when trying to insert an item in a
	 * neighbour leaf).
	 * We also need the private clone because holding a read lock on an
	 * extent buffer of the subvolume's b+tree will make lockdep unhappy
	 * when we call fiemap_fill_next_extent(), because that may cause a page
	 * fault when filling the user space buffer with fiemap data.
	 */
	clone = btrfs_clone_extent_buffer(path->nodes[0]);
	if (!clone)
		return -ENOMEM;

	slot = path->slots[0];
	btrfs_release_path(path);
	path->nodes[0] = clone;
	path->slots[0] = slot;

	return 0;
}

/*
 * Process a range which is a hole or a prealloc extent in the inode's subvolume
 * btree. If @disk_bytenr is 0, we are dealing with a hole, otherwise a prealloc
 * extent. The end offset (@end) is inclusive.
 */
static int fiemap_process_hole(struct btrfs_inode *inode,
			       struct fiemap_extent_info *fieinfo,
			       struct fiemap_cache *cache,
			       struct extent_state **delalloc_cached_state,
			       struct btrfs_backref_share_check_ctx *backref_ctx,
			       u64 disk_bytenr, u64 extent_offset,
			       u64 extent_gen,
			       u64 start, u64 end)
{
	const u64 i_size = i_size_read(&inode->vfs_inode);
	u64 cur_offset = start;
	u64 last_delalloc_end = 0;
	u32 prealloc_flags = FIEMAP_EXTENT_UNWRITTEN;
	bool checked_extent_shared = false;
	int ret;

	/*
	 * There can be no delalloc past i_size, so don't waste time looking for
	 * it beyond i_size.
	 */
	while (cur_offset < end && cur_offset < i_size) {
		u64 delalloc_start;
		u64 delalloc_end;
		u64 prealloc_start;
		u64 prealloc_len = 0;
		bool delalloc;

		delalloc = btrfs_find_delalloc_in_range(inode, cur_offset, end,
							delalloc_cached_state,
							&delalloc_start,
							&delalloc_end);
		if (!delalloc)
			break;

		/*
		 * If this is a prealloc extent we have to report every section
		 * of it that has no delalloc.
		 */
		if (disk_bytenr != 0) {
			if (last_delalloc_end == 0) {
				prealloc_start = start;
				prealloc_len = delalloc_start - start;
			} else {
				prealloc_start = last_delalloc_end + 1;
				prealloc_len = delalloc_start - prealloc_start;
			}
		}

		if (prealloc_len > 0) {
			if (!checked_extent_shared && fieinfo->fi_extents_max) {
				ret = btrfs_is_data_extent_shared(inode,
								  disk_bytenr,
								  extent_gen,
								  backref_ctx);
				if (ret < 0)
					return ret;
				else if (ret > 0)
					prealloc_flags |= FIEMAP_EXTENT_SHARED;

				checked_extent_shared = true;
			}
			ret = emit_fiemap_extent(fieinfo, cache, prealloc_start,
						 disk_bytenr + extent_offset,
						 prealloc_len, prealloc_flags);
			if (ret)
				return ret;
			extent_offset += prealloc_len;
		}

		ret = emit_fiemap_extent(fieinfo, cache, delalloc_start, 0,
					 delalloc_end + 1 - delalloc_start,
					 FIEMAP_EXTENT_DELALLOC |
					 FIEMAP_EXTENT_UNKNOWN);
		if (ret)
			return ret;

		last_delalloc_end = delalloc_end;
		cur_offset = delalloc_end + 1;
		extent_offset += cur_offset - delalloc_start;
		cond_resched();
	}

	/*
	 * Either we found no delalloc for the whole prealloc extent or we have
	 * a prealloc extent that spans i_size or starts at or after i_size.
	 */
	if (disk_bytenr != 0 && last_delalloc_end < end) {
		u64 prealloc_start;
		u64 prealloc_len;

		if (last_delalloc_end == 0) {
			prealloc_start = start;
			prealloc_len = end + 1 - start;
		} else {
			prealloc_start = last_delalloc_end + 1;
			prealloc_len = end + 1 - prealloc_start;
		}

		if (!checked_extent_shared && fieinfo->fi_extents_max) {
			ret = btrfs_is_data_extent_shared(inode,
							  disk_bytenr,
							  extent_gen,
							  backref_ctx);
			if (ret < 0)
				return ret;
			else if (ret > 0)
				prealloc_flags |= FIEMAP_EXTENT_SHARED;
		}
		ret = emit_fiemap_extent(fieinfo, cache, prealloc_start,
					 disk_bytenr + extent_offset,
					 prealloc_len, prealloc_flags);
		if (ret)
			return ret;
	}

	return 0;
}

static int fiemap_find_last_extent_offset(struct btrfs_inode *inode,
					  struct btrfs_path *path,
					  u64 *last_extent_end_ret)
{
	const u64 ino = btrfs_ino(inode);
	struct btrfs_root *root = inode->root;
	struct extent_buffer *leaf;
	struct btrfs_file_extent_item *ei;
	struct btrfs_key key;
	u64 disk_bytenr;
	int ret;

	/*
	 * Lookup the last file extent. We're not using i_size here because
	 * there might be preallocation past i_size.
	 */
	ret = btrfs_lookup_file_extent(NULL, root, path, ino, (u64)-1, 0);
	/* There can't be a file extent item at offset (u64)-1 */
	ASSERT(ret != 0);
	if (ret < 0)
		return ret;

	/*
	 * For a non-existing key, btrfs_search_slot() always leaves us at a
	 * slot > 0, except if the btree is empty, which is impossible because
	 * at least it has the inode item for this inode and all the items for
	 * the root inode 256.
	 */
	ASSERT(path->slots[0] > 0);
	path->slots[0]--;
	leaf = path->nodes[0];
	btrfs_item_key_to_cpu(leaf, &key, path->slots[0]);
	if (key.objectid != ino || key.type != BTRFS_EXTENT_DATA_KEY) {
		/* No file extent items in the subvolume tree. */
		*last_extent_end_ret = 0;
		return 0;
	}

	/*
	 * For an inline extent, the disk_bytenr is where inline data starts at,
	 * so first check if we have an inline extent item before checking if we
	 * have an implicit hole (disk_bytenr == 0).
	 */
	ei = btrfs_item_ptr(leaf, path->slots[0], struct btrfs_file_extent_item);
	if (btrfs_file_extent_type(leaf, ei) == BTRFS_FILE_EXTENT_INLINE) {
		*last_extent_end_ret = btrfs_file_extent_end(path);
		return 0;
	}

	/*
	 * Find the last file extent item that is not a hole (when NO_HOLES is
	 * not enabled). This should take at most 2 iterations in the worst
	 * case: we have one hole file extent item at slot 0 of a leaf and
	 * another hole file extent item as the last item in the previous leaf.
	 * This is because we merge file extent items that represent holes.
	 */
	disk_bytenr = btrfs_file_extent_disk_bytenr(leaf, ei);
	while (disk_bytenr == 0) {
		ret = btrfs_previous_item(root, path, ino, BTRFS_EXTENT_DATA_KEY);
		if (ret < 0) {
			return ret;
		} else if (ret > 0) {
			/* No file extent items that are not holes. */
			*last_extent_end_ret = 0;
			return 0;
		}
		leaf = path->nodes[0];
		ei = btrfs_item_ptr(leaf, path->slots[0],
				    struct btrfs_file_extent_item);
		disk_bytenr = btrfs_file_extent_disk_bytenr(leaf, ei);
	}

	*last_extent_end_ret = btrfs_file_extent_end(path);
	return 0;
}

int extent_fiemap(struct btrfs_inode *inode, struct fiemap_extent_info *fieinfo,
		  u64 start, u64 len)
{
	const u64 ino = btrfs_ino(inode);
	struct extent_state *cached_state = NULL;
	struct extent_state *delalloc_cached_state = NULL;
	struct btrfs_path *path;
	struct fiemap_cache cache = { 0 };
	struct btrfs_backref_share_check_ctx *backref_ctx;
	u64 last_extent_end;
	u64 prev_extent_end;
	u64 lockstart;
	u64 lockend;
	bool stopped = false;
	int ret;

	backref_ctx = btrfs_alloc_backref_share_check_ctx();
	path = btrfs_alloc_path();
	if (!backref_ctx || !path) {
		ret = -ENOMEM;
		goto out;
	}

	lockstart = round_down(start, inode->root->fs_info->sectorsize);
	lockend = round_up(start + len, inode->root->fs_info->sectorsize);
	prev_extent_end = lockstart;

	lock_extent(&inode->io_tree, lockstart, lockend, &cached_state);

	ret = fiemap_find_last_extent_offset(inode, path, &last_extent_end);
	if (ret < 0)
		goto out_unlock;
	btrfs_release_path(path);

	path->reada = READA_FORWARD;
	ret = fiemap_search_slot(inode, path, lockstart);
	if (ret < 0) {
		goto out_unlock;
	} else if (ret > 0) {
		/*
		 * No file extent item found, but we may have delalloc between
		 * the current offset and i_size. So check for that.
		 */
		ret = 0;
		goto check_eof_delalloc;
	}

	while (prev_extent_end < lockend) {
		struct extent_buffer *leaf = path->nodes[0];
		struct btrfs_file_extent_item *ei;
		struct btrfs_key key;
		u64 extent_end;
		u64 extent_len;
		u64 extent_offset = 0;
		u64 extent_gen;
		u64 disk_bytenr = 0;
		u64 flags = 0;
		int extent_type;
		u8 compression;

		btrfs_item_key_to_cpu(leaf, &key, path->slots[0]);
		if (key.objectid != ino || key.type != BTRFS_EXTENT_DATA_KEY)
			break;

		extent_end = btrfs_file_extent_end(path);

		/*
		 * The first iteration can leave us at an extent item that ends
		 * before our range's start. Move to the next item.
		 */
		if (extent_end <= lockstart)
			goto next_item;

		backref_ctx->curr_leaf_bytenr = leaf->start;

		/* We have in implicit hole (NO_HOLES feature enabled). */
		if (prev_extent_end < key.offset) {
			const u64 range_end = min(key.offset, lockend) - 1;

			ret = fiemap_process_hole(inode, fieinfo, &cache,
						  &delalloc_cached_state,
						  backref_ctx, 0, 0, 0,
						  prev_extent_end, range_end);
			if (ret < 0) {
				goto out_unlock;
			} else if (ret > 0) {
				/* fiemap_fill_next_extent() told us to stop. */
				stopped = true;
				break;
			}

			/* We've reached the end of the fiemap range, stop. */
			if (key.offset >= lockend) {
				stopped = true;
				break;
			}
		}

		extent_len = extent_end - key.offset;
		ei = btrfs_item_ptr(leaf, path->slots[0],
				    struct btrfs_file_extent_item);
		compression = btrfs_file_extent_compression(leaf, ei);
		extent_type = btrfs_file_extent_type(leaf, ei);
		extent_gen = btrfs_file_extent_generation(leaf, ei);

		if (extent_type != BTRFS_FILE_EXTENT_INLINE) {
			disk_bytenr = btrfs_file_extent_disk_bytenr(leaf, ei);
			if (compression == BTRFS_COMPRESS_NONE)
				extent_offset = btrfs_file_extent_offset(leaf, ei);
		}

		if (compression != BTRFS_COMPRESS_NONE)
			flags |= FIEMAP_EXTENT_ENCODED;

		if (extent_type == BTRFS_FILE_EXTENT_INLINE) {
			flags |= FIEMAP_EXTENT_DATA_INLINE;
			flags |= FIEMAP_EXTENT_NOT_ALIGNED;
			ret = emit_fiemap_extent(fieinfo, &cache, key.offset, 0,
						 extent_len, flags);
		} else if (extent_type == BTRFS_FILE_EXTENT_PREALLOC) {
			ret = fiemap_process_hole(inode, fieinfo, &cache,
						  &delalloc_cached_state,
						  backref_ctx,
						  disk_bytenr, extent_offset,
						  extent_gen, key.offset,
						  extent_end - 1);
		} else if (disk_bytenr == 0) {
			/* We have an explicit hole. */
			ret = fiemap_process_hole(inode, fieinfo, &cache,
						  &delalloc_cached_state,
						  backref_ctx, 0, 0, 0,
						  key.offset, extent_end - 1);
		} else {
			/* We have a regular extent. */
			if (fieinfo->fi_extents_max) {
				ret = btrfs_is_data_extent_shared(inode,
								  disk_bytenr,
								  extent_gen,
								  backref_ctx);
				if (ret < 0)
					goto out_unlock;
				else if (ret > 0)
					flags |= FIEMAP_EXTENT_SHARED;
			}

			ret = emit_fiemap_extent(fieinfo, &cache, key.offset,
						 disk_bytenr + extent_offset,
						 extent_len, flags);
		}

		if (ret < 0) {
			goto out_unlock;
		} else if (ret > 0) {
			/* fiemap_fill_next_extent() told us to stop. */
			stopped = true;
			break;
		}

		prev_extent_end = extent_end;
next_item:
		if (fatal_signal_pending(current)) {
			ret = -EINTR;
			goto out_unlock;
		}

		ret = fiemap_next_leaf_item(inode, path);
		if (ret < 0) {
			goto out_unlock;
		} else if (ret > 0) {
			/* No more file extent items for this inode. */
			break;
		}
		cond_resched();
	}

check_eof_delalloc:
	/*
	 * Release (and free) the path before emitting any final entries to
	 * fiemap_fill_next_extent() to keep lockdep happy. This is because
	 * once we find no more file extent items exist, we may have a
	 * non-cloned leaf, and fiemap_fill_next_extent() can trigger page
	 * faults when copying data to the user space buffer.
	 */
	btrfs_free_path(path);
	path = NULL;

	if (!stopped && prev_extent_end < lockend) {
		ret = fiemap_process_hole(inode, fieinfo, &cache,
					  &delalloc_cached_state, backref_ctx,
					  0, 0, 0, prev_extent_end, lockend - 1);
		if (ret < 0)
			goto out_unlock;
		prev_extent_end = lockend;
	}

	if (cache.cached && cache.offset + cache.len >= last_extent_end) {
		const u64 i_size = i_size_read(&inode->vfs_inode);

		if (prev_extent_end < i_size) {
			u64 delalloc_start;
			u64 delalloc_end;
			bool delalloc;

			delalloc = btrfs_find_delalloc_in_range(inode,
								prev_extent_end,
								i_size - 1,
								&delalloc_cached_state,
								&delalloc_start,
								&delalloc_end);
			if (!delalloc)
				cache.flags |= FIEMAP_EXTENT_LAST;
		} else {
			cache.flags |= FIEMAP_EXTENT_LAST;
		}
	}

	ret = emit_last_fiemap_cache(fieinfo, &cache);

out_unlock:
	unlock_extent(&inode->io_tree, lockstart, lockend, &cached_state);
out:
	free_extent_state(delalloc_cached_state);
	btrfs_free_backref_share_ctx(backref_ctx);
	btrfs_free_path(path);
	return ret;
}

static void __free_extent_buffer(struct extent_buffer *eb)
{
	kmem_cache_free(extent_buffer_cache, eb);
}

int extent_buffer_under_io(const struct extent_buffer *eb)
{
	return (atomic_read(&eb->io_pages) ||
		test_bit(EXTENT_BUFFER_WRITEBACK, &eb->bflags) ||
		test_bit(EXTENT_BUFFER_DIRTY, &eb->bflags));
}

static bool page_range_has_eb(struct btrfs_fs_info *fs_info, struct page *page)
{
	struct btrfs_subpage *subpage;

	lockdep_assert_held(&page->mapping->private_lock);

	if (PagePrivate(page)) {
		subpage = (struct btrfs_subpage *)page->private;
		if (atomic_read(&subpage->eb_refs))
			return true;
		/*
		 * Even there is no eb refs here, we may still have
		 * end_page_read() call relying on page::private.
		 */
		if (atomic_read(&subpage->readers))
			return true;
	}
	return false;
}

static void detach_extent_buffer_page(struct extent_buffer *eb, struct page *page)
{
	struct btrfs_fs_info *fs_info = eb->fs_info;
	const bool mapped = !test_bit(EXTENT_BUFFER_UNMAPPED, &eb->bflags);

	/*
	 * For mapped eb, we're going to change the page private, which should
	 * be done under the private_lock.
	 */
	if (mapped)
		spin_lock(&page->mapping->private_lock);

	if (!PagePrivate(page)) {
		if (mapped)
			spin_unlock(&page->mapping->private_lock);
		return;
	}

	if (fs_info->nodesize >= PAGE_SIZE) {
		/*
		 * We do this since we'll remove the pages after we've
		 * removed the eb from the radix tree, so we could race
		 * and have this page now attached to the new eb.  So
		 * only clear page_private if it's still connected to
		 * this eb.
		 */
		if (PagePrivate(page) &&
		    page->private == (unsigned long)eb) {
			BUG_ON(test_bit(EXTENT_BUFFER_DIRTY, &eb->bflags));
			BUG_ON(PageDirty(page));
			BUG_ON(PageWriteback(page));
			/*
			 * We need to make sure we haven't be attached
			 * to a new eb.
			 */
			detach_page_private(page);
		}
		if (mapped)
			spin_unlock(&page->mapping->private_lock);
		return;
	}

	/*
	 * For subpage, we can have dummy eb with page private.  In this case,
	 * we can directly detach the private as such page is only attached to
	 * one dummy eb, no sharing.
	 */
	if (!mapped) {
		btrfs_detach_subpage(fs_info, page);
		return;
	}

	btrfs_page_dec_eb_refs(fs_info, page);

	/*
	 * We can only detach the page private if there are no other ebs in the
	 * page range and no unfinished IO.
	 */
	if (!page_range_has_eb(fs_info, page))
		btrfs_detach_subpage(fs_info, page);

	spin_unlock(&page->mapping->private_lock);
}

/* Release all pages attached to the extent buffer */
static void btrfs_release_extent_buffer_pages(struct extent_buffer *eb)
{
	int i;
	int num_pages;

	ASSERT(!extent_buffer_under_io(eb));

	num_pages = num_extent_pages(eb);
	for (i = 0; i < num_pages; i++) {
		struct page *page = eb->pages[i];

		if (!page)
			continue;

		detach_extent_buffer_page(eb, page);

		/* One for when we allocated the page */
		put_page(page);
	}
}

/*
 * Helper for releasing the extent buffer.
 */
static inline void btrfs_release_extent_buffer(struct extent_buffer *eb)
{
	btrfs_release_extent_buffer_pages(eb);
	btrfs_leak_debug_del_eb(eb);
	__free_extent_buffer(eb);
}

static struct extent_buffer *
__alloc_extent_buffer(struct btrfs_fs_info *fs_info, u64 start,
		      unsigned long len)
{
	struct extent_buffer *eb = NULL;

	eb = kmem_cache_zalloc(extent_buffer_cache, GFP_NOFS|__GFP_NOFAIL);
	eb->start = start;
	eb->len = len;
	eb->fs_info = fs_info;
	init_rwsem(&eb->lock);

	btrfs_leak_debug_add_eb(eb);
	INIT_LIST_HEAD(&eb->release_list);

	spin_lock_init(&eb->refs_lock);
	atomic_set(&eb->refs, 1);
	atomic_set(&eb->io_pages, 0);

	ASSERT(len <= BTRFS_MAX_METADATA_BLOCKSIZE);

	return eb;
}

struct extent_buffer *btrfs_clone_extent_buffer(const struct extent_buffer *src)
{
	int i;
	struct extent_buffer *new;
	int num_pages = num_extent_pages(src);
	int ret;

	new = __alloc_extent_buffer(src->fs_info, src->start, src->len);
	if (new == NULL)
		return NULL;

	/*
	 * Set UNMAPPED before calling btrfs_release_extent_buffer(), as
	 * btrfs_release_extent_buffer() have different behavior for
	 * UNMAPPED subpage extent buffer.
	 */
	set_bit(EXTENT_BUFFER_UNMAPPED, &new->bflags);

	ret = btrfs_alloc_page_array(num_pages, new->pages);
	if (ret) {
		btrfs_release_extent_buffer(new);
		return NULL;
	}

	for (i = 0; i < num_pages; i++) {
		int ret;
		struct page *p = new->pages[i];

		ret = attach_extent_buffer_page(new, p, NULL);
		if (ret < 0) {
			btrfs_release_extent_buffer(new);
			return NULL;
		}
		WARN_ON(PageDirty(p));
		copy_page(page_address(p), page_address(src->pages[i]));
	}
	set_extent_buffer_uptodate(new);

	return new;
}

struct extent_buffer *__alloc_dummy_extent_buffer(struct btrfs_fs_info *fs_info,
						  u64 start, unsigned long len)
{
	struct extent_buffer *eb;
	int num_pages;
	int i;
	int ret;

	eb = __alloc_extent_buffer(fs_info, start, len);
	if (!eb)
		return NULL;

	num_pages = num_extent_pages(eb);
	ret = btrfs_alloc_page_array(num_pages, eb->pages);
	if (ret)
		goto err;

	for (i = 0; i < num_pages; i++) {
		struct page *p = eb->pages[i];

		ret = attach_extent_buffer_page(eb, p, NULL);
		if (ret < 0)
			goto err;
	}

	set_extent_buffer_uptodate(eb);
	btrfs_set_header_nritems(eb, 0);
	set_bit(EXTENT_BUFFER_UNMAPPED, &eb->bflags);

	return eb;
err:
	for (i = 0; i < num_pages; i++) {
		if (eb->pages[i]) {
			detach_extent_buffer_page(eb, eb->pages[i]);
			__free_page(eb->pages[i]);
		}
	}
	__free_extent_buffer(eb);
	return NULL;
}

struct extent_buffer *alloc_dummy_extent_buffer(struct btrfs_fs_info *fs_info,
						u64 start)
{
	return __alloc_dummy_extent_buffer(fs_info, start, fs_info->nodesize);
}

static void check_buffer_tree_ref(struct extent_buffer *eb)
{
	int refs;
	/*
	 * The TREE_REF bit is first set when the extent_buffer is added
	 * to the radix tree. It is also reset, if unset, when a new reference
	 * is created by find_extent_buffer.
	 *
	 * It is only cleared in two cases: freeing the last non-tree
	 * reference to the extent_buffer when its STALE bit is set or
	 * calling release_folio when the tree reference is the only reference.
	 *
	 * In both cases, care is taken to ensure that the extent_buffer's
	 * pages are not under io. However, release_folio can be concurrently
	 * called with creating new references, which is prone to race
	 * conditions between the calls to check_buffer_tree_ref in those
	 * codepaths and clearing TREE_REF in try_release_extent_buffer.
	 *
	 * The actual lifetime of the extent_buffer in the radix tree is
	 * adequately protected by the refcount, but the TREE_REF bit and
	 * its corresponding reference are not. To protect against this
	 * class of races, we call check_buffer_tree_ref from the codepaths
	 * which trigger io after they set eb->io_pages. Note that once io is
	 * initiated, TREE_REF can no longer be cleared, so that is the
	 * moment at which any such race is best fixed.
	 */
	refs = atomic_read(&eb->refs);
	if (refs >= 2 && test_bit(EXTENT_BUFFER_TREE_REF, &eb->bflags))
		return;

	spin_lock(&eb->refs_lock);
	if (!test_and_set_bit(EXTENT_BUFFER_TREE_REF, &eb->bflags))
		atomic_inc(&eb->refs);
	spin_unlock(&eb->refs_lock);
}

static void mark_extent_buffer_accessed(struct extent_buffer *eb,
		struct page *accessed)
{
	int num_pages, i;

	check_buffer_tree_ref(eb);

	num_pages = num_extent_pages(eb);
	for (i = 0; i < num_pages; i++) {
		struct page *p = eb->pages[i];

		if (p != accessed)
			mark_page_accessed(p);
	}
}

struct extent_buffer *find_extent_buffer(struct btrfs_fs_info *fs_info,
					 u64 start)
{
	struct extent_buffer *eb;

	eb = find_extent_buffer_nolock(fs_info, start);
	if (!eb)
		return NULL;
	/*
	 * Lock our eb's refs_lock to avoid races with free_extent_buffer().
	 * When we get our eb it might be flagged with EXTENT_BUFFER_STALE and
	 * another task running free_extent_buffer() might have seen that flag
	 * set, eb->refs == 2, that the buffer isn't under IO (dirty and
	 * writeback flags not set) and it's still in the tree (flag
	 * EXTENT_BUFFER_TREE_REF set), therefore being in the process of
	 * decrementing the extent buffer's reference count twice.  So here we
	 * could race and increment the eb's reference count, clear its stale
	 * flag, mark it as dirty and drop our reference before the other task
	 * finishes executing free_extent_buffer, which would later result in
	 * an attempt to free an extent buffer that is dirty.
	 */
	if (test_bit(EXTENT_BUFFER_STALE, &eb->bflags)) {
		spin_lock(&eb->refs_lock);
		spin_unlock(&eb->refs_lock);
	}
	mark_extent_buffer_accessed(eb, NULL);
	return eb;
}

#ifdef CONFIG_BTRFS_FS_RUN_SANITY_TESTS
struct extent_buffer *alloc_test_extent_buffer(struct btrfs_fs_info *fs_info,
					u64 start)
{
	struct extent_buffer *eb, *exists = NULL;
	int ret;

	eb = find_extent_buffer(fs_info, start);
	if (eb)
		return eb;
	eb = alloc_dummy_extent_buffer(fs_info, start);
	if (!eb)
		return ERR_PTR(-ENOMEM);
	eb->fs_info = fs_info;
again:
	ret = radix_tree_preload(GFP_NOFS);
	if (ret) {
		exists = ERR_PTR(ret);
		goto free_eb;
	}
	spin_lock(&fs_info->buffer_lock);
	ret = radix_tree_insert(&fs_info->buffer_radix,
				start >> fs_info->sectorsize_bits, eb);
	spin_unlock(&fs_info->buffer_lock);
	radix_tree_preload_end();
	if (ret == -EEXIST) {
		exists = find_extent_buffer(fs_info, start);
		if (exists)
			goto free_eb;
		else
			goto again;
	}
	check_buffer_tree_ref(eb);
	set_bit(EXTENT_BUFFER_IN_TREE, &eb->bflags);

	return eb;
free_eb:
	btrfs_release_extent_buffer(eb);
	return exists;
}
#endif

static struct extent_buffer *grab_extent_buffer(
		struct btrfs_fs_info *fs_info, struct page *page)
{
	struct extent_buffer *exists;

	/*
	 * For subpage case, we completely rely on radix tree to ensure we
	 * don't try to insert two ebs for the same bytenr.  So here we always
	 * return NULL and just continue.
	 */
	if (fs_info->nodesize < PAGE_SIZE)
		return NULL;

	/* Page not yet attached to an extent buffer */
	if (!PagePrivate(page))
		return NULL;

	/*
	 * We could have already allocated an eb for this page and attached one
	 * so lets see if we can get a ref on the existing eb, and if we can we
	 * know it's good and we can just return that one, else we know we can
	 * just overwrite page->private.
	 */
	exists = (struct extent_buffer *)page->private;
	if (atomic_inc_not_zero(&exists->refs))
		return exists;

	WARN_ON(PageDirty(page));
	detach_page_private(page);
	return NULL;
}

static int check_eb_alignment(struct btrfs_fs_info *fs_info, u64 start)
{
	if (!IS_ALIGNED(start, fs_info->sectorsize)) {
		btrfs_err(fs_info, "bad tree block start %llu", start);
		return -EINVAL;
	}

	if (fs_info->nodesize < PAGE_SIZE &&
	    offset_in_page(start) + fs_info->nodesize > PAGE_SIZE) {
		btrfs_err(fs_info,
		"tree block crosses page boundary, start %llu nodesize %u",
			  start, fs_info->nodesize);
		return -EINVAL;
	}
	if (fs_info->nodesize >= PAGE_SIZE &&
	    !PAGE_ALIGNED(start)) {
		btrfs_err(fs_info,
		"tree block is not page aligned, start %llu nodesize %u",
			  start, fs_info->nodesize);
		return -EINVAL;
	}
	return 0;
}

struct extent_buffer *alloc_extent_buffer(struct btrfs_fs_info *fs_info,
					  u64 start, u64 owner_root, int level)
{
	unsigned long len = fs_info->nodesize;
	int num_pages;
	int i;
	unsigned long index = start >> PAGE_SHIFT;
	struct extent_buffer *eb;
	struct extent_buffer *exists = NULL;
	struct page *p;
	struct address_space *mapping = fs_info->btree_inode->i_mapping;
	u64 lockdep_owner = owner_root;
	int uptodate = 1;
	int ret;

	if (check_eb_alignment(fs_info, start))
		return ERR_PTR(-EINVAL);

#if BITS_PER_LONG == 32
	if (start >= MAX_LFS_FILESIZE) {
		btrfs_err_rl(fs_info,
		"extent buffer %llu is beyond 32bit page cache limit", start);
		btrfs_err_32bit_limit(fs_info);
		return ERR_PTR(-EOVERFLOW);
	}
	if (start >= BTRFS_32BIT_EARLY_WARN_THRESHOLD)
		btrfs_warn_32bit_limit(fs_info);
#endif

	eb = find_extent_buffer(fs_info, start);
	if (eb)
		return eb;

	eb = __alloc_extent_buffer(fs_info, start, len);
	if (!eb)
		return ERR_PTR(-ENOMEM);

	/*
	 * The reloc trees are just snapshots, so we need them to appear to be
	 * just like any other fs tree WRT lockdep.
	 */
	if (lockdep_owner == BTRFS_TREE_RELOC_OBJECTID)
		lockdep_owner = BTRFS_FS_TREE_OBJECTID;

	btrfs_set_buffer_lockdep_class(lockdep_owner, eb, level);

	num_pages = num_extent_pages(eb);
	for (i = 0; i < num_pages; i++, index++) {
		struct btrfs_subpage *prealloc = NULL;

		p = find_or_create_page(mapping, index, GFP_NOFS|__GFP_NOFAIL);
		if (!p) {
			exists = ERR_PTR(-ENOMEM);
			goto free_eb;
		}

		/*
		 * Preallocate page->private for subpage case, so that we won't
		 * allocate memory with private_lock hold.  The memory will be
		 * freed by attach_extent_buffer_page() or freed manually if
		 * we exit earlier.
		 *
		 * Although we have ensured one subpage eb can only have one
		 * page, but it may change in the future for 16K page size
		 * support, so we still preallocate the memory in the loop.
		 */
		if (fs_info->nodesize < PAGE_SIZE) {
			prealloc = btrfs_alloc_subpage(fs_info, BTRFS_SUBPAGE_METADATA);
			if (IS_ERR(prealloc)) {
				ret = PTR_ERR(prealloc);
				unlock_page(p);
				put_page(p);
				exists = ERR_PTR(ret);
				goto free_eb;
			}
		}

		spin_lock(&mapping->private_lock);
		exists = grab_extent_buffer(fs_info, p);
		if (exists) {
			spin_unlock(&mapping->private_lock);
			unlock_page(p);
			put_page(p);
			mark_extent_buffer_accessed(exists, p);
			btrfs_free_subpage(prealloc);
			goto free_eb;
		}
		/* Should not fail, as we have preallocated the memory */
		ret = attach_extent_buffer_page(eb, p, prealloc);
		ASSERT(!ret);
		/*
		 * To inform we have extra eb under allocation, so that
		 * detach_extent_buffer_page() won't release the page private
		 * when the eb hasn't yet been inserted into radix tree.
		 *
		 * The ref will be decreased when the eb released the page, in
		 * detach_extent_buffer_page().
		 * Thus needs no special handling in error path.
		 */
		btrfs_page_inc_eb_refs(fs_info, p);
		spin_unlock(&mapping->private_lock);

		WARN_ON(btrfs_page_test_dirty(fs_info, p, eb->start, eb->len));
		eb->pages[i] = p;
		if (!PageUptodate(p))
			uptodate = 0;

		/*
		 * We can't unlock the pages just yet since the extent buffer
		 * hasn't been properly inserted in the radix tree, this
		 * opens a race with btree_release_folio which can free a page
		 * while we are still filling in all pages for the buffer and
		 * we could crash.
		 */
	}
	if (uptodate)
		set_bit(EXTENT_BUFFER_UPTODATE, &eb->bflags);
again:
	ret = radix_tree_preload(GFP_NOFS);
	if (ret) {
		exists = ERR_PTR(ret);
		goto free_eb;
	}

	spin_lock(&fs_info->buffer_lock);
	ret = radix_tree_insert(&fs_info->buffer_radix,
				start >> fs_info->sectorsize_bits, eb);
	spin_unlock(&fs_info->buffer_lock);
	radix_tree_preload_end();
	if (ret == -EEXIST) {
		exists = find_extent_buffer(fs_info, start);
		if (exists)
			goto free_eb;
		else
			goto again;
	}
	/* add one reference for the tree */
	check_buffer_tree_ref(eb);
	set_bit(EXTENT_BUFFER_IN_TREE, &eb->bflags);

	/*
	 * Now it's safe to unlock the pages because any calls to
	 * btree_release_folio will correctly detect that a page belongs to a
	 * live buffer and won't free them prematurely.
	 */
	for (i = 0; i < num_pages; i++)
		unlock_page(eb->pages[i]);
	return eb;

free_eb:
	WARN_ON(!atomic_dec_and_test(&eb->refs));
	for (i = 0; i < num_pages; i++) {
		if (eb->pages[i])
			unlock_page(eb->pages[i]);
	}

	btrfs_release_extent_buffer(eb);
	return exists;
}

static inline void btrfs_release_extent_buffer_rcu(struct rcu_head *head)
{
	struct extent_buffer *eb =
			container_of(head, struct extent_buffer, rcu_head);

	__free_extent_buffer(eb);
}

static int release_extent_buffer(struct extent_buffer *eb)
	__releases(&eb->refs_lock)
{
	lockdep_assert_held(&eb->refs_lock);

	WARN_ON(atomic_read(&eb->refs) == 0);
	if (atomic_dec_and_test(&eb->refs)) {
		if (test_and_clear_bit(EXTENT_BUFFER_IN_TREE, &eb->bflags)) {
			struct btrfs_fs_info *fs_info = eb->fs_info;

			spin_unlock(&eb->refs_lock);

			spin_lock(&fs_info->buffer_lock);
			radix_tree_delete(&fs_info->buffer_radix,
					  eb->start >> fs_info->sectorsize_bits);
			spin_unlock(&fs_info->buffer_lock);
		} else {
			spin_unlock(&eb->refs_lock);
		}

		btrfs_leak_debug_del_eb(eb);
		/* Should be safe to release our pages at this point */
		btrfs_release_extent_buffer_pages(eb);
#ifdef CONFIG_BTRFS_FS_RUN_SANITY_TESTS
		if (unlikely(test_bit(EXTENT_BUFFER_UNMAPPED, &eb->bflags))) {
			__free_extent_buffer(eb);
			return 1;
		}
#endif
		call_rcu(&eb->rcu_head, btrfs_release_extent_buffer_rcu);
		return 1;
	}
	spin_unlock(&eb->refs_lock);

	return 0;
}

void free_extent_buffer(struct extent_buffer *eb)
{
	int refs;
	if (!eb)
		return;

	refs = atomic_read(&eb->refs);
	while (1) {
		if ((!test_bit(EXTENT_BUFFER_UNMAPPED, &eb->bflags) && refs <= 3)
		    || (test_bit(EXTENT_BUFFER_UNMAPPED, &eb->bflags) &&
			refs == 1))
			break;
		if (atomic_try_cmpxchg(&eb->refs, &refs, refs - 1))
			return;
	}

	spin_lock(&eb->refs_lock);
	if (atomic_read(&eb->refs) == 2 &&
	    test_bit(EXTENT_BUFFER_STALE, &eb->bflags) &&
	    !extent_buffer_under_io(eb) &&
	    test_and_clear_bit(EXTENT_BUFFER_TREE_REF, &eb->bflags))
		atomic_dec(&eb->refs);

	/*
	 * I know this is terrible, but it's temporary until we stop tracking
	 * the uptodate bits and such for the extent buffers.
	 */
	release_extent_buffer(eb);
}

void free_extent_buffer_stale(struct extent_buffer *eb)
{
	if (!eb)
		return;

	spin_lock(&eb->refs_lock);
	set_bit(EXTENT_BUFFER_STALE, &eb->bflags);

	if (atomic_read(&eb->refs) == 2 && !extent_buffer_under_io(eb) &&
	    test_and_clear_bit(EXTENT_BUFFER_TREE_REF, &eb->bflags))
		atomic_dec(&eb->refs);
	release_extent_buffer(eb);
}

static void btree_clear_page_dirty(struct page *page)
{
	ASSERT(PageDirty(page));
	ASSERT(PageLocked(page));
	clear_page_dirty_for_io(page);
	xa_lock_irq(&page->mapping->i_pages);
	if (!PageDirty(page))
		__xa_clear_mark(&page->mapping->i_pages,
				page_index(page), PAGECACHE_TAG_DIRTY);
	xa_unlock_irq(&page->mapping->i_pages);
}

static void clear_subpage_extent_buffer_dirty(const struct extent_buffer *eb)
{
	struct btrfs_fs_info *fs_info = eb->fs_info;
	struct page *page = eb->pages[0];
	bool last;

	/* btree_clear_page_dirty() needs page locked */
	lock_page(page);
	last = btrfs_subpage_clear_and_test_dirty(fs_info, page, eb->start,
						  eb->len);
	if (last)
		btree_clear_page_dirty(page);
	unlock_page(page);
	WARN_ON(atomic_read(&eb->refs) == 0);
}

void clear_extent_buffer_dirty(const struct extent_buffer *eb)
{
	int i;
	int num_pages;
	struct page *page;

	if (eb->fs_info->nodesize < PAGE_SIZE)
		return clear_subpage_extent_buffer_dirty(eb);

	num_pages = num_extent_pages(eb);

	for (i = 0; i < num_pages; i++) {
		page = eb->pages[i];
		if (!PageDirty(page))
			continue;
		lock_page(page);
		btree_clear_page_dirty(page);
		ClearPageError(page);
		unlock_page(page);
	}
	WARN_ON(atomic_read(&eb->refs) == 0);
}

bool set_extent_buffer_dirty(struct extent_buffer *eb)
{
	int i;
	int num_pages;
	bool was_dirty;

	check_buffer_tree_ref(eb);

	was_dirty = test_and_set_bit(EXTENT_BUFFER_DIRTY, &eb->bflags);

	num_pages = num_extent_pages(eb);
	WARN_ON(atomic_read(&eb->refs) == 0);
	WARN_ON(!test_bit(EXTENT_BUFFER_TREE_REF, &eb->bflags));

	if (!was_dirty) {
		bool subpage = eb->fs_info->nodesize < PAGE_SIZE;

		/*
		 * For subpage case, we can have other extent buffers in the
		 * same page, and in clear_subpage_extent_buffer_dirty() we
		 * have to clear page dirty without subpage lock held.
		 * This can cause race where our page gets dirty cleared after
		 * we just set it.
		 *
		 * Thankfully, clear_subpage_extent_buffer_dirty() has locked
		 * its page for other reasons, we can use page lock to prevent
		 * the above race.
		 */
		if (subpage)
			lock_page(eb->pages[0]);
		for (i = 0; i < num_pages; i++)
			btrfs_page_set_dirty(eb->fs_info, eb->pages[i],
					     eb->start, eb->len);
		if (subpage)
			unlock_page(eb->pages[0]);
	}
#ifdef CONFIG_BTRFS_DEBUG
	for (i = 0; i < num_pages; i++)
		ASSERT(PageDirty(eb->pages[i]));
#endif

	return was_dirty;
}

void clear_extent_buffer_uptodate(struct extent_buffer *eb)
{
	struct btrfs_fs_info *fs_info = eb->fs_info;
	struct page *page;
	int num_pages;
	int i;

	clear_bit(EXTENT_BUFFER_UPTODATE, &eb->bflags);
	num_pages = num_extent_pages(eb);
	for (i = 0; i < num_pages; i++) {
		page = eb->pages[i];
		if (!page)
			continue;

		/*
		 * This is special handling for metadata subpage, as regular
		 * btrfs_is_subpage() can not handle cloned/dummy metadata.
		 */
		if (fs_info->nodesize >= PAGE_SIZE)
			ClearPageUptodate(page);
		else
			btrfs_subpage_clear_uptodate(fs_info, page, eb->start,
						     eb->len);
	}
}

void set_extent_buffer_uptodate(struct extent_buffer *eb)
{
	struct btrfs_fs_info *fs_info = eb->fs_info;
	struct page *page;
	int num_pages;
	int i;

	set_bit(EXTENT_BUFFER_UPTODATE, &eb->bflags);
	num_pages = num_extent_pages(eb);
	for (i = 0; i < num_pages; i++) {
		page = eb->pages[i];

		/*
		 * This is special handling for metadata subpage, as regular
		 * btrfs_is_subpage() can not handle cloned/dummy metadata.
		 */
		if (fs_info->nodesize >= PAGE_SIZE)
			SetPageUptodate(page);
		else
			btrfs_subpage_set_uptodate(fs_info, page, eb->start,
						   eb->len);
	}
}

static int read_extent_buffer_subpage(struct extent_buffer *eb, int wait,
				      int mirror_num,
				      struct btrfs_tree_parent_check *check)
{
	struct btrfs_fs_info *fs_info = eb->fs_info;
	struct extent_io_tree *io_tree;
	struct page *page = eb->pages[0];
	struct extent_state *cached_state = NULL;
	struct btrfs_bio_ctrl bio_ctrl = {
		.mirror_num = mirror_num,
		.parent_check = check,
	};
	int ret = 0;

	ASSERT(!test_bit(EXTENT_BUFFER_UNMAPPED, &eb->bflags));
	ASSERT(PagePrivate(page));
	ASSERT(check);
	io_tree = &BTRFS_I(fs_info->btree_inode)->io_tree;

	if (wait == WAIT_NONE) {
		if (!try_lock_extent(io_tree, eb->start, eb->start + eb->len - 1,
				     &cached_state))
			return -EAGAIN;
	} else {
		ret = lock_extent(io_tree, eb->start, eb->start + eb->len - 1,
				  &cached_state);
		if (ret < 0)
			return ret;
	}

	ret = 0;
	if (test_bit(EXTENT_BUFFER_UPTODATE, &eb->bflags) ||
	    PageUptodate(page) ||
	    btrfs_subpage_test_uptodate(fs_info, page, eb->start, eb->len)) {
		set_bit(EXTENT_BUFFER_UPTODATE, &eb->bflags);
		unlock_extent(io_tree, eb->start, eb->start + eb->len - 1,
			      &cached_state);
		return ret;
	}

	clear_bit(EXTENT_BUFFER_READ_ERR, &eb->bflags);
	eb->read_mirror = 0;
	atomic_set(&eb->io_pages, 1);
	check_buffer_tree_ref(eb);
	bio_ctrl.end_io_func = end_bio_extent_readpage;

	btrfs_subpage_clear_error(fs_info, page, eb->start, eb->len);

	btrfs_subpage_start_reader(fs_info, page, eb->start, eb->len);
	ret = submit_extent_page(REQ_OP_READ, NULL, &bio_ctrl,
				 eb->start, page, eb->len,
				 eb->start - page_offset(page), 0, true);
	if (ret) {
		/*
		 * In the endio function, if we hit something wrong we will
		 * increase the io_pages, so here we need to decrease it for
		 * error path.
		 */
		atomic_dec(&eb->io_pages);
	}
	memcpy(&btrfs_bio(bio_ctrl.bio)->parent_check, check, sizeof(*check));
	submit_one_bio(&bio_ctrl);
	if (ret || wait != WAIT_COMPLETE) {
		free_extent_state(cached_state);
		return ret;
	}

	wait_extent_bit(io_tree, eb->start, eb->start + eb->len - 1,
			EXTENT_LOCKED, &cached_state);
	if (!test_bit(EXTENT_BUFFER_UPTODATE, &eb->bflags))
		ret = -EIO;
	return ret;
}

int read_extent_buffer_pages(struct extent_buffer *eb, int wait, int mirror_num,
			     struct btrfs_tree_parent_check *check)
{
	int i;
	struct page *page;
	int err;
	int ret = 0;
	int locked_pages = 0;
	int all_uptodate = 1;
	int num_pages;
	unsigned long num_reads = 0;
	struct btrfs_bio_ctrl bio_ctrl = {
		.mirror_num = mirror_num,
		.parent_check = check,
	};

	if (test_bit(EXTENT_BUFFER_UPTODATE, &eb->bflags))
		return 0;

	/*
	 * We could have had EXTENT_BUFFER_UPTODATE cleared by the write
	 * operation, which could potentially still be in flight.  In this case
	 * we simply want to return an error.
	 */
	if (unlikely(test_bit(EXTENT_BUFFER_WRITE_ERR, &eb->bflags)))
		return -EIO;

	if (eb->fs_info->nodesize < PAGE_SIZE)
		return read_extent_buffer_subpage(eb, wait, mirror_num, check);

	num_pages = num_extent_pages(eb);
	for (i = 0; i < num_pages; i++) {
		page = eb->pages[i];
		if (wait == WAIT_NONE) {
			/*
			 * WAIT_NONE is only utilized by readahead. If we can't
			 * acquire the lock atomically it means either the eb
			 * is being read out or under modification.
			 * Either way the eb will be or has been cached,
			 * readahead can exit safely.
			 */
			if (!trylock_page(page))
				goto unlock_exit;
		} else {
			lock_page(page);
		}
		locked_pages++;
	}
	/*
	 * We need to firstly lock all pages to make sure that
	 * the uptodate bit of our pages won't be affected by
	 * clear_extent_buffer_uptodate().
	 */
	for (i = 0; i < num_pages; i++) {
		page = eb->pages[i];
		if (!PageUptodate(page)) {
			num_reads++;
			all_uptodate = 0;
		}
	}

	if (all_uptodate) {
		set_bit(EXTENT_BUFFER_UPTODATE, &eb->bflags);
		goto unlock_exit;
	}

	clear_bit(EXTENT_BUFFER_READ_ERR, &eb->bflags);
	eb->read_mirror = 0;
	atomic_set(&eb->io_pages, num_reads);
	/*
	 * It is possible for release_folio to clear the TREE_REF bit before we
	 * set io_pages. See check_buffer_tree_ref for a more detailed comment.
	 */
	check_buffer_tree_ref(eb);
	bio_ctrl.end_io_func = end_bio_extent_readpage;
	for (i = 0; i < num_pages; i++) {
		page = eb->pages[i];

		if (!PageUptodate(page)) {
			if (ret) {
				atomic_dec(&eb->io_pages);
				unlock_page(page);
				continue;
			}

			ClearPageError(page);
			err = submit_extent_page(REQ_OP_READ, NULL,
					 &bio_ctrl, page_offset(page), page,
					 PAGE_SIZE, 0, 0, false);
			if (err) {
				/*
				 * We failed to submit the bio so it's the
				 * caller's responsibility to perform cleanup
				 * i.e unlock page/set error bit.
				 */
				ret = err;
				SetPageError(page);
				unlock_page(page);
				atomic_dec(&eb->io_pages);
			}
		} else {
			unlock_page(page);
		}
	}

	memcpy(&btrfs_bio(bio_ctrl.bio)->parent_check, check, sizeof(*check));
	submit_one_bio(&bio_ctrl);

	if (ret || wait != WAIT_COMPLETE)
		return ret;

	for (i = 0; i < num_pages; i++) {
		page = eb->pages[i];
		wait_on_page_locked(page);
		if (!PageUptodate(page))
			ret = -EIO;
	}

	return ret;

unlock_exit:
	while (locked_pages > 0) {
		locked_pages--;
		page = eb->pages[locked_pages];
		unlock_page(page);
	}
	return ret;
}

static bool report_eb_range(const struct extent_buffer *eb, unsigned long start,
			    unsigned long len)
{
	btrfs_warn(eb->fs_info,
		"access to eb bytenr %llu len %lu out of range start %lu len %lu",
		eb->start, eb->len, start, len);
	WARN_ON(IS_ENABLED(CONFIG_BTRFS_DEBUG));

	return true;
}

/*
 * Check if the [start, start + len) range is valid before reading/writing
 * the eb.
 * NOTE: @start and @len are offset inside the eb, not logical address.
 *
 * Caller should not touch the dst/src memory if this function returns error.
 */
static inline int check_eb_range(const struct extent_buffer *eb,
				 unsigned long start, unsigned long len)
{
	unsigned long offset;

	/* start, start + len should not go beyond eb->len nor overflow */
	if (unlikely(check_add_overflow(start, len, &offset) || offset > eb->len))
		return report_eb_range(eb, start, len);

	return false;
}

void read_extent_buffer(const struct extent_buffer *eb, void *dstv,
			unsigned long start, unsigned long len)
{
	size_t cur;
	size_t offset;
	struct page *page;
	char *kaddr;
	char *dst = (char *)dstv;
	unsigned long i = get_eb_page_index(start);

	if (check_eb_range(eb, start, len))
		return;

	offset = get_eb_offset_in_page(eb, start);

	while (len > 0) {
		page = eb->pages[i];

		cur = min(len, (PAGE_SIZE - offset));
		kaddr = page_address(page);
		memcpy(dst, kaddr + offset, cur);

		dst += cur;
		len -= cur;
		offset = 0;
		i++;
	}
}

int read_extent_buffer_to_user_nofault(const struct extent_buffer *eb,
				       void __user *dstv,
				       unsigned long start, unsigned long len)
{
	size_t cur;
	size_t offset;
	struct page *page;
	char *kaddr;
	char __user *dst = (char __user *)dstv;
	unsigned long i = get_eb_page_index(start);
	int ret = 0;

	WARN_ON(start > eb->len);
	WARN_ON(start + len > eb->start + eb->len);

	offset = get_eb_offset_in_page(eb, start);

	while (len > 0) {
		page = eb->pages[i];

		cur = min(len, (PAGE_SIZE - offset));
		kaddr = page_address(page);
		if (copy_to_user_nofault(dst, kaddr + offset, cur)) {
			ret = -EFAULT;
			break;
		}

		dst += cur;
		len -= cur;
		offset = 0;
		i++;
	}

	return ret;
}

int memcmp_extent_buffer(const struct extent_buffer *eb, const void *ptrv,
			 unsigned long start, unsigned long len)
{
	size_t cur;
	size_t offset;
	struct page *page;
	char *kaddr;
	char *ptr = (char *)ptrv;
	unsigned long i = get_eb_page_index(start);
	int ret = 0;

	if (check_eb_range(eb, start, len))
		return -EINVAL;

	offset = get_eb_offset_in_page(eb, start);

	while (len > 0) {
		page = eb->pages[i];

		cur = min(len, (PAGE_SIZE - offset));

		kaddr = page_address(page);
		ret = memcmp(ptr, kaddr + offset, cur);
		if (ret)
			break;

		ptr += cur;
		len -= cur;
		offset = 0;
		i++;
	}
	return ret;
}

/*
 * Check that the extent buffer is uptodate.
 *
 * For regular sector size == PAGE_SIZE case, check if @page is uptodate.
 * For subpage case, check if the range covered by the eb has EXTENT_UPTODATE.
 */
static void assert_eb_page_uptodate(const struct extent_buffer *eb,
				    struct page *page)
{
	struct btrfs_fs_info *fs_info = eb->fs_info;

	/*
	 * If we are using the commit root we could potentially clear a page
	 * Uptodate while we're using the extent buffer that we've previously
	 * looked up.  We don't want to complain in this case, as the page was
	 * valid before, we just didn't write it out.  Instead we want to catch
	 * the case where we didn't actually read the block properly, which
	 * would have !PageUptodate && !PageError, as we clear PageError before
	 * reading.
	 */
	if (fs_info->nodesize < PAGE_SIZE) {
		bool uptodate, error;

		uptodate = btrfs_subpage_test_uptodate(fs_info, page,
						       eb->start, eb->len);
		error = btrfs_subpage_test_error(fs_info, page, eb->start, eb->len);
		WARN_ON(!uptodate && !error);
	} else {
		WARN_ON(!PageUptodate(page) && !PageError(page));
	}
}

void write_extent_buffer_chunk_tree_uuid(const struct extent_buffer *eb,
		const void *srcv)
{
	char *kaddr;

	assert_eb_page_uptodate(eb, eb->pages[0]);
	kaddr = page_address(eb->pages[0]) +
		get_eb_offset_in_page(eb, offsetof(struct btrfs_header,
						   chunk_tree_uuid));
	memcpy(kaddr, srcv, BTRFS_FSID_SIZE);
}

void write_extent_buffer_fsid(const struct extent_buffer *eb, const void *srcv)
{
	char *kaddr;

	assert_eb_page_uptodate(eb, eb->pages[0]);
	kaddr = page_address(eb->pages[0]) +
		get_eb_offset_in_page(eb, offsetof(struct btrfs_header, fsid));
	memcpy(kaddr, srcv, BTRFS_FSID_SIZE);
}

void write_extent_buffer(const struct extent_buffer *eb, const void *srcv,
			 unsigned long start, unsigned long len)
{
	size_t cur;
	size_t offset;
	struct page *page;
	char *kaddr;
	char *src = (char *)srcv;
	unsigned long i = get_eb_page_index(start);

	WARN_ON(test_bit(EXTENT_BUFFER_NO_CHECK, &eb->bflags));

	if (check_eb_range(eb, start, len))
		return;

	offset = get_eb_offset_in_page(eb, start);

	while (len > 0) {
		page = eb->pages[i];
		assert_eb_page_uptodate(eb, page);

		cur = min(len, PAGE_SIZE - offset);
		kaddr = page_address(page);
		memcpy(kaddr + offset, src, cur);

		src += cur;
		len -= cur;
		offset = 0;
		i++;
	}
}

void memzero_extent_buffer(const struct extent_buffer *eb, unsigned long start,
		unsigned long len)
{
	size_t cur;
	size_t offset;
	struct page *page;
	char *kaddr;
	unsigned long i = get_eb_page_index(start);

	if (check_eb_range(eb, start, len))
		return;

	offset = get_eb_offset_in_page(eb, start);

	while (len > 0) {
		page = eb->pages[i];
		assert_eb_page_uptodate(eb, page);

		cur = min(len, PAGE_SIZE - offset);
		kaddr = page_address(page);
		memset(kaddr + offset, 0, cur);

		len -= cur;
		offset = 0;
		i++;
	}
}

void copy_extent_buffer_full(const struct extent_buffer *dst,
			     const struct extent_buffer *src)
{
	int i;
	int num_pages;

	ASSERT(dst->len == src->len);

	if (dst->fs_info->nodesize >= PAGE_SIZE) {
		num_pages = num_extent_pages(dst);
		for (i = 0; i < num_pages; i++)
			copy_page(page_address(dst->pages[i]),
				  page_address(src->pages[i]));
	} else {
		size_t src_offset = get_eb_offset_in_page(src, 0);
		size_t dst_offset = get_eb_offset_in_page(dst, 0);

		ASSERT(src->fs_info->nodesize < PAGE_SIZE);
		memcpy(page_address(dst->pages[0]) + dst_offset,
		       page_address(src->pages[0]) + src_offset,
		       src->len);
	}
}

void copy_extent_buffer(const struct extent_buffer *dst,
			const struct extent_buffer *src,
			unsigned long dst_offset, unsigned long src_offset,
			unsigned long len)
{
	u64 dst_len = dst->len;
	size_t cur;
	size_t offset;
	struct page *page;
	char *kaddr;
	unsigned long i = get_eb_page_index(dst_offset);

	if (check_eb_range(dst, dst_offset, len) ||
	    check_eb_range(src, src_offset, len))
		return;

	WARN_ON(src->len != dst_len);

	offset = get_eb_offset_in_page(dst, dst_offset);

	while (len > 0) {
		page = dst->pages[i];
		assert_eb_page_uptodate(dst, page);

		cur = min(len, (unsigned long)(PAGE_SIZE - offset));

		kaddr = page_address(page);
		read_extent_buffer(src, kaddr + offset, src_offset, cur);

		src_offset += cur;
		len -= cur;
		offset = 0;
		i++;
	}
}

/*
 * eb_bitmap_offset() - calculate the page and offset of the byte containing the
 * given bit number
 * @eb: the extent buffer
 * @start: offset of the bitmap item in the extent buffer
 * @nr: bit number
 * @page_index: return index of the page in the extent buffer that contains the
 * given bit number
 * @page_offset: return offset into the page given by page_index
 *
 * This helper hides the ugliness of finding the byte in an extent buffer which
 * contains a given bit.
 */
static inline void eb_bitmap_offset(const struct extent_buffer *eb,
				    unsigned long start, unsigned long nr,
				    unsigned long *page_index,
				    size_t *page_offset)
{
	size_t byte_offset = BIT_BYTE(nr);
	size_t offset;

	/*
	 * The byte we want is the offset of the extent buffer + the offset of
	 * the bitmap item in the extent buffer + the offset of the byte in the
	 * bitmap item.
	 */
	offset = start + offset_in_page(eb->start) + byte_offset;

	*page_index = offset >> PAGE_SHIFT;
	*page_offset = offset_in_page(offset);
}

/*
 * Determine whether a bit in a bitmap item is set.
 *
 * @eb:     the extent buffer
 * @start:  offset of the bitmap item in the extent buffer
 * @nr:     bit number to test
 */
int extent_buffer_test_bit(const struct extent_buffer *eb, unsigned long start,
			   unsigned long nr)
{
	u8 *kaddr;
	struct page *page;
	unsigned long i;
	size_t offset;

	eb_bitmap_offset(eb, start, nr, &i, &offset);
	page = eb->pages[i];
	assert_eb_page_uptodate(eb, page);
	kaddr = page_address(page);
	return 1U & (kaddr[offset] >> (nr & (BITS_PER_BYTE - 1)));
}

/*
 * Set an area of a bitmap to 1.
 *
 * @eb:     the extent buffer
 * @start:  offset of the bitmap item in the extent buffer
 * @pos:    bit number of the first bit
 * @len:    number of bits to set
 */
void extent_buffer_bitmap_set(const struct extent_buffer *eb, unsigned long start,
			      unsigned long pos, unsigned long len)
{
	u8 *kaddr;
	struct page *page;
	unsigned long i;
	size_t offset;
	const unsigned int size = pos + len;
	int bits_to_set = BITS_PER_BYTE - (pos % BITS_PER_BYTE);
	u8 mask_to_set = BITMAP_FIRST_BYTE_MASK(pos);

	eb_bitmap_offset(eb, start, pos, &i, &offset);
	page = eb->pages[i];
	assert_eb_page_uptodate(eb, page);
	kaddr = page_address(page);

	while (len >= bits_to_set) {
		kaddr[offset] |= mask_to_set;
		len -= bits_to_set;
		bits_to_set = BITS_PER_BYTE;
		mask_to_set = ~0;
		if (++offset >= PAGE_SIZE && len > 0) {
			offset = 0;
			page = eb->pages[++i];
			assert_eb_page_uptodate(eb, page);
			kaddr = page_address(page);
		}
	}
	if (len) {
		mask_to_set &= BITMAP_LAST_BYTE_MASK(size);
		kaddr[offset] |= mask_to_set;
	}
}


/*
 * Clear an area of a bitmap.
 *
 * @eb:     the extent buffer
 * @start:  offset of the bitmap item in the extent buffer
 * @pos:    bit number of the first bit
 * @len:    number of bits to clear
 */
void extent_buffer_bitmap_clear(const struct extent_buffer *eb,
				unsigned long start, unsigned long pos,
				unsigned long len)
{
	u8 *kaddr;
	struct page *page;
	unsigned long i;
	size_t offset;
	const unsigned int size = pos + len;
	int bits_to_clear = BITS_PER_BYTE - (pos % BITS_PER_BYTE);
	u8 mask_to_clear = BITMAP_FIRST_BYTE_MASK(pos);

	eb_bitmap_offset(eb, start, pos, &i, &offset);
	page = eb->pages[i];
	assert_eb_page_uptodate(eb, page);
	kaddr = page_address(page);

	while (len >= bits_to_clear) {
		kaddr[offset] &= ~mask_to_clear;
		len -= bits_to_clear;
		bits_to_clear = BITS_PER_BYTE;
		mask_to_clear = ~0;
		if (++offset >= PAGE_SIZE && len > 0) {
			offset = 0;
			page = eb->pages[++i];
			assert_eb_page_uptodate(eb, page);
			kaddr = page_address(page);
		}
	}
	if (len) {
		mask_to_clear &= BITMAP_LAST_BYTE_MASK(size);
		kaddr[offset] &= ~mask_to_clear;
	}
}

static inline bool areas_overlap(unsigned long src, unsigned long dst, unsigned long len)
{
	unsigned long distance = (src > dst) ? src - dst : dst - src;
	return distance < len;
}

static void copy_pages(struct page *dst_page, struct page *src_page,
		       unsigned long dst_off, unsigned long src_off,
		       unsigned long len)
{
	char *dst_kaddr = page_address(dst_page);
	char *src_kaddr;
	int must_memmove = 0;

	if (dst_page != src_page) {
		src_kaddr = page_address(src_page);
	} else {
		src_kaddr = dst_kaddr;
		if (areas_overlap(src_off, dst_off, len))
			must_memmove = 1;
	}

	if (must_memmove)
		memmove(dst_kaddr + dst_off, src_kaddr + src_off, len);
	else
		memcpy(dst_kaddr + dst_off, src_kaddr + src_off, len);
}

void memcpy_extent_buffer(const struct extent_buffer *dst,
			  unsigned long dst_offset, unsigned long src_offset,
			  unsigned long len)
{
	size_t cur;
	size_t dst_off_in_page;
	size_t src_off_in_page;
	unsigned long dst_i;
	unsigned long src_i;

	if (check_eb_range(dst, dst_offset, len) ||
	    check_eb_range(dst, src_offset, len))
		return;

	while (len > 0) {
		dst_off_in_page = get_eb_offset_in_page(dst, dst_offset);
		src_off_in_page = get_eb_offset_in_page(dst, src_offset);

		dst_i = get_eb_page_index(dst_offset);
		src_i = get_eb_page_index(src_offset);

		cur = min(len, (unsigned long)(PAGE_SIZE -
					       src_off_in_page));
		cur = min_t(unsigned long, cur,
			(unsigned long)(PAGE_SIZE - dst_off_in_page));

		copy_pages(dst->pages[dst_i], dst->pages[src_i],
			   dst_off_in_page, src_off_in_page, cur);

		src_offset += cur;
		dst_offset += cur;
		len -= cur;
	}
}

void memmove_extent_buffer(const struct extent_buffer *dst,
			   unsigned long dst_offset, unsigned long src_offset,
			   unsigned long len)
{
	size_t cur;
	size_t dst_off_in_page;
	size_t src_off_in_page;
	unsigned long dst_end = dst_offset + len - 1;
	unsigned long src_end = src_offset + len - 1;
	unsigned long dst_i;
	unsigned long src_i;

	if (check_eb_range(dst, dst_offset, len) ||
	    check_eb_range(dst, src_offset, len))
		return;
	if (dst_offset < src_offset) {
		memcpy_extent_buffer(dst, dst_offset, src_offset, len);
		return;
	}
	while (len > 0) {
		dst_i = get_eb_page_index(dst_end);
		src_i = get_eb_page_index(src_end);

		dst_off_in_page = get_eb_offset_in_page(dst, dst_end);
		src_off_in_page = get_eb_offset_in_page(dst, src_end);

		cur = min_t(unsigned long, len, src_off_in_page + 1);
		cur = min(cur, dst_off_in_page + 1);
		copy_pages(dst->pages[dst_i], dst->pages[src_i],
			   dst_off_in_page - cur + 1,
			   src_off_in_page - cur + 1, cur);

		dst_end -= cur;
		src_end -= cur;
		len -= cur;
	}
}

#define GANG_LOOKUP_SIZE	16
static struct extent_buffer *get_next_extent_buffer(
		struct btrfs_fs_info *fs_info, struct page *page, u64 bytenr)
{
	struct extent_buffer *gang[GANG_LOOKUP_SIZE];
	struct extent_buffer *found = NULL;
	u64 page_start = page_offset(page);
	u64 cur = page_start;

	ASSERT(in_range(bytenr, page_start, PAGE_SIZE));
	lockdep_assert_held(&fs_info->buffer_lock);

	while (cur < page_start + PAGE_SIZE) {
		int ret;
		int i;

		ret = radix_tree_gang_lookup(&fs_info->buffer_radix,
				(void **)gang, cur >> fs_info->sectorsize_bits,
				min_t(unsigned int, GANG_LOOKUP_SIZE,
				      PAGE_SIZE / fs_info->nodesize));
		if (ret == 0)
			goto out;
		for (i = 0; i < ret; i++) {
			/* Already beyond page end */
			if (gang[i]->start >= page_start + PAGE_SIZE)
				goto out;
			/* Found one */
			if (gang[i]->start >= bytenr) {
				found = gang[i];
				goto out;
			}
		}
		cur = gang[ret - 1]->start + gang[ret - 1]->len;
	}
out:
	return found;
}

static int try_release_subpage_extent_buffer(struct page *page)
{
	struct btrfs_fs_info *fs_info = btrfs_sb(page->mapping->host->i_sb);
	u64 cur = page_offset(page);
	const u64 end = page_offset(page) + PAGE_SIZE;
	int ret;

	while (cur < end) {
		struct extent_buffer *eb = NULL;

		/*
		 * Unlike try_release_extent_buffer() which uses page->private
		 * to grab buffer, for subpage case we rely on radix tree, thus
		 * we need to ensure radix tree consistency.
		 *
		 * We also want an atomic snapshot of the radix tree, thus go
		 * with spinlock rather than RCU.
		 */
		spin_lock(&fs_info->buffer_lock);
		eb = get_next_extent_buffer(fs_info, page, cur);
		if (!eb) {
			/* No more eb in the page range after or at cur */
			spin_unlock(&fs_info->buffer_lock);
			break;
		}
		cur = eb->start + eb->len;

		/*
		 * The same as try_release_extent_buffer(), to ensure the eb
		 * won't disappear out from under us.
		 */
		spin_lock(&eb->refs_lock);
		if (atomic_read(&eb->refs) != 1 || extent_buffer_under_io(eb)) {
			spin_unlock(&eb->refs_lock);
			spin_unlock(&fs_info->buffer_lock);
			break;
		}
		spin_unlock(&fs_info->buffer_lock);

		/*
		 * If tree ref isn't set then we know the ref on this eb is a
		 * real ref, so just return, this eb will likely be freed soon
		 * anyway.
		 */
		if (!test_and_clear_bit(EXTENT_BUFFER_TREE_REF, &eb->bflags)) {
			spin_unlock(&eb->refs_lock);
			break;
		}

		/*
		 * Here we don't care about the return value, we will always
		 * check the page private at the end.  And
		 * release_extent_buffer() will release the refs_lock.
		 */
		release_extent_buffer(eb);
	}
	/*
	 * Finally to check if we have cleared page private, as if we have
	 * released all ebs in the page, the page private should be cleared now.
	 */
	spin_lock(&page->mapping->private_lock);
	if (!PagePrivate(page))
		ret = 1;
	else
		ret = 0;
	spin_unlock(&page->mapping->private_lock);
	return ret;

}

int try_release_extent_buffer(struct page *page)
{
	struct extent_buffer *eb;

	if (btrfs_sb(page->mapping->host->i_sb)->nodesize < PAGE_SIZE)
		return try_release_subpage_extent_buffer(page);

	/*
	 * We need to make sure nobody is changing page->private, as we rely on
	 * page->private as the pointer to extent buffer.
	 */
	spin_lock(&page->mapping->private_lock);
	if (!PagePrivate(page)) {
		spin_unlock(&page->mapping->private_lock);
		return 1;
	}

	eb = (struct extent_buffer *)page->private;
	BUG_ON(!eb);

	/*
	 * This is a little awful but should be ok, we need to make sure that
	 * the eb doesn't disappear out from under us while we're looking at
	 * this page.
	 */
	spin_lock(&eb->refs_lock);
	if (atomic_read(&eb->refs) != 1 || extent_buffer_under_io(eb)) {
		spin_unlock(&eb->refs_lock);
		spin_unlock(&page->mapping->private_lock);
		return 0;
	}
	spin_unlock(&page->mapping->private_lock);

	/*
	 * If tree ref isn't set then we know the ref on this eb is a real ref,
	 * so just return, this page will likely be freed soon anyway.
	 */
	if (!test_and_clear_bit(EXTENT_BUFFER_TREE_REF, &eb->bflags)) {
		spin_unlock(&eb->refs_lock);
		return 0;
	}

	return release_extent_buffer(eb);
}

/*
 * btrfs_readahead_tree_block - attempt to readahead a child block
 * @fs_info:	the fs_info
 * @bytenr:	bytenr to read
 * @owner_root: objectid of the root that owns this eb
 * @gen:	generation for the uptodate check, can be 0
 * @level:	level for the eb
 *
 * Attempt to readahead a tree block at @bytenr.  If @gen is 0 then we do a
 * normal uptodate check of the eb, without checking the generation.  If we have
 * to read the block we will not block on anything.
 */
void btrfs_readahead_tree_block(struct btrfs_fs_info *fs_info,
				u64 bytenr, u64 owner_root, u64 gen, int level)
{
	struct btrfs_tree_parent_check check = {
		.has_first_key = 0,
		.level = level,
		.transid = gen
	};
	struct extent_buffer *eb;
	int ret;

	eb = btrfs_find_create_tree_block(fs_info, bytenr, owner_root, level);
	if (IS_ERR(eb))
		return;

	if (btrfs_buffer_uptodate(eb, gen, 1)) {
		free_extent_buffer(eb);
		return;
	}

	ret = read_extent_buffer_pages(eb, WAIT_NONE, 0, &check);
	if (ret < 0)
		free_extent_buffer_stale(eb);
	else
		free_extent_buffer(eb);
}

/*
 * btrfs_readahead_node_child - readahead a node's child block
 * @node:	parent node we're reading from
 * @slot:	slot in the parent node for the child we want to read
 *
 * A helper for btrfs_readahead_tree_block, we simply read the bytenr pointed at
 * the slot in the node provided.
 */
void btrfs_readahead_node_child(struct extent_buffer *node, int slot)
{
	btrfs_readahead_tree_block(node->fs_info,
				   btrfs_node_blockptr(node, slot),
				   btrfs_header_owner(node),
				   btrfs_node_ptr_generation(node, slot),
				   btrfs_header_level(node) - 1);
}<|MERGE_RESOLUTION|>--- conflicted
+++ resolved
@@ -104,13 +104,6 @@
 	btrfs_bio_end_io_t end_io_func;
 
 	/*
-<<<<<<< HEAD
-	 * Tell writepage not to lock the state bits for this range, it still
-	 * does the unlocking.
-	 */
-	bool extent_locked;
-
-=======
 	 * This is for metadata read, to provide the extra needed verification
 	 * info.  This has to be provided for submit_one_bio(), as
 	 * submit_one_bio() can submit a bio if it ends at stripe boundary.  If
@@ -125,7 +118,6 @@
 	 */
 	bool extent_locked;
 
->>>>>>> 310bc395
 	/* Tell the submit_bio code to use REQ_SYNC */
 	bool sync_io;
 };
@@ -150,9 +142,6 @@
 
 	btrfs_bio(bio)->file_offset = page_offset(bv->bv_page) + bv->bv_offset;
 
-<<<<<<< HEAD
-	if (!is_data_inode(&inode->vfs_inode))
-=======
 	if (!is_data_inode(&inode->vfs_inode)) {
 		if (btrfs_op(bio) != BTRFS_MAP_WRITE) {
 			/*
@@ -164,7 +153,6 @@
 			       bio_ctrl->parent_check,
 			       sizeof(struct btrfs_tree_parent_check));
 		}
->>>>>>> 310bc395
 		btrfs_submit_metadata_bio(inode, bio, mirror_num);
 	} else if (btrfs_op(bio) == BTRFS_MAP_WRITE) {
 		btrfs_submit_data_write_bio(inode, bio, mirror_num);
@@ -4911,7 +4899,6 @@
 		 */
 		atomic_dec(&eb->io_pages);
 	}
-	memcpy(&btrfs_bio(bio_ctrl.bio)->parent_check, check, sizeof(*check));
 	submit_one_bio(&bio_ctrl);
 	if (ret || wait != WAIT_COMPLETE) {
 		free_extent_state(cached_state);
@@ -5030,7 +5017,6 @@
 		}
 	}
 
-	memcpy(&btrfs_bio(bio_ctrl.bio)->parent_check, check, sizeof(*check));
 	submit_one_bio(&bio_ctrl);
 
 	if (ret || wait != WAIT_COMPLETE)
