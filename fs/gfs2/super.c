--- conflicted
+++ resolved
@@ -1582,12 +1582,6 @@
 	if (WARN_ON_ONCE(current->flags & PF_MEMALLOC))
 		goto out;
 
-	if (test_bit(GIF_ALLOC_FAILED, &ip->i_flags)) {
-		BUG_ON(!gfs2_glock_is_locked_by_me(ip->i_gl));
-		gfs2_holder_mark_uninitialized(&gh);
-		goto alloc_failed;
-	}
-
 	/* Must not read inode block until block type has been verified */
 	error = gfs2_glock_nq_init(ip->i_gl, LM_ST_EXCLUSIVE, GL_SKIP, &gh);
 	if (unlikely(error)) {
@@ -1607,15 +1601,12 @@
 			goto out_truncate;
 	}
 
-<<<<<<< HEAD
-=======
 	/*
 	 * The inode may have been recreated in the meantime.
 	 */
 	if (inode->i_nlink)
 		goto out_truncate;
 
->>>>>>> bb176f67
 alloc_failed:
 	if (gfs2_holder_initialized(&ip->i_iopen_gh) &&
 	    test_bit(HIF_HOLDER, &ip->i_iopen_gh.gh_iflags)) {
@@ -1689,15 +1680,10 @@
 		}
 		gfs2_holder_uninit(&ip->i_iopen_gh);
 	}
-<<<<<<< HEAD
-	if (gfs2_holder_initialized(&gh))
-		gfs2_glock_dq_uninit(&gh);
-=======
 	if (gfs2_holder_initialized(&gh)) {
 		glock_clear_object(ip->i_gl, ip);
 		gfs2_glock_dq_uninit(&gh);
 	}
->>>>>>> bb176f67
 	if (error && error != GLR_TRYFAILED && error != -EROFS)
 		fs_warn(sdp, "gfs2_evict_inode: %d\n", error);
 out:
@@ -1707,23 +1693,15 @@
 	gfs2_ordered_del_inode(ip);
 	clear_inode(inode);
 	gfs2_dir_hash_inval(ip);
-<<<<<<< HEAD
-	glock_set_object(ip->i_gl, NULL);
-=======
 	glock_clear_object(ip->i_gl, ip);
->>>>>>> bb176f67
 	wait_on_bit_io(&ip->i_flags, GIF_GLOP_PENDING, TASK_UNINTERRUPTIBLE);
 	gfs2_glock_add_to_lru(ip->i_gl);
 	gfs2_glock_put_eventually(ip->i_gl);
 	ip->i_gl = NULL;
 	if (gfs2_holder_initialized(&ip->i_iopen_gh)) {
-<<<<<<< HEAD
-		glock_set_object(ip->i_iopen_gh.gh_gl, NULL);
-=======
 		struct gfs2_glock *gl = ip->i_iopen_gh.gh_gl;
 
 		glock_clear_object(gl, ip);
->>>>>>> bb176f67
 		ip->i_iopen_gh.gh_flags |= GL_NOCACHE;
 		gfs2_glock_hold(gl);
 		gfs2_glock_dq_uninit(&ip->i_iopen_gh);
