// SPDX-License-Identifier: GPL-2.0
/*
 *  linux/fs/ext4/super.c
 *
 * Copyright (C) 1992, 1993, 1994, 1995
 * Remy Card (card@masi.ibp.fr)
 * Laboratoire MASI - Institut Blaise Pascal
 * Universite Pierre et Marie Curie (Paris VI)
 *
 *  from
 *
 *  linux/fs/minix/inode.c
 *
 *  Copyright (C) 1991, 1992  Linus Torvalds
 *
 *  Big-endian to little-endian byte-swapping/bitmaps by
 *        David S. Miller (davem@caip.rutgers.edu), 1995
 */

#include <linux/module.h>
#include <linux/string.h>
#include <linux/fs.h>
#include <linux/time.h>
#include <linux/vmalloc.h>
#include <linux/slab.h>
#include <linux/init.h>
#include <linux/blkdev.h>
#include <linux/backing-dev.h>
#include <linux/parser.h>
#include <linux/buffer_head.h>
#include <linux/exportfs.h>
#include <linux/vfs.h>
#include <linux/random.h>
#include <linux/mount.h>
#include <linux/namei.h>
#include <linux/quotaops.h>
#include <linux/seq_file.h>
#include <linux/ctype.h>
#include <linux/log2.h>
#include <linux/crc16.h>
#include <linux/dax.h>
#include <linux/cleancache.h>
#include <linux/uaccess.h>
#include <linux/iversion.h>

#include <linux/kthread.h>
#include <linux/freezer.h>

#include "ext4.h"
#include "ext4_extents.h"	/* Needed for trace points definition */
#include "ext4_jbd2.h"
#include "xattr.h"
#include "acl.h"
#include "mballoc.h"
#include "fsmap.h"

#define CREATE_TRACE_POINTS
#include <trace/events/ext4.h>

static struct ext4_lazy_init *ext4_li_info;
static struct mutex ext4_li_mtx;
static struct ratelimit_state ext4_mount_msg_ratelimit;

static int ext4_load_journal(struct super_block *, struct ext4_super_block *,
			     unsigned long journal_devnum);
static int ext4_show_options(struct seq_file *seq, struct dentry *root);
static int ext4_commit_super(struct super_block *sb, int sync);
static void ext4_mark_recovery_complete(struct super_block *sb,
					struct ext4_super_block *es);
static void ext4_clear_journal_err(struct super_block *sb,
				   struct ext4_super_block *es);
static int ext4_sync_fs(struct super_block *sb, int wait);
static int ext4_remount(struct super_block *sb, int *flags, char *data);
static int ext4_statfs(struct dentry *dentry, struct kstatfs *buf);
static int ext4_unfreeze(struct super_block *sb);
static int ext4_freeze(struct super_block *sb);
static struct dentry *ext4_mount(struct file_system_type *fs_type, int flags,
		       const char *dev_name, void *data);
static inline int ext2_feature_set_ok(struct super_block *sb);
static inline int ext3_feature_set_ok(struct super_block *sb);
static int ext4_feature_set_ok(struct super_block *sb, int readonly);
static void ext4_destroy_lazyinit_thread(void);
static void ext4_unregister_li_request(struct super_block *sb);
static void ext4_clear_request_list(void);
static struct inode *ext4_get_journal_inode(struct super_block *sb,
					    unsigned int journal_inum);

/*
 * Lock ordering
 *
 * Note the difference between i_mmap_sem (EXT4_I(inode)->i_mmap_sem) and
 * i_mmap_rwsem (inode->i_mmap_rwsem)!
 *
 * page fault path:
 * mmap_sem -> sb_start_pagefault -> i_mmap_sem (r) -> transaction start ->
 *   page lock -> i_data_sem (rw)
 *
 * buffered write path:
 * sb_start_write -> i_mutex -> mmap_sem
 * sb_start_write -> i_mutex -> transaction start -> page lock ->
 *   i_data_sem (rw)
 *
 * truncate:
 * sb_start_write -> i_mutex -> EXT4_STATE_DIOREAD_LOCK (w) -> i_mmap_sem (w) ->
 *   i_mmap_rwsem (w) -> page lock
 * sb_start_write -> i_mutex -> EXT4_STATE_DIOREAD_LOCK (w) -> i_mmap_sem (w) ->
 *   transaction start -> i_data_sem (rw)
 *
 * direct IO:
 * sb_start_write -> i_mutex -> EXT4_STATE_DIOREAD_LOCK (r) -> mmap_sem
 * sb_start_write -> i_mutex -> EXT4_STATE_DIOREAD_LOCK (r) ->
 *   transaction start -> i_data_sem (rw)
 *
 * writepages:
 * transaction start -> page lock(s) -> i_data_sem (rw)
 */

#if !defined(CONFIG_EXT2_FS) && !defined(CONFIG_EXT2_FS_MODULE) && defined(CONFIG_EXT4_USE_FOR_EXT2)
static struct file_system_type ext2_fs_type = {
	.owner		= THIS_MODULE,
	.name		= "ext2",
	.mount		= ext4_mount,
	.kill_sb	= kill_block_super,
	.fs_flags	= FS_REQUIRES_DEV,
};
MODULE_ALIAS_FS("ext2");
MODULE_ALIAS("ext2");
#define IS_EXT2_SB(sb) ((sb)->s_bdev->bd_holder == &ext2_fs_type)
#else
#define IS_EXT2_SB(sb) (0)
#endif


static struct file_system_type ext3_fs_type = {
	.owner		= THIS_MODULE,
	.name		= "ext3",
	.mount		= ext4_mount,
	.kill_sb	= kill_block_super,
	.fs_flags	= FS_REQUIRES_DEV,
};
MODULE_ALIAS_FS("ext3");
MODULE_ALIAS("ext3");
#define IS_EXT3_SB(sb) ((sb)->s_bdev->bd_holder == &ext3_fs_type)

static int ext4_verify_csum_type(struct super_block *sb,
				 struct ext4_super_block *es)
{
	if (!ext4_has_feature_metadata_csum(sb))
		return 1;

	return es->s_checksum_type == EXT4_CRC32C_CHKSUM;
}

static __le32 ext4_superblock_csum(struct super_block *sb,
				   struct ext4_super_block *es)
{
	struct ext4_sb_info *sbi = EXT4_SB(sb);
	int offset = offsetof(struct ext4_super_block, s_checksum);
	__u32 csum;

	csum = ext4_chksum(sbi, ~0, (char *)es, offset);

	return cpu_to_le32(csum);
}

static int ext4_superblock_csum_verify(struct super_block *sb,
				       struct ext4_super_block *es)
{
	if (!ext4_has_metadata_csum(sb))
		return 1;

	return es->s_checksum == ext4_superblock_csum(sb, es);
}

void ext4_superblock_csum_set(struct super_block *sb)
{
	struct ext4_super_block *es = EXT4_SB(sb)->s_es;

	if (!ext4_has_metadata_csum(sb))
		return;

	es->s_checksum = ext4_superblock_csum(sb, es);
}

void *ext4_kvmalloc(size_t size, gfp_t flags)
{
	void *ret;

	ret = kmalloc(size, flags | __GFP_NOWARN);
	if (!ret)
		ret = __vmalloc(size, flags, PAGE_KERNEL);
	return ret;
}

void *ext4_kvzalloc(size_t size, gfp_t flags)
{
	void *ret;

	ret = kzalloc(size, flags | __GFP_NOWARN);
	if (!ret)
		ret = __vmalloc(size, flags | __GFP_ZERO, PAGE_KERNEL);
	return ret;
}

ext4_fsblk_t ext4_block_bitmap(struct super_block *sb,
			       struct ext4_group_desc *bg)
{
	return le32_to_cpu(bg->bg_block_bitmap_lo) |
		(EXT4_DESC_SIZE(sb) >= EXT4_MIN_DESC_SIZE_64BIT ?
		 (ext4_fsblk_t)le32_to_cpu(bg->bg_block_bitmap_hi) << 32 : 0);
}

ext4_fsblk_t ext4_inode_bitmap(struct super_block *sb,
			       struct ext4_group_desc *bg)
{
	return le32_to_cpu(bg->bg_inode_bitmap_lo) |
		(EXT4_DESC_SIZE(sb) >= EXT4_MIN_DESC_SIZE_64BIT ?
		 (ext4_fsblk_t)le32_to_cpu(bg->bg_inode_bitmap_hi) << 32 : 0);
}

ext4_fsblk_t ext4_inode_table(struct super_block *sb,
			      struct ext4_group_desc *bg)
{
	return le32_to_cpu(bg->bg_inode_table_lo) |
		(EXT4_DESC_SIZE(sb) >= EXT4_MIN_DESC_SIZE_64BIT ?
		 (ext4_fsblk_t)le32_to_cpu(bg->bg_inode_table_hi) << 32 : 0);
}

__u32 ext4_free_group_clusters(struct super_block *sb,
			       struct ext4_group_desc *bg)
{
	return le16_to_cpu(bg->bg_free_blocks_count_lo) |
		(EXT4_DESC_SIZE(sb) >= EXT4_MIN_DESC_SIZE_64BIT ?
		 (__u32)le16_to_cpu(bg->bg_free_blocks_count_hi) << 16 : 0);
}

__u32 ext4_free_inodes_count(struct super_block *sb,
			      struct ext4_group_desc *bg)
{
	return le16_to_cpu(bg->bg_free_inodes_count_lo) |
		(EXT4_DESC_SIZE(sb) >= EXT4_MIN_DESC_SIZE_64BIT ?
		 (__u32)le16_to_cpu(bg->bg_free_inodes_count_hi) << 16 : 0);
}

__u32 ext4_used_dirs_count(struct super_block *sb,
			      struct ext4_group_desc *bg)
{
	return le16_to_cpu(bg->bg_used_dirs_count_lo) |
		(EXT4_DESC_SIZE(sb) >= EXT4_MIN_DESC_SIZE_64BIT ?
		 (__u32)le16_to_cpu(bg->bg_used_dirs_count_hi) << 16 : 0);
}

__u32 ext4_itable_unused_count(struct super_block *sb,
			      struct ext4_group_desc *bg)
{
	return le16_to_cpu(bg->bg_itable_unused_lo) |
		(EXT4_DESC_SIZE(sb) >= EXT4_MIN_DESC_SIZE_64BIT ?
		 (__u32)le16_to_cpu(bg->bg_itable_unused_hi) << 16 : 0);
}

void ext4_block_bitmap_set(struct super_block *sb,
			   struct ext4_group_desc *bg, ext4_fsblk_t blk)
{
	bg->bg_block_bitmap_lo = cpu_to_le32((u32)blk);
	if (EXT4_DESC_SIZE(sb) >= EXT4_MIN_DESC_SIZE_64BIT)
		bg->bg_block_bitmap_hi = cpu_to_le32(blk >> 32);
}

void ext4_inode_bitmap_set(struct super_block *sb,
			   struct ext4_group_desc *bg, ext4_fsblk_t blk)
{
	bg->bg_inode_bitmap_lo  = cpu_to_le32((u32)blk);
	if (EXT4_DESC_SIZE(sb) >= EXT4_MIN_DESC_SIZE_64BIT)
		bg->bg_inode_bitmap_hi = cpu_to_le32(blk >> 32);
}

void ext4_inode_table_set(struct super_block *sb,
			  struct ext4_group_desc *bg, ext4_fsblk_t blk)
{
	bg->bg_inode_table_lo = cpu_to_le32((u32)blk);
	if (EXT4_DESC_SIZE(sb) >= EXT4_MIN_DESC_SIZE_64BIT)
		bg->bg_inode_table_hi = cpu_to_le32(blk >> 32);
}

void ext4_free_group_clusters_set(struct super_block *sb,
				  struct ext4_group_desc *bg, __u32 count)
{
	bg->bg_free_blocks_count_lo = cpu_to_le16((__u16)count);
	if (EXT4_DESC_SIZE(sb) >= EXT4_MIN_DESC_SIZE_64BIT)
		bg->bg_free_blocks_count_hi = cpu_to_le16(count >> 16);
}

void ext4_free_inodes_set(struct super_block *sb,
			  struct ext4_group_desc *bg, __u32 count)
{
	bg->bg_free_inodes_count_lo = cpu_to_le16((__u16)count);
	if (EXT4_DESC_SIZE(sb) >= EXT4_MIN_DESC_SIZE_64BIT)
		bg->bg_free_inodes_count_hi = cpu_to_le16(count >> 16);
}

void ext4_used_dirs_set(struct super_block *sb,
			  struct ext4_group_desc *bg, __u32 count)
{
	bg->bg_used_dirs_count_lo = cpu_to_le16((__u16)count);
	if (EXT4_DESC_SIZE(sb) >= EXT4_MIN_DESC_SIZE_64BIT)
		bg->bg_used_dirs_count_hi = cpu_to_le16(count >> 16);
}

void ext4_itable_unused_set(struct super_block *sb,
			  struct ext4_group_desc *bg, __u32 count)
{
	bg->bg_itable_unused_lo = cpu_to_le16((__u16)count);
	if (EXT4_DESC_SIZE(sb) >= EXT4_MIN_DESC_SIZE_64BIT)
		bg->bg_itable_unused_hi = cpu_to_le16(count >> 16);
}


static void __save_error_info(struct super_block *sb, const char *func,
			    unsigned int line)
{
	struct ext4_super_block *es = EXT4_SB(sb)->s_es;

	EXT4_SB(sb)->s_mount_state |= EXT4_ERROR_FS;
	if (bdev_read_only(sb->s_bdev))
		return;
	es->s_state |= cpu_to_le16(EXT4_ERROR_FS);
	es->s_last_error_time = cpu_to_le32(get_seconds());
	strncpy(es->s_last_error_func, func, sizeof(es->s_last_error_func));
	es->s_last_error_line = cpu_to_le32(line);
	if (!es->s_first_error_time) {
		es->s_first_error_time = es->s_last_error_time;
		strncpy(es->s_first_error_func, func,
			sizeof(es->s_first_error_func));
		es->s_first_error_line = cpu_to_le32(line);
		es->s_first_error_ino = es->s_last_error_ino;
		es->s_first_error_block = es->s_last_error_block;
	}
	/*
	 * Start the daily error reporting function if it hasn't been
	 * started already
	 */
	if (!es->s_error_count)
		mod_timer(&EXT4_SB(sb)->s_err_report, jiffies + 24*60*60*HZ);
	le32_add_cpu(&es->s_error_count, 1);
}

static void save_error_info(struct super_block *sb, const char *func,
			    unsigned int line)
{
	__save_error_info(sb, func, line);
	ext4_commit_super(sb, 1);
}

/*
 * The del_gendisk() function uninitializes the disk-specific data
 * structures, including the bdi structure, without telling anyone
 * else.  Once this happens, any attempt to call mark_buffer_dirty()
 * (for example, by ext4_commit_super), will cause a kernel OOPS.
 * This is a kludge to prevent these oops until we can put in a proper
 * hook in del_gendisk() to inform the VFS and file system layers.
 */
static int block_device_ejected(struct super_block *sb)
{
	struct inode *bd_inode = sb->s_bdev->bd_inode;
	struct backing_dev_info *bdi = inode_to_bdi(bd_inode);

	return bdi->dev == NULL;
}

static void ext4_journal_commit_callback(journal_t *journal, transaction_t *txn)
{
	struct super_block		*sb = journal->j_private;
	struct ext4_sb_info		*sbi = EXT4_SB(sb);
	int				error = is_journal_aborted(journal);
	struct ext4_journal_cb_entry	*jce;

	BUG_ON(txn->t_state == T_FINISHED);

	ext4_process_freed_data(sb, txn->t_tid);

	spin_lock(&sbi->s_md_lock);
	while (!list_empty(&txn->t_private_list)) {
		jce = list_entry(txn->t_private_list.next,
				 struct ext4_journal_cb_entry, jce_list);
		list_del_init(&jce->jce_list);
		spin_unlock(&sbi->s_md_lock);
		jce->jce_func(sb, jce, error);
		spin_lock(&sbi->s_md_lock);
	}
	spin_unlock(&sbi->s_md_lock);
}

/* Deal with the reporting of failure conditions on a filesystem such as
 * inconsistencies detected or read IO failures.
 *
 * On ext2, we can store the error state of the filesystem in the
 * superblock.  That is not possible on ext4, because we may have other
 * write ordering constraints on the superblock which prevent us from
 * writing it out straight away; and given that the journal is about to
 * be aborted, we can't rely on the current, or future, transactions to
 * write out the superblock safely.
 *
 * We'll just use the jbd2_journal_abort() error code to record an error in
 * the journal instead.  On recovery, the journal will complain about
 * that error until we've noted it down and cleared it.
 */

static void ext4_handle_error(struct super_block *sb)
{
	if (sb_rdonly(sb))
		return;

	if (!test_opt(sb, ERRORS_CONT)) {
		journal_t *journal = EXT4_SB(sb)->s_journal;

		EXT4_SB(sb)->s_mount_flags |= EXT4_MF_FS_ABORTED;
		if (journal)
			jbd2_journal_abort(journal, -EIO);
	}
	if (test_opt(sb, ERRORS_RO)) {
		ext4_msg(sb, KERN_CRIT, "Remounting filesystem read-only");
		/*
		 * Make sure updated value of ->s_mount_flags will be visible
		 * before ->s_flags update
		 */
		smp_wmb();
		sb->s_flags |= SB_RDONLY;
	}
	if (test_opt(sb, ERRORS_PANIC)) {
		if (EXT4_SB(sb)->s_journal &&
		  !(EXT4_SB(sb)->s_journal->j_flags & JBD2_REC_ERR))
			return;
		panic("EXT4-fs (device %s): panic forced after error\n",
			sb->s_id);
	}
}

#define ext4_error_ratelimit(sb)					\
		___ratelimit(&(EXT4_SB(sb)->s_err_ratelimit_state),	\
			     "EXT4-fs error")

void __ext4_error(struct super_block *sb, const char *function,
		  unsigned int line, const char *fmt, ...)
{
	struct va_format vaf;
	va_list args;

	if (unlikely(ext4_forced_shutdown(EXT4_SB(sb))))
		return;

	if (ext4_error_ratelimit(sb)) {
		va_start(args, fmt);
		vaf.fmt = fmt;
		vaf.va = &args;
		printk(KERN_CRIT
		       "EXT4-fs error (device %s): %s:%d: comm %s: %pV\n",
		       sb->s_id, function, line, current->comm, &vaf);
		va_end(args);
	}
	save_error_info(sb, function, line);
	ext4_handle_error(sb);
}

void __ext4_error_inode(struct inode *inode, const char *function,
			unsigned int line, ext4_fsblk_t block,
			const char *fmt, ...)
{
	va_list args;
	struct va_format vaf;
	struct ext4_super_block *es = EXT4_SB(inode->i_sb)->s_es;

	if (unlikely(ext4_forced_shutdown(EXT4_SB(inode->i_sb))))
		return;

	es->s_last_error_ino = cpu_to_le32(inode->i_ino);
	es->s_last_error_block = cpu_to_le64(block);
	if (ext4_error_ratelimit(inode->i_sb)) {
		va_start(args, fmt);
		vaf.fmt = fmt;
		vaf.va = &args;
		if (block)
			printk(KERN_CRIT "EXT4-fs error (device %s): %s:%d: "
			       "inode #%lu: block %llu: comm %s: %pV\n",
			       inode->i_sb->s_id, function, line, inode->i_ino,
			       block, current->comm, &vaf);
		else
			printk(KERN_CRIT "EXT4-fs error (device %s): %s:%d: "
			       "inode #%lu: comm %s: %pV\n",
			       inode->i_sb->s_id, function, line, inode->i_ino,
			       current->comm, &vaf);
		va_end(args);
	}
	save_error_info(inode->i_sb, function, line);
	ext4_handle_error(inode->i_sb);
}

void __ext4_error_file(struct file *file, const char *function,
		       unsigned int line, ext4_fsblk_t block,
		       const char *fmt, ...)
{
	va_list args;
	struct va_format vaf;
	struct ext4_super_block *es;
	struct inode *inode = file_inode(file);
	char pathname[80], *path;

	if (unlikely(ext4_forced_shutdown(EXT4_SB(inode->i_sb))))
		return;

	es = EXT4_SB(inode->i_sb)->s_es;
	es->s_last_error_ino = cpu_to_le32(inode->i_ino);
	if (ext4_error_ratelimit(inode->i_sb)) {
		path = file_path(file, pathname, sizeof(pathname));
		if (IS_ERR(path))
			path = "(unknown)";
		va_start(args, fmt);
		vaf.fmt = fmt;
		vaf.va = &args;
		if (block)
			printk(KERN_CRIT
			       "EXT4-fs error (device %s): %s:%d: inode #%lu: "
			       "block %llu: comm %s: path %s: %pV\n",
			       inode->i_sb->s_id, function, line, inode->i_ino,
			       block, current->comm, path, &vaf);
		else
			printk(KERN_CRIT
			       "EXT4-fs error (device %s): %s:%d: inode #%lu: "
			       "comm %s: path %s: %pV\n",
			       inode->i_sb->s_id, function, line, inode->i_ino,
			       current->comm, path, &vaf);
		va_end(args);
	}
	save_error_info(inode->i_sb, function, line);
	ext4_handle_error(inode->i_sb);
}

const char *ext4_decode_error(struct super_block *sb, int errno,
			      char nbuf[16])
{
	char *errstr = NULL;

	switch (errno) {
	case -EFSCORRUPTED:
		errstr = "Corrupt filesystem";
		break;
	case -EFSBADCRC:
		errstr = "Filesystem failed CRC";
		break;
	case -EIO:
		errstr = "IO failure";
		break;
	case -ENOMEM:
		errstr = "Out of memory";
		break;
	case -EROFS:
		if (!sb || (EXT4_SB(sb)->s_journal &&
			    EXT4_SB(sb)->s_journal->j_flags & JBD2_ABORT))
			errstr = "Journal has aborted";
		else
			errstr = "Readonly filesystem";
		break;
	default:
		/* If the caller passed in an extra buffer for unknown
		 * errors, textualise them now.  Else we just return
		 * NULL. */
		if (nbuf) {
			/* Check for truncated error codes... */
			if (snprintf(nbuf, 16, "error %d", -errno) >= 0)
				errstr = nbuf;
		}
		break;
	}

	return errstr;
}

/* __ext4_std_error decodes expected errors from journaling functions
 * automatically and invokes the appropriate error response.  */

void __ext4_std_error(struct super_block *sb, const char *function,
		      unsigned int line, int errno)
{
	char nbuf[16];
	const char *errstr;

	if (unlikely(ext4_forced_shutdown(EXT4_SB(sb))))
		return;

	/* Special case: if the error is EROFS, and we're not already
	 * inside a transaction, then there's really no point in logging
	 * an error. */
	if (errno == -EROFS && journal_current_handle() == NULL && sb_rdonly(sb))
		return;

	if (ext4_error_ratelimit(sb)) {
		errstr = ext4_decode_error(sb, errno, nbuf);
		printk(KERN_CRIT "EXT4-fs error (device %s) in %s:%d: %s\n",
		       sb->s_id, function, line, errstr);
	}

	save_error_info(sb, function, line);
	ext4_handle_error(sb);
}

/*
 * ext4_abort is a much stronger failure handler than ext4_error.  The
 * abort function may be used to deal with unrecoverable failures such
 * as journal IO errors or ENOMEM at a critical moment in log management.
 *
 * We unconditionally force the filesystem into an ABORT|READONLY state,
 * unless the error response on the fs has been set to panic in which
 * case we take the easy way out and panic immediately.
 */

void __ext4_abort(struct super_block *sb, const char *function,
		unsigned int line, const char *fmt, ...)
{
	struct va_format vaf;
	va_list args;

	if (unlikely(ext4_forced_shutdown(EXT4_SB(sb))))
		return;

	save_error_info(sb, function, line);
	va_start(args, fmt);
	vaf.fmt = fmt;
	vaf.va = &args;
	printk(KERN_CRIT "EXT4-fs error (device %s): %s:%d: %pV\n",
	       sb->s_id, function, line, &vaf);
	va_end(args);

	if (sb_rdonly(sb) == 0) {
		ext4_msg(sb, KERN_CRIT, "Remounting filesystem read-only");
		EXT4_SB(sb)->s_mount_flags |= EXT4_MF_FS_ABORTED;
		/*
		 * Make sure updated value of ->s_mount_flags will be visible
		 * before ->s_flags update
		 */
		smp_wmb();
		sb->s_flags |= SB_RDONLY;
		if (EXT4_SB(sb)->s_journal)
			jbd2_journal_abort(EXT4_SB(sb)->s_journal, -EIO);
		save_error_info(sb, function, line);
	}
	if (test_opt(sb, ERRORS_PANIC)) {
		if (EXT4_SB(sb)->s_journal &&
		  !(EXT4_SB(sb)->s_journal->j_flags & JBD2_REC_ERR))
			return;
		panic("EXT4-fs panic from previous error\n");
	}
}

void __ext4_msg(struct super_block *sb,
		const char *prefix, const char *fmt, ...)
{
	struct va_format vaf;
	va_list args;

	if (!___ratelimit(&(EXT4_SB(sb)->s_msg_ratelimit_state), "EXT4-fs"))
		return;

	va_start(args, fmt);
	vaf.fmt = fmt;
	vaf.va = &args;
	printk("%sEXT4-fs (%s): %pV\n", prefix, sb->s_id, &vaf);
	va_end(args);
}

#define ext4_warning_ratelimit(sb)					\
		___ratelimit(&(EXT4_SB(sb)->s_warning_ratelimit_state),	\
			     "EXT4-fs warning")

void __ext4_warning(struct super_block *sb, const char *function,
		    unsigned int line, const char *fmt, ...)
{
	struct va_format vaf;
	va_list args;

	if (!ext4_warning_ratelimit(sb))
		return;

	va_start(args, fmt);
	vaf.fmt = fmt;
	vaf.va = &args;
	printk(KERN_WARNING "EXT4-fs warning (device %s): %s:%d: %pV\n",
	       sb->s_id, function, line, &vaf);
	va_end(args);
}

void __ext4_warning_inode(const struct inode *inode, const char *function,
			  unsigned int line, const char *fmt, ...)
{
	struct va_format vaf;
	va_list args;

	if (!ext4_warning_ratelimit(inode->i_sb))
		return;

	va_start(args, fmt);
	vaf.fmt = fmt;
	vaf.va = &args;
	printk(KERN_WARNING "EXT4-fs warning (device %s): %s:%d: "
	       "inode #%lu: comm %s: %pV\n", inode->i_sb->s_id,
	       function, line, inode->i_ino, current->comm, &vaf);
	va_end(args);
}

void __ext4_grp_locked_error(const char *function, unsigned int line,
			     struct super_block *sb, ext4_group_t grp,
			     unsigned long ino, ext4_fsblk_t block,
			     const char *fmt, ...)
__releases(bitlock)
__acquires(bitlock)
{
	struct va_format vaf;
	va_list args;
	struct ext4_super_block *es = EXT4_SB(sb)->s_es;

	if (unlikely(ext4_forced_shutdown(EXT4_SB(sb))))
		return;

	es->s_last_error_ino = cpu_to_le32(ino);
	es->s_last_error_block = cpu_to_le64(block);
	__save_error_info(sb, function, line);

	if (ext4_error_ratelimit(sb)) {
		va_start(args, fmt);
		vaf.fmt = fmt;
		vaf.va = &args;
		printk(KERN_CRIT "EXT4-fs error (device %s): %s:%d: group %u, ",
		       sb->s_id, function, line, grp);
		if (ino)
			printk(KERN_CONT "inode %lu: ", ino);
		if (block)
			printk(KERN_CONT "block %llu:",
			       (unsigned long long) block);
		printk(KERN_CONT "%pV\n", &vaf);
		va_end(args);
	}

	if (test_opt(sb, ERRORS_CONT)) {
		ext4_commit_super(sb, 0);
		return;
	}

	ext4_unlock_group(sb, grp);
	ext4_commit_super(sb, 1);
	ext4_handle_error(sb);
	/*
	 * We only get here in the ERRORS_RO case; relocking the group
	 * may be dangerous, but nothing bad will happen since the
	 * filesystem will have already been marked read/only and the
	 * journal has been aborted.  We return 1 as a hint to callers
	 * who might what to use the return value from
	 * ext4_grp_locked_error() to distinguish between the
	 * ERRORS_CONT and ERRORS_RO case, and perhaps return more
	 * aggressively from the ext4 function in question, with a
	 * more appropriate error code.
	 */
	ext4_lock_group(sb, grp);
	return;
}

void ext4_update_dynamic_rev(struct super_block *sb)
{
	struct ext4_super_block *es = EXT4_SB(sb)->s_es;

	if (le32_to_cpu(es->s_rev_level) > EXT4_GOOD_OLD_REV)
		return;

	ext4_warning(sb,
		     "updating to rev %d because of new feature flag, "
		     "running e2fsck is recommended",
		     EXT4_DYNAMIC_REV);

	es->s_first_ino = cpu_to_le32(EXT4_GOOD_OLD_FIRST_INO);
	es->s_inode_size = cpu_to_le16(EXT4_GOOD_OLD_INODE_SIZE);
	es->s_rev_level = cpu_to_le32(EXT4_DYNAMIC_REV);
	/* leave es->s_feature_*compat flags alone */
	/* es->s_uuid will be set by e2fsck if empty */

	/*
	 * The rest of the superblock fields should be zero, and if not it
	 * means they are likely already in use, so leave them alone.  We
	 * can leave it up to e2fsck to clean up any inconsistencies there.
	 */
}

/*
 * Open the external journal device
 */
static struct block_device *ext4_blkdev_get(dev_t dev, struct super_block *sb)
{
	struct block_device *bdev;
	char b[BDEVNAME_SIZE];

	bdev = blkdev_get_by_dev(dev, FMODE_READ|FMODE_WRITE|FMODE_EXCL, sb);
	if (IS_ERR(bdev))
		goto fail;
	return bdev;

fail:
	ext4_msg(sb, KERN_ERR, "failed to open journal device %s: %ld",
			__bdevname(dev, b), PTR_ERR(bdev));
	return NULL;
}

/*
 * Release the journal device
 */
static void ext4_blkdev_put(struct block_device *bdev)
{
	blkdev_put(bdev, FMODE_READ|FMODE_WRITE|FMODE_EXCL);
}

static void ext4_blkdev_remove(struct ext4_sb_info *sbi)
{
	struct block_device *bdev;
	bdev = sbi->journal_bdev;
	if (bdev) {
		ext4_blkdev_put(bdev);
		sbi->journal_bdev = NULL;
	}
}

static inline struct inode *orphan_list_entry(struct list_head *l)
{
	return &list_entry(l, struct ext4_inode_info, i_orphan)->vfs_inode;
}

static void dump_orphan_list(struct super_block *sb, struct ext4_sb_info *sbi)
{
	struct list_head *l;

	ext4_msg(sb, KERN_ERR, "sb orphan head is %d",
		 le32_to_cpu(sbi->s_es->s_last_orphan));

	printk(KERN_ERR "sb_info orphan list:\n");
	list_for_each(l, &sbi->s_orphan) {
		struct inode *inode = orphan_list_entry(l);
		printk(KERN_ERR "  "
		       "inode %s:%lu at %p: mode %o, nlink %d, next %d\n",
		       inode->i_sb->s_id, inode->i_ino, inode,
		       inode->i_mode, inode->i_nlink,
		       NEXT_ORPHAN(inode));
	}
}

#ifdef CONFIG_QUOTA
static int ext4_quota_off(struct super_block *sb, int type);

static inline void ext4_quota_off_umount(struct super_block *sb)
{
	int type;

	/* Use our quota_off function to clear inode flags etc. */
	for (type = 0; type < EXT4_MAXQUOTAS; type++)
		ext4_quota_off(sb, type);
}
#else
static inline void ext4_quota_off_umount(struct super_block *sb)
{
}
#endif

static void ext4_put_super(struct super_block *sb)
{
	struct ext4_sb_info *sbi = EXT4_SB(sb);
	struct ext4_super_block *es = sbi->s_es;
	int aborted = 0;
	int i, err;

	ext4_unregister_li_request(sb);
	ext4_quota_off_umount(sb);

	destroy_workqueue(sbi->rsv_conversion_wq);

	if (sbi->s_journal) {
		aborted = is_journal_aborted(sbi->s_journal);
		err = jbd2_journal_destroy(sbi->s_journal);
		sbi->s_journal = NULL;
		if ((err < 0) && !aborted)
			ext4_abort(sb, "Couldn't clean up the journal");
	}

	ext4_unregister_sysfs(sb);
	ext4_es_unregister_shrinker(sbi);
	del_timer_sync(&sbi->s_err_report);
	ext4_release_system_zone(sb);
	ext4_mb_release(sb);
	ext4_ext_release(sb);

	if (!sb_rdonly(sb) && !aborted) {
		ext4_clear_feature_journal_needs_recovery(sb);
		es->s_state = cpu_to_le16(sbi->s_mount_state);
	}
	if (!sb_rdonly(sb))
		ext4_commit_super(sb, 1);

	for (i = 0; i < sbi->s_gdb_count; i++)
		brelse(sbi->s_group_desc[i]);
	kvfree(sbi->s_group_desc);
	kvfree(sbi->s_flex_groups);
	percpu_counter_destroy(&sbi->s_freeclusters_counter);
	percpu_counter_destroy(&sbi->s_freeinodes_counter);
	percpu_counter_destroy(&sbi->s_dirs_counter);
	percpu_counter_destroy(&sbi->s_dirtyclusters_counter);
	percpu_free_rwsem(&sbi->s_journal_flag_rwsem);
#ifdef CONFIG_QUOTA
	for (i = 0; i < EXT4_MAXQUOTAS; i++)
		kfree(sbi->s_qf_names[i]);
#endif

	/* Debugging code just in case the in-memory inode orphan list
	 * isn't empty.  The on-disk one can be non-empty if we've
	 * detected an error and taken the fs readonly, but the
	 * in-memory list had better be clean by this point. */
	if (!list_empty(&sbi->s_orphan))
		dump_orphan_list(sb, sbi);
	J_ASSERT(list_empty(&sbi->s_orphan));

	sync_blockdev(sb->s_bdev);
	invalidate_bdev(sb->s_bdev);
	if (sbi->journal_bdev && sbi->journal_bdev != sb->s_bdev) {
		/*
		 * Invalidate the journal device's buffers.  We don't want them
		 * floating about in memory - the physical journal device may
		 * hotswapped, and it breaks the `ro-after' testing code.
		 */
		sync_blockdev(sbi->journal_bdev);
		invalidate_bdev(sbi->journal_bdev);
		ext4_blkdev_remove(sbi);
	}
	if (sbi->s_ea_inode_cache) {
		ext4_xattr_destroy_cache(sbi->s_ea_inode_cache);
		sbi->s_ea_inode_cache = NULL;
	}
	if (sbi->s_ea_block_cache) {
		ext4_xattr_destroy_cache(sbi->s_ea_block_cache);
		sbi->s_ea_block_cache = NULL;
	}
	if (sbi->s_mmp_tsk)
		kthread_stop(sbi->s_mmp_tsk);
	brelse(sbi->s_sbh);
	sb->s_fs_info = NULL;
	/*
	 * Now that we are completely done shutting down the
	 * superblock, we need to actually destroy the kobject.
	 */
	kobject_put(&sbi->s_kobj);
	wait_for_completion(&sbi->s_kobj_unregister);
	if (sbi->s_chksum_driver)
		crypto_free_shash(sbi->s_chksum_driver);
	kfree(sbi->s_blockgroup_lock);
	fs_put_dax(sbi->s_daxdev);
	kfree(sbi);
}

static struct kmem_cache *ext4_inode_cachep;

/*
 * Called inside transaction, so use GFP_NOFS
 */
static struct inode *ext4_alloc_inode(struct super_block *sb)
{
	struct ext4_inode_info *ei;

	ei = kmem_cache_alloc(ext4_inode_cachep, GFP_NOFS);
	if (!ei)
		return NULL;

	inode_set_iversion(&ei->vfs_inode, 1);
	spin_lock_init(&ei->i_raw_lock);
	INIT_LIST_HEAD(&ei->i_prealloc_list);
	spin_lock_init(&ei->i_prealloc_lock);
	ext4_es_init_tree(&ei->i_es_tree);
	rwlock_init(&ei->i_es_lock);
	INIT_LIST_HEAD(&ei->i_es_list);
	ei->i_es_all_nr = 0;
	ei->i_es_shk_nr = 0;
	ei->i_es_shrink_lblk = 0;
	ei->i_reserved_data_blocks = 0;
	ei->i_da_metadata_calc_len = 0;
	ei->i_da_metadata_calc_last_lblock = 0;
	spin_lock_init(&(ei->i_block_reservation_lock));
#ifdef CONFIG_QUOTA
	ei->i_reserved_quota = 0;
	memset(&ei->i_dquot, 0, sizeof(ei->i_dquot));
#endif
	ei->jinode = NULL;
	INIT_LIST_HEAD(&ei->i_rsv_conversion_list);
	spin_lock_init(&ei->i_completed_io_lock);
	ei->i_sync_tid = 0;
	ei->i_datasync_tid = 0;
	atomic_set(&ei->i_unwritten, 0);
	INIT_WORK(&ei->i_rsv_conversion_work, ext4_end_io_rsv_work);
	return &ei->vfs_inode;
}

static int ext4_drop_inode(struct inode *inode)
{
	int drop = generic_drop_inode(inode);

	trace_ext4_drop_inode(inode, drop);
	return drop;
}

static void ext4_i_callback(struct rcu_head *head)
{
	struct inode *inode = container_of(head, struct inode, i_rcu);
	kmem_cache_free(ext4_inode_cachep, EXT4_I(inode));
}

static void ext4_destroy_inode(struct inode *inode)
{
	if (!list_empty(&(EXT4_I(inode)->i_orphan))) {
		ext4_msg(inode->i_sb, KERN_ERR,
			 "Inode %lu (%p): orphan list check failed!",
			 inode->i_ino, EXT4_I(inode));
		print_hex_dump(KERN_INFO, "", DUMP_PREFIX_ADDRESS, 16, 4,
				EXT4_I(inode), sizeof(struct ext4_inode_info),
				true);
		dump_stack();
	}
	call_rcu(&inode->i_rcu, ext4_i_callback);
}

static void init_once(void *foo)
{
	struct ext4_inode_info *ei = (struct ext4_inode_info *) foo;

	INIT_LIST_HEAD(&ei->i_orphan);
	init_rwsem(&ei->xattr_sem);
	init_rwsem(&ei->i_data_sem);
	init_rwsem(&ei->i_mmap_sem);
	inode_init_once(&ei->vfs_inode);
}

static int __init init_inodecache(void)
{
	ext4_inode_cachep = kmem_cache_create_usercopy("ext4_inode_cache",
				sizeof(struct ext4_inode_info), 0,
				(SLAB_RECLAIM_ACCOUNT|SLAB_MEM_SPREAD|
					SLAB_ACCOUNT),
				offsetof(struct ext4_inode_info, i_data),
				sizeof_field(struct ext4_inode_info, i_data),
				init_once);
	if (ext4_inode_cachep == NULL)
		return -ENOMEM;
	return 0;
}

static void destroy_inodecache(void)
{
	/*
	 * Make sure all delayed rcu free inodes are flushed before we
	 * destroy cache.
	 */
	rcu_barrier();
	kmem_cache_destroy(ext4_inode_cachep);
}

void ext4_clear_inode(struct inode *inode)
{
	invalidate_inode_buffers(inode);
	clear_inode(inode);
	dquot_drop(inode);
	ext4_discard_preallocations(inode);
	ext4_es_remove_extent(inode, 0, EXT_MAX_BLOCKS);
	if (EXT4_I(inode)->jinode) {
		jbd2_journal_release_jbd_inode(EXT4_JOURNAL(inode),
					       EXT4_I(inode)->jinode);
		jbd2_free_inode(EXT4_I(inode)->jinode);
		EXT4_I(inode)->jinode = NULL;
	}
	fscrypt_put_encryption_info(inode);
}

static struct inode *ext4_nfs_get_inode(struct super_block *sb,
					u64 ino, u32 generation)
{
	struct inode *inode;

	if (ino < EXT4_FIRST_INO(sb) && ino != EXT4_ROOT_INO)
		return ERR_PTR(-ESTALE);
	if (ino > le32_to_cpu(EXT4_SB(sb)->s_es->s_inodes_count))
		return ERR_PTR(-ESTALE);

	/* iget isn't really right if the inode is currently unallocated!!
	 *
	 * ext4_read_inode will return a bad_inode if the inode had been
	 * deleted, so we should be safe.
	 *
	 * Currently we don't know the generation for parent directory, so
	 * a generation of 0 means "accept any"
	 */
	inode = ext4_iget_normal(sb, ino);
	if (IS_ERR(inode))
		return ERR_CAST(inode);
	if (generation && inode->i_generation != generation) {
		iput(inode);
		return ERR_PTR(-ESTALE);
	}

	return inode;
}

static struct dentry *ext4_fh_to_dentry(struct super_block *sb, struct fid *fid,
					int fh_len, int fh_type)
{
	return generic_fh_to_dentry(sb, fid, fh_len, fh_type,
				    ext4_nfs_get_inode);
}

static struct dentry *ext4_fh_to_parent(struct super_block *sb, struct fid *fid,
					int fh_len, int fh_type)
{
	return generic_fh_to_parent(sb, fid, fh_len, fh_type,
				    ext4_nfs_get_inode);
}

/*
 * Try to release metadata pages (indirect blocks, directories) which are
 * mapped via the block device.  Since these pages could have journal heads
 * which would prevent try_to_free_buffers() from freeing them, we must use
 * jbd2 layer's try_to_free_buffers() function to release them.
 */
static int bdev_try_to_free_page(struct super_block *sb, struct page *page,
				 gfp_t wait)
{
	journal_t *journal = EXT4_SB(sb)->s_journal;

	WARN_ON(PageChecked(page));
	if (!page_has_buffers(page))
		return 0;
	if (journal)
		return jbd2_journal_try_to_free_buffers(journal, page,
						wait & ~__GFP_DIRECT_RECLAIM);
	return try_to_free_buffers(page);
}

#ifdef CONFIG_EXT4_FS_ENCRYPTION
static int ext4_get_context(struct inode *inode, void *ctx, size_t len)
{
	return ext4_xattr_get(inode, EXT4_XATTR_INDEX_ENCRYPTION,
				 EXT4_XATTR_NAME_ENCRYPTION_CONTEXT, ctx, len);
}

static int ext4_set_context(struct inode *inode, const void *ctx, size_t len,
							void *fs_data)
{
	handle_t *handle = fs_data;
	int res, res2, credits, retries = 0;

	/*
	 * Encrypting the root directory is not allowed because e2fsck expects
	 * lost+found to exist and be unencrypted, and encrypting the root
	 * directory would imply encrypting the lost+found directory as well as
	 * the filename "lost+found" itself.
	 */
	if (inode->i_ino == EXT4_ROOT_INO)
		return -EPERM;

	if (WARN_ON_ONCE(IS_DAX(inode) && i_size_read(inode)))
		return -EINVAL;

	res = ext4_convert_inline_data(inode);
	if (res)
		return res;

	/*
	 * If a journal handle was specified, then the encryption context is
	 * being set on a new inode via inheritance and is part of a larger
	 * transaction to create the inode.  Otherwise the encryption context is
	 * being set on an existing inode in its own transaction.  Only in the
	 * latter case should the "retry on ENOSPC" logic be used.
	 */

	if (handle) {
		res = ext4_xattr_set_handle(handle, inode,
					    EXT4_XATTR_INDEX_ENCRYPTION,
					    EXT4_XATTR_NAME_ENCRYPTION_CONTEXT,
					    ctx, len, 0);
		if (!res) {
			ext4_set_inode_flag(inode, EXT4_INODE_ENCRYPT);
			ext4_clear_inode_state(inode,
					EXT4_STATE_MAY_INLINE_DATA);
			/*
			 * Update inode->i_flags - S_ENCRYPTED will be enabled,
			 * S_DAX may be disabled
			 */
			ext4_set_inode_flags(inode);
		}
		return res;
	}

	res = dquot_initialize(inode);
	if (res)
		return res;
retry:
	res = ext4_xattr_set_credits(inode, len, false /* is_create */,
				     &credits);
	if (res)
		return res;

	handle = ext4_journal_start(inode, EXT4_HT_MISC, credits);
	if (IS_ERR(handle))
		return PTR_ERR(handle);

	res = ext4_xattr_set_handle(handle, inode, EXT4_XATTR_INDEX_ENCRYPTION,
				    EXT4_XATTR_NAME_ENCRYPTION_CONTEXT,
				    ctx, len, 0);
	if (!res) {
		ext4_set_inode_flag(inode, EXT4_INODE_ENCRYPT);
		/*
		 * Update inode->i_flags - S_ENCRYPTED will be enabled,
		 * S_DAX may be disabled
		 */
		ext4_set_inode_flags(inode);
		res = ext4_mark_inode_dirty(handle, inode);
		if (res)
			EXT4_ERROR_INODE(inode, "Failed to mark inode dirty");
	}
	res2 = ext4_journal_stop(handle);

	if (res == -ENOSPC && ext4_should_retry_alloc(inode->i_sb, &retries))
		goto retry;
	if (!res)
		res = res2;
	return res;
}

static bool ext4_dummy_context(struct inode *inode)
{
	return DUMMY_ENCRYPTION_ENABLED(EXT4_SB(inode->i_sb));
}

static unsigned ext4_max_namelen(struct inode *inode)
{
	return S_ISLNK(inode->i_mode) ? inode->i_sb->s_blocksize :
		EXT4_NAME_LEN;
}

static const struct fscrypt_operations ext4_cryptops = {
	.key_prefix		= "ext4:",
	.get_context		= ext4_get_context,
	.set_context		= ext4_set_context,
	.dummy_context		= ext4_dummy_context,
	.empty_dir		= ext4_empty_dir,
	.max_namelen		= ext4_max_namelen,
};
#endif

#ifdef CONFIG_QUOTA
static const char * const quotatypes[] = INITQFNAMES;
#define QTYPE2NAME(t) (quotatypes[t])

static int ext4_write_dquot(struct dquot *dquot);
static int ext4_acquire_dquot(struct dquot *dquot);
static int ext4_release_dquot(struct dquot *dquot);
static int ext4_mark_dquot_dirty(struct dquot *dquot);
static int ext4_write_info(struct super_block *sb, int type);
static int ext4_quota_on(struct super_block *sb, int type, int format_id,
			 const struct path *path);
static int ext4_quota_on_mount(struct super_block *sb, int type);
static ssize_t ext4_quota_read(struct super_block *sb, int type, char *data,
			       size_t len, loff_t off);
static ssize_t ext4_quota_write(struct super_block *sb, int type,
				const char *data, size_t len, loff_t off);
static int ext4_quota_enable(struct super_block *sb, int type, int format_id,
			     unsigned int flags);
static int ext4_enable_quotas(struct super_block *sb);
static int ext4_get_next_id(struct super_block *sb, struct kqid *qid);

static struct dquot **ext4_get_dquots(struct inode *inode)
{
	return EXT4_I(inode)->i_dquot;
}

static const struct dquot_operations ext4_quota_operations = {
	.get_reserved_space	= ext4_get_reserved_space,
	.write_dquot		= ext4_write_dquot,
	.acquire_dquot		= ext4_acquire_dquot,
	.release_dquot		= ext4_release_dquot,
	.mark_dirty		= ext4_mark_dquot_dirty,
	.write_info		= ext4_write_info,
	.alloc_dquot		= dquot_alloc,
	.destroy_dquot		= dquot_destroy,
	.get_projid		= ext4_get_projid,
	.get_inode_usage	= ext4_get_inode_usage,
	.get_next_id		= ext4_get_next_id,
};

static const struct quotactl_ops ext4_qctl_operations = {
	.quota_on	= ext4_quota_on,
	.quota_off	= ext4_quota_off,
	.quota_sync	= dquot_quota_sync,
	.get_state	= dquot_get_state,
	.set_info	= dquot_set_dqinfo,
	.get_dqblk	= dquot_get_dqblk,
	.set_dqblk	= dquot_set_dqblk,
	.get_nextdqblk	= dquot_get_next_dqblk,
};
#endif

static const struct super_operations ext4_sops = {
	.alloc_inode	= ext4_alloc_inode,
	.destroy_inode	= ext4_destroy_inode,
	.write_inode	= ext4_write_inode,
	.dirty_inode	= ext4_dirty_inode,
	.drop_inode	= ext4_drop_inode,
	.evict_inode	= ext4_evict_inode,
	.put_super	= ext4_put_super,
	.sync_fs	= ext4_sync_fs,
	.freeze_fs	= ext4_freeze,
	.unfreeze_fs	= ext4_unfreeze,
	.statfs		= ext4_statfs,
	.remount_fs	= ext4_remount,
	.show_options	= ext4_show_options,
#ifdef CONFIG_QUOTA
	.quota_read	= ext4_quota_read,
	.quota_write	= ext4_quota_write,
	.get_dquots	= ext4_get_dquots,
#endif
	.bdev_try_to_free_page = bdev_try_to_free_page,
};

static const struct export_operations ext4_export_ops = {
	.fh_to_dentry = ext4_fh_to_dentry,
	.fh_to_parent = ext4_fh_to_parent,
	.get_parent = ext4_get_parent,
};

enum {
	Opt_bsd_df, Opt_minix_df, Opt_grpid, Opt_nogrpid,
	Opt_resgid, Opt_resuid, Opt_sb, Opt_err_cont, Opt_err_panic, Opt_err_ro,
	Opt_nouid32, Opt_debug, Opt_removed,
	Opt_user_xattr, Opt_nouser_xattr, Opt_acl, Opt_noacl,
	Opt_auto_da_alloc, Opt_noauto_da_alloc, Opt_noload,
	Opt_commit, Opt_min_batch_time, Opt_max_batch_time, Opt_journal_dev,
	Opt_journal_path, Opt_journal_checksum, Opt_journal_async_commit,
	Opt_abort, Opt_data_journal, Opt_data_ordered, Opt_data_writeback,
	Opt_data_err_abort, Opt_data_err_ignore, Opt_test_dummy_encryption,
	Opt_usrjquota, Opt_grpjquota, Opt_offusrjquota, Opt_offgrpjquota,
	Opt_jqfmt_vfsold, Opt_jqfmt_vfsv0, Opt_jqfmt_vfsv1, Opt_quota,
	Opt_noquota, Opt_barrier, Opt_nobarrier, Opt_err,
	Opt_usrquota, Opt_grpquota, Opt_prjquota, Opt_i_version, Opt_dax,
	Opt_stripe, Opt_delalloc, Opt_nodelalloc, Opt_mblk_io_submit,
	Opt_lazytime, Opt_nolazytime, Opt_debug_want_extra_isize,
	Opt_nomblk_io_submit, Opt_block_validity, Opt_noblock_validity,
	Opt_inode_readahead_blks, Opt_journal_ioprio,
	Opt_dioread_nolock, Opt_dioread_lock,
	Opt_discard, Opt_nodiscard, Opt_init_itable, Opt_noinit_itable,
	Opt_max_dir_size_kb, Opt_nojournal_checksum, Opt_nombcache,
};

static const match_table_t tokens = {
	{Opt_bsd_df, "bsddf"},
	{Opt_minix_df, "minixdf"},
	{Opt_grpid, "grpid"},
	{Opt_grpid, "bsdgroups"},
	{Opt_nogrpid, "nogrpid"},
	{Opt_nogrpid, "sysvgroups"},
	{Opt_resgid, "resgid=%u"},
	{Opt_resuid, "resuid=%u"},
	{Opt_sb, "sb=%u"},
	{Opt_err_cont, "errors=continue"},
	{Opt_err_panic, "errors=panic"},
	{Opt_err_ro, "errors=remount-ro"},
	{Opt_nouid32, "nouid32"},
	{Opt_debug, "debug"},
	{Opt_removed, "oldalloc"},
	{Opt_removed, "orlov"},
	{Opt_user_xattr, "user_xattr"},
	{Opt_nouser_xattr, "nouser_xattr"},
	{Opt_acl, "acl"},
	{Opt_noacl, "noacl"},
	{Opt_noload, "norecovery"},
	{Opt_noload, "noload"},
	{Opt_removed, "nobh"},
	{Opt_removed, "bh"},
	{Opt_commit, "commit=%u"},
	{Opt_min_batch_time, "min_batch_time=%u"},
	{Opt_max_batch_time, "max_batch_time=%u"},
	{Opt_journal_dev, "journal_dev=%u"},
	{Opt_journal_path, "journal_path=%s"},
	{Opt_journal_checksum, "journal_checksum"},
	{Opt_nojournal_checksum, "nojournal_checksum"},
	{Opt_journal_async_commit, "journal_async_commit"},
	{Opt_abort, "abort"},
	{Opt_data_journal, "data=journal"},
	{Opt_data_ordered, "data=ordered"},
	{Opt_data_writeback, "data=writeback"},
	{Opt_data_err_abort, "data_err=abort"},
	{Opt_data_err_ignore, "data_err=ignore"},
	{Opt_offusrjquota, "usrjquota="},
	{Opt_usrjquota, "usrjquota=%s"},
	{Opt_offgrpjquota, "grpjquota="},
	{Opt_grpjquota, "grpjquota=%s"},
	{Opt_jqfmt_vfsold, "jqfmt=vfsold"},
	{Opt_jqfmt_vfsv0, "jqfmt=vfsv0"},
	{Opt_jqfmt_vfsv1, "jqfmt=vfsv1"},
	{Opt_grpquota, "grpquota"},
	{Opt_noquota, "noquota"},
	{Opt_quota, "quota"},
	{Opt_usrquota, "usrquota"},
	{Opt_prjquota, "prjquota"},
	{Opt_barrier, "barrier=%u"},
	{Opt_barrier, "barrier"},
	{Opt_nobarrier, "nobarrier"},
	{Opt_i_version, "i_version"},
	{Opt_dax, "dax"},
	{Opt_stripe, "stripe=%u"},
	{Opt_delalloc, "delalloc"},
	{Opt_lazytime, "lazytime"},
	{Opt_nolazytime, "nolazytime"},
	{Opt_debug_want_extra_isize, "debug_want_extra_isize=%u"},
	{Opt_nodelalloc, "nodelalloc"},
	{Opt_removed, "mblk_io_submit"},
	{Opt_removed, "nomblk_io_submit"},
	{Opt_block_validity, "block_validity"},
	{Opt_noblock_validity, "noblock_validity"},
	{Opt_inode_readahead_blks, "inode_readahead_blks=%u"},
	{Opt_journal_ioprio, "journal_ioprio=%u"},
	{Opt_auto_da_alloc, "auto_da_alloc=%u"},
	{Opt_auto_da_alloc, "auto_da_alloc"},
	{Opt_noauto_da_alloc, "noauto_da_alloc"},
	{Opt_dioread_nolock, "dioread_nolock"},
	{Opt_dioread_lock, "dioread_lock"},
	{Opt_discard, "discard"},
	{Opt_nodiscard, "nodiscard"},
	{Opt_init_itable, "init_itable=%u"},
	{Opt_init_itable, "init_itable"},
	{Opt_noinit_itable, "noinit_itable"},
	{Opt_max_dir_size_kb, "max_dir_size_kb=%u"},
	{Opt_test_dummy_encryption, "test_dummy_encryption"},
	{Opt_nombcache, "nombcache"},
	{Opt_nombcache, "no_mbcache"},	/* for backward compatibility */
	{Opt_removed, "check=none"},	/* mount option from ext2/3 */
	{Opt_removed, "nocheck"},	/* mount option from ext2/3 */
	{Opt_removed, "reservation"},	/* mount option from ext2/3 */
	{Opt_removed, "noreservation"}, /* mount option from ext2/3 */
	{Opt_removed, "journal=%u"},	/* mount option from ext2/3 */
	{Opt_err, NULL},
};

static ext4_fsblk_t get_sb_block(void **data)
{
	ext4_fsblk_t	sb_block;
	char		*options = (char *) *data;

	if (!options || strncmp(options, "sb=", 3) != 0)
		return 1;	/* Default location */

	options += 3;
	/* TODO: use simple_strtoll with >32bit ext4 */
	sb_block = simple_strtoul(options, &options, 0);
	if (*options && *options != ',') {
		printk(KERN_ERR "EXT4-fs: Invalid sb specification: %s\n",
		       (char *) *data);
		return 1;
	}
	if (*options == ',')
		options++;
	*data = (void *) options;

	return sb_block;
}

#define DEFAULT_JOURNAL_IOPRIO (IOPRIO_PRIO_VALUE(IOPRIO_CLASS_BE, 3))
static const char deprecated_msg[] =
	"Mount option \"%s\" will be removed by %s\n"
	"Contact linux-ext4@vger.kernel.org if you think we should keep it.\n";

#ifdef CONFIG_QUOTA
static int set_qf_name(struct super_block *sb, int qtype, substring_t *args)
{
	struct ext4_sb_info *sbi = EXT4_SB(sb);
	char *qname;
	int ret = -1;

	if (sb_any_quota_loaded(sb) &&
		!sbi->s_qf_names[qtype]) {
		ext4_msg(sb, KERN_ERR,
			"Cannot change journaled "
			"quota options when quota turned on");
		return -1;
	}
	if (ext4_has_feature_quota(sb)) {
		ext4_msg(sb, KERN_INFO, "Journaled quota options "
			 "ignored when QUOTA feature is enabled");
		return 1;
	}
	qname = match_strdup(args);
	if (!qname) {
		ext4_msg(sb, KERN_ERR,
			"Not enough memory for storing quotafile name");
		return -1;
	}
	if (sbi->s_qf_names[qtype]) {
		if (strcmp(sbi->s_qf_names[qtype], qname) == 0)
			ret = 1;
		else
			ext4_msg(sb, KERN_ERR,
				 "%s quota file already specified",
				 QTYPE2NAME(qtype));
		goto errout;
	}
	if (strchr(qname, '/')) {
		ext4_msg(sb, KERN_ERR,
			"quotafile must be on filesystem root");
		goto errout;
	}
	sbi->s_qf_names[qtype] = qname;
	set_opt(sb, QUOTA);
	return 1;
errout:
	kfree(qname);
	return ret;
}

static int clear_qf_name(struct super_block *sb, int qtype)
{

	struct ext4_sb_info *sbi = EXT4_SB(sb);

	if (sb_any_quota_loaded(sb) &&
		sbi->s_qf_names[qtype]) {
		ext4_msg(sb, KERN_ERR, "Cannot change journaled quota options"
			" when quota turned on");
		return -1;
	}
	kfree(sbi->s_qf_names[qtype]);
	sbi->s_qf_names[qtype] = NULL;
	return 1;
}
#endif

#define MOPT_SET	0x0001
#define MOPT_CLEAR	0x0002
#define MOPT_NOSUPPORT	0x0004
#define MOPT_EXPLICIT	0x0008
#define MOPT_CLEAR_ERR	0x0010
#define MOPT_GTE0	0x0020
#ifdef CONFIG_QUOTA
#define MOPT_Q		0
#define MOPT_QFMT	0x0040
#else
#define MOPT_Q		MOPT_NOSUPPORT
#define MOPT_QFMT	MOPT_NOSUPPORT
#endif
#define MOPT_DATAJ	0x0080
#define MOPT_NO_EXT2	0x0100
#define MOPT_NO_EXT3	0x0200
#define MOPT_EXT4_ONLY	(MOPT_NO_EXT2 | MOPT_NO_EXT3)
#define MOPT_STRING	0x0400

static const struct mount_opts {
	int	token;
	int	mount_opt;
	int	flags;
} ext4_mount_opts[] = {
	{Opt_minix_df, EXT4_MOUNT_MINIX_DF, MOPT_SET},
	{Opt_bsd_df, EXT4_MOUNT_MINIX_DF, MOPT_CLEAR},
	{Opt_grpid, EXT4_MOUNT_GRPID, MOPT_SET},
	{Opt_nogrpid, EXT4_MOUNT_GRPID, MOPT_CLEAR},
	{Opt_block_validity, EXT4_MOUNT_BLOCK_VALIDITY, MOPT_SET},
	{Opt_noblock_validity, EXT4_MOUNT_BLOCK_VALIDITY, MOPT_CLEAR},
	{Opt_dioread_nolock, EXT4_MOUNT_DIOREAD_NOLOCK,
	 MOPT_EXT4_ONLY | MOPT_SET},
	{Opt_dioread_lock, EXT4_MOUNT_DIOREAD_NOLOCK,
	 MOPT_EXT4_ONLY | MOPT_CLEAR},
	{Opt_discard, EXT4_MOUNT_DISCARD, MOPT_SET},
	{Opt_nodiscard, EXT4_MOUNT_DISCARD, MOPT_CLEAR},
	{Opt_delalloc, EXT4_MOUNT_DELALLOC,
	 MOPT_EXT4_ONLY | MOPT_SET | MOPT_EXPLICIT},
	{Opt_nodelalloc, EXT4_MOUNT_DELALLOC,
	 MOPT_EXT4_ONLY | MOPT_CLEAR},
	{Opt_nojournal_checksum, EXT4_MOUNT_JOURNAL_CHECKSUM,
	 MOPT_EXT4_ONLY | MOPT_CLEAR},
	{Opt_journal_checksum, EXT4_MOUNT_JOURNAL_CHECKSUM,
	 MOPT_EXT4_ONLY | MOPT_SET | MOPT_EXPLICIT},
	{Opt_journal_async_commit, (EXT4_MOUNT_JOURNAL_ASYNC_COMMIT |
				    EXT4_MOUNT_JOURNAL_CHECKSUM),
	 MOPT_EXT4_ONLY | MOPT_SET | MOPT_EXPLICIT},
	{Opt_noload, EXT4_MOUNT_NOLOAD, MOPT_NO_EXT2 | MOPT_SET},
	{Opt_err_panic, EXT4_MOUNT_ERRORS_PANIC, MOPT_SET | MOPT_CLEAR_ERR},
	{Opt_err_ro, EXT4_MOUNT_ERRORS_RO, MOPT_SET | MOPT_CLEAR_ERR},
	{Opt_err_cont, EXT4_MOUNT_ERRORS_CONT, MOPT_SET | MOPT_CLEAR_ERR},
	{Opt_data_err_abort, EXT4_MOUNT_DATA_ERR_ABORT,
	 MOPT_NO_EXT2},
	{Opt_data_err_ignore, EXT4_MOUNT_DATA_ERR_ABORT,
	 MOPT_NO_EXT2},
	{Opt_barrier, EXT4_MOUNT_BARRIER, MOPT_SET},
	{Opt_nobarrier, EXT4_MOUNT_BARRIER, MOPT_CLEAR},
	{Opt_noauto_da_alloc, EXT4_MOUNT_NO_AUTO_DA_ALLOC, MOPT_SET},
	{Opt_auto_da_alloc, EXT4_MOUNT_NO_AUTO_DA_ALLOC, MOPT_CLEAR},
	{Opt_noinit_itable, EXT4_MOUNT_INIT_INODE_TABLE, MOPT_CLEAR},
	{Opt_commit, 0, MOPT_GTE0},
	{Opt_max_batch_time, 0, MOPT_GTE0},
	{Opt_min_batch_time, 0, MOPT_GTE0},
	{Opt_inode_readahead_blks, 0, MOPT_GTE0},
	{Opt_init_itable, 0, MOPT_GTE0},
	{Opt_dax, EXT4_MOUNT_DAX, MOPT_SET},
	{Opt_stripe, 0, MOPT_GTE0},
	{Opt_resuid, 0, MOPT_GTE0},
	{Opt_resgid, 0, MOPT_GTE0},
	{Opt_journal_dev, 0, MOPT_NO_EXT2 | MOPT_GTE0},
	{Opt_journal_path, 0, MOPT_NO_EXT2 | MOPT_STRING},
	{Opt_journal_ioprio, 0, MOPT_NO_EXT2 | MOPT_GTE0},
	{Opt_data_journal, EXT4_MOUNT_JOURNAL_DATA, MOPT_NO_EXT2 | MOPT_DATAJ},
	{Opt_data_ordered, EXT4_MOUNT_ORDERED_DATA, MOPT_NO_EXT2 | MOPT_DATAJ},
	{Opt_data_writeback, EXT4_MOUNT_WRITEBACK_DATA,
	 MOPT_NO_EXT2 | MOPT_DATAJ},
	{Opt_user_xattr, EXT4_MOUNT_XATTR_USER, MOPT_SET},
	{Opt_nouser_xattr, EXT4_MOUNT_XATTR_USER, MOPT_CLEAR},
#ifdef CONFIG_EXT4_FS_POSIX_ACL
	{Opt_acl, EXT4_MOUNT_POSIX_ACL, MOPT_SET},
	{Opt_noacl, EXT4_MOUNT_POSIX_ACL, MOPT_CLEAR},
#else
	{Opt_acl, 0, MOPT_NOSUPPORT},
	{Opt_noacl, 0, MOPT_NOSUPPORT},
#endif
	{Opt_nouid32, EXT4_MOUNT_NO_UID32, MOPT_SET},
	{Opt_debug, EXT4_MOUNT_DEBUG, MOPT_SET},
	{Opt_debug_want_extra_isize, 0, MOPT_GTE0},
	{Opt_quota, EXT4_MOUNT_QUOTA | EXT4_MOUNT_USRQUOTA, MOPT_SET | MOPT_Q},
	{Opt_usrquota, EXT4_MOUNT_QUOTA | EXT4_MOUNT_USRQUOTA,
							MOPT_SET | MOPT_Q},
	{Opt_grpquota, EXT4_MOUNT_QUOTA | EXT4_MOUNT_GRPQUOTA,
							MOPT_SET | MOPT_Q},
	{Opt_prjquota, EXT4_MOUNT_QUOTA | EXT4_MOUNT_PRJQUOTA,
							MOPT_SET | MOPT_Q},
	{Opt_noquota, (EXT4_MOUNT_QUOTA | EXT4_MOUNT_USRQUOTA |
		       EXT4_MOUNT_GRPQUOTA | EXT4_MOUNT_PRJQUOTA),
							MOPT_CLEAR | MOPT_Q},
	{Opt_usrjquota, 0, MOPT_Q},
	{Opt_grpjquota, 0, MOPT_Q},
	{Opt_offusrjquota, 0, MOPT_Q},
	{Opt_offgrpjquota, 0, MOPT_Q},
	{Opt_jqfmt_vfsold, QFMT_VFS_OLD, MOPT_QFMT},
	{Opt_jqfmt_vfsv0, QFMT_VFS_V0, MOPT_QFMT},
	{Opt_jqfmt_vfsv1, QFMT_VFS_V1, MOPT_QFMT},
	{Opt_max_dir_size_kb, 0, MOPT_GTE0},
	{Opt_test_dummy_encryption, 0, MOPT_GTE0},
	{Opt_nombcache, EXT4_MOUNT_NO_MBCACHE, MOPT_SET},
	{Opt_err, 0, 0}
};

static int handle_mount_opt(struct super_block *sb, char *opt, int token,
			    substring_t *args, unsigned long *journal_devnum,
			    unsigned int *journal_ioprio, int is_remount)
{
	struct ext4_sb_info *sbi = EXT4_SB(sb);
	const struct mount_opts *m;
	kuid_t uid;
	kgid_t gid;
	int arg = 0;

#ifdef CONFIG_QUOTA
	if (token == Opt_usrjquota)
		return set_qf_name(sb, USRQUOTA, &args[0]);
	else if (token == Opt_grpjquota)
		return set_qf_name(sb, GRPQUOTA, &args[0]);
	else if (token == Opt_offusrjquota)
		return clear_qf_name(sb, USRQUOTA);
	else if (token == Opt_offgrpjquota)
		return clear_qf_name(sb, GRPQUOTA);
#endif
	switch (token) {
	case Opt_noacl:
	case Opt_nouser_xattr:
		ext4_msg(sb, KERN_WARNING, deprecated_msg, opt, "3.5");
		break;
	case Opt_sb:
		return 1;	/* handled by get_sb_block() */
	case Opt_removed:
		ext4_msg(sb, KERN_WARNING, "Ignoring removed %s option", opt);
		return 1;
	case Opt_abort:
		sbi->s_mount_flags |= EXT4_MF_FS_ABORTED;
		return 1;
	case Opt_i_version:
		sb->s_flags |= SB_I_VERSION;
		return 1;
	case Opt_lazytime:
		sb->s_flags |= SB_LAZYTIME;
		return 1;
	case Opt_nolazytime:
		sb->s_flags &= ~SB_LAZYTIME;
		return 1;
	}

	for (m = ext4_mount_opts; m->token != Opt_err; m++)
		if (token == m->token)
			break;

	if (m->token == Opt_err) {
		ext4_msg(sb, KERN_ERR, "Unrecognized mount option \"%s\" "
			 "or missing value", opt);
		return -1;
	}

	if ((m->flags & MOPT_NO_EXT2) && IS_EXT2_SB(sb)) {
		ext4_msg(sb, KERN_ERR,
			 "Mount option \"%s\" incompatible with ext2", opt);
		return -1;
	}
	if ((m->flags & MOPT_NO_EXT3) && IS_EXT3_SB(sb)) {
		ext4_msg(sb, KERN_ERR,
			 "Mount option \"%s\" incompatible with ext3", opt);
		return -1;
	}

	if (args->from && !(m->flags & MOPT_STRING) && match_int(args, &arg))
		return -1;
	if (args->from && (m->flags & MOPT_GTE0) && (arg < 0))
		return -1;
	if (m->flags & MOPT_EXPLICIT) {
		if (m->mount_opt & EXT4_MOUNT_DELALLOC) {
			set_opt2(sb, EXPLICIT_DELALLOC);
		} else if (m->mount_opt & EXT4_MOUNT_JOURNAL_CHECKSUM) {
			set_opt2(sb, EXPLICIT_JOURNAL_CHECKSUM);
		} else
			return -1;
	}
	if (m->flags & MOPT_CLEAR_ERR)
		clear_opt(sb, ERRORS_MASK);
	if (token == Opt_noquota && sb_any_quota_loaded(sb)) {
		ext4_msg(sb, KERN_ERR, "Cannot change quota "
			 "options when quota turned on");
		return -1;
	}

	if (m->flags & MOPT_NOSUPPORT) {
		ext4_msg(sb, KERN_ERR, "%s option not supported", opt);
	} else if (token == Opt_commit) {
		if (arg == 0)
			arg = JBD2_DEFAULT_MAX_COMMIT_AGE;
		sbi->s_commit_interval = HZ * arg;
	} else if (token == Opt_debug_want_extra_isize) {
		sbi->s_want_extra_isize = arg;
	} else if (token == Opt_max_batch_time) {
		sbi->s_max_batch_time = arg;
	} else if (token == Opt_min_batch_time) {
		sbi->s_min_batch_time = arg;
	} else if (token == Opt_inode_readahead_blks) {
		if (arg && (arg > (1 << 30) || !is_power_of_2(arg))) {
			ext4_msg(sb, KERN_ERR,
				 "EXT4-fs: inode_readahead_blks must be "
				 "0 or a power of 2 smaller than 2^31");
			return -1;
		}
		sbi->s_inode_readahead_blks = arg;
	} else if (token == Opt_init_itable) {
		set_opt(sb, INIT_INODE_TABLE);
		if (!args->from)
			arg = EXT4_DEF_LI_WAIT_MULT;
		sbi->s_li_wait_mult = arg;
	} else if (token == Opt_max_dir_size_kb) {
		sbi->s_max_dir_size_kb = arg;
	} else if (token == Opt_stripe) {
		sbi->s_stripe = arg;
	} else if (token == Opt_resuid) {
		uid = make_kuid(current_user_ns(), arg);
		if (!uid_valid(uid)) {
			ext4_msg(sb, KERN_ERR, "Invalid uid value %d", arg);
			return -1;
		}
		sbi->s_resuid = uid;
	} else if (token == Opt_resgid) {
		gid = make_kgid(current_user_ns(), arg);
		if (!gid_valid(gid)) {
			ext4_msg(sb, KERN_ERR, "Invalid gid value %d", arg);
			return -1;
		}
		sbi->s_resgid = gid;
	} else if (token == Opt_journal_dev) {
		if (is_remount) {
			ext4_msg(sb, KERN_ERR,
				 "Cannot specify journal on remount");
			return -1;
		}
		*journal_devnum = arg;
	} else if (token == Opt_journal_path) {
		char *journal_path;
		struct inode *journal_inode;
		struct path path;
		int error;

		if (is_remount) {
			ext4_msg(sb, KERN_ERR,
				 "Cannot specify journal on remount");
			return -1;
		}
		journal_path = match_strdup(&args[0]);
		if (!journal_path) {
			ext4_msg(sb, KERN_ERR, "error: could not dup "
				"journal device string");
			return -1;
		}

		error = kern_path(journal_path, LOOKUP_FOLLOW, &path);
		if (error) {
			ext4_msg(sb, KERN_ERR, "error: could not find "
				"journal device path: error %d", error);
			kfree(journal_path);
			return -1;
		}

		journal_inode = d_inode(path.dentry);
		if (!S_ISBLK(journal_inode->i_mode)) {
			ext4_msg(sb, KERN_ERR, "error: journal path %s "
				"is not a block device", journal_path);
			path_put(&path);
			kfree(journal_path);
			return -1;
		}

		*journal_devnum = new_encode_dev(journal_inode->i_rdev);
		path_put(&path);
		kfree(journal_path);
	} else if (token == Opt_journal_ioprio) {
		if (arg > 7) {
			ext4_msg(sb, KERN_ERR, "Invalid journal IO priority"
				 " (must be 0-7)");
			return -1;
		}
		*journal_ioprio =
			IOPRIO_PRIO_VALUE(IOPRIO_CLASS_BE, arg);
	} else if (token == Opt_test_dummy_encryption) {
#ifdef CONFIG_EXT4_FS_ENCRYPTION
		sbi->s_mount_flags |= EXT4_MF_TEST_DUMMY_ENCRYPTION;
		ext4_msg(sb, KERN_WARNING,
			 "Test dummy encryption mode enabled");
#else
		ext4_msg(sb, KERN_WARNING,
			 "Test dummy encryption mount option ignored");
#endif
	} else if (m->flags & MOPT_DATAJ) {
		if (is_remount) {
			if (!sbi->s_journal)
				ext4_msg(sb, KERN_WARNING, "Remounting file system with no journal so ignoring journalled data option");
			else if (test_opt(sb, DATA_FLAGS) != m->mount_opt) {
				ext4_msg(sb, KERN_ERR,
					 "Cannot change data mode on remount");
				return -1;
			}
		} else {
			clear_opt(sb, DATA_FLAGS);
			sbi->s_mount_opt |= m->mount_opt;
		}
#ifdef CONFIG_QUOTA
	} else if (m->flags & MOPT_QFMT) {
		if (sb_any_quota_loaded(sb) &&
		    sbi->s_jquota_fmt != m->mount_opt) {
			ext4_msg(sb, KERN_ERR, "Cannot change journaled "
				 "quota options when quota turned on");
			return -1;
		}
		if (ext4_has_feature_quota(sb)) {
			ext4_msg(sb, KERN_INFO,
				 "Quota format mount options ignored "
				 "when QUOTA feature is enabled");
			return 1;
		}
		sbi->s_jquota_fmt = m->mount_opt;
#endif
	} else if (token == Opt_dax) {
#ifdef CONFIG_FS_DAX
		ext4_msg(sb, KERN_WARNING,
		"DAX enabled. Warning: EXPERIMENTAL, use at your own risk");
			sbi->s_mount_opt |= m->mount_opt;
#else
		ext4_msg(sb, KERN_INFO, "dax option not supported");
		return -1;
#endif
	} else if (token == Opt_data_err_abort) {
		sbi->s_mount_opt |= m->mount_opt;
	} else if (token == Opt_data_err_ignore) {
		sbi->s_mount_opt &= ~m->mount_opt;
	} else {
		if (!args->from)
			arg = 1;
		if (m->flags & MOPT_CLEAR)
			arg = !arg;
		else if (unlikely(!(m->flags & MOPT_SET))) {
			ext4_msg(sb, KERN_WARNING,
				 "buggy handling of option %s", opt);
			WARN_ON(1);
			return -1;
		}
		if (arg != 0)
			sbi->s_mount_opt |= m->mount_opt;
		else
			sbi->s_mount_opt &= ~m->mount_opt;
	}
	return 1;
}

static int parse_options(char *options, struct super_block *sb,
			 unsigned long *journal_devnum,
			 unsigned int *journal_ioprio,
			 int is_remount)
{
	struct ext4_sb_info *sbi = EXT4_SB(sb);
	char *p;
	substring_t args[MAX_OPT_ARGS];
	int token;

	if (!options)
		return 1;

	while ((p = strsep(&options, ",")) != NULL) {
		if (!*p)
			continue;
		/*
		 * Initialize args struct so we know whether arg was
		 * found; some options take optional arguments.
		 */
		args[0].to = args[0].from = NULL;
		token = match_token(p, tokens, args);
		if (handle_mount_opt(sb, p, token, args, journal_devnum,
				     journal_ioprio, is_remount) < 0)
			return 0;
	}
#ifdef CONFIG_QUOTA
	/*
	 * We do the test below only for project quotas. 'usrquota' and
	 * 'grpquota' mount options are allowed even without quota feature
	 * to support legacy quotas in quota files.
	 */
	if (test_opt(sb, PRJQUOTA) && !ext4_has_feature_project(sb)) {
		ext4_msg(sb, KERN_ERR, "Project quota feature not enabled. "
			 "Cannot enable project quota enforcement.");
		return 0;
	}
	if (sbi->s_qf_names[USRQUOTA] || sbi->s_qf_names[GRPQUOTA]) {
		if (test_opt(sb, USRQUOTA) && sbi->s_qf_names[USRQUOTA])
			clear_opt(sb, USRQUOTA);

		if (test_opt(sb, GRPQUOTA) && sbi->s_qf_names[GRPQUOTA])
			clear_opt(sb, GRPQUOTA);

		if (test_opt(sb, GRPQUOTA) || test_opt(sb, USRQUOTA)) {
			ext4_msg(sb, KERN_ERR, "old and new quota "
					"format mixing");
			return 0;
		}

		if (!sbi->s_jquota_fmt) {
			ext4_msg(sb, KERN_ERR, "journaled quota format "
					"not specified");
			return 0;
		}
	}
#endif
	if (test_opt(sb, DIOREAD_NOLOCK)) {
		int blocksize =
			BLOCK_SIZE << le32_to_cpu(sbi->s_es->s_log_block_size);

		if (blocksize < PAGE_SIZE) {
			ext4_msg(sb, KERN_ERR, "can't mount with "
				 "dioread_nolock if block size != PAGE_SIZE");
			return 0;
		}
	}
	return 1;
}

static inline void ext4_show_quota_options(struct seq_file *seq,
					   struct super_block *sb)
{
#if defined(CONFIG_QUOTA)
	struct ext4_sb_info *sbi = EXT4_SB(sb);

	if (sbi->s_jquota_fmt) {
		char *fmtname = "";

		switch (sbi->s_jquota_fmt) {
		case QFMT_VFS_OLD:
			fmtname = "vfsold";
			break;
		case QFMT_VFS_V0:
			fmtname = "vfsv0";
			break;
		case QFMT_VFS_V1:
			fmtname = "vfsv1";
			break;
		}
		seq_printf(seq, ",jqfmt=%s", fmtname);
	}

	if (sbi->s_qf_names[USRQUOTA])
		seq_show_option(seq, "usrjquota", sbi->s_qf_names[USRQUOTA]);

	if (sbi->s_qf_names[GRPQUOTA])
		seq_show_option(seq, "grpjquota", sbi->s_qf_names[GRPQUOTA]);
#endif
}

static const char *token2str(int token)
{
	const struct match_token *t;

	for (t = tokens; t->token != Opt_err; t++)
		if (t->token == token && !strchr(t->pattern, '='))
			break;
	return t->pattern;
}

/*
 * Show an option if
 *  - it's set to a non-default value OR
 *  - if the per-sb default is different from the global default
 */
static int _ext4_show_options(struct seq_file *seq, struct super_block *sb,
			      int nodefs)
{
	struct ext4_sb_info *sbi = EXT4_SB(sb);
	struct ext4_super_block *es = sbi->s_es;
	int def_errors, def_mount_opt = nodefs ? 0 : sbi->s_def_mount_opt;
	const struct mount_opts *m;
	char sep = nodefs ? '\n' : ',';

#define SEQ_OPTS_PUTS(str) seq_printf(seq, "%c" str, sep)
#define SEQ_OPTS_PRINT(str, arg) seq_printf(seq, "%c" str, sep, arg)

	if (sbi->s_sb_block != 1)
		SEQ_OPTS_PRINT("sb=%llu", sbi->s_sb_block);

	for (m = ext4_mount_opts; m->token != Opt_err; m++) {
		int want_set = m->flags & MOPT_SET;
		if (((m->flags & (MOPT_SET|MOPT_CLEAR)) == 0) ||
		    (m->flags & MOPT_CLEAR_ERR))
			continue;
		if (!(m->mount_opt & (sbi->s_mount_opt ^ def_mount_opt)))
			continue; /* skip if same as the default */
		if ((want_set &&
		     (sbi->s_mount_opt & m->mount_opt) != m->mount_opt) ||
		    (!want_set && (sbi->s_mount_opt & m->mount_opt)))
			continue; /* select Opt_noFoo vs Opt_Foo */
		SEQ_OPTS_PRINT("%s", token2str(m->token));
	}

	if (nodefs || !uid_eq(sbi->s_resuid, make_kuid(&init_user_ns, EXT4_DEF_RESUID)) ||
	    le16_to_cpu(es->s_def_resuid) != EXT4_DEF_RESUID)
		SEQ_OPTS_PRINT("resuid=%u",
				from_kuid_munged(&init_user_ns, sbi->s_resuid));
	if (nodefs || !gid_eq(sbi->s_resgid, make_kgid(&init_user_ns, EXT4_DEF_RESGID)) ||
	    le16_to_cpu(es->s_def_resgid) != EXT4_DEF_RESGID)
		SEQ_OPTS_PRINT("resgid=%u",
				from_kgid_munged(&init_user_ns, sbi->s_resgid));
	def_errors = nodefs ? -1 : le16_to_cpu(es->s_errors);
	if (test_opt(sb, ERRORS_RO) && def_errors != EXT4_ERRORS_RO)
		SEQ_OPTS_PUTS("errors=remount-ro");
	if (test_opt(sb, ERRORS_CONT) && def_errors != EXT4_ERRORS_CONTINUE)
		SEQ_OPTS_PUTS("errors=continue");
	if (test_opt(sb, ERRORS_PANIC) && def_errors != EXT4_ERRORS_PANIC)
		SEQ_OPTS_PUTS("errors=panic");
	if (nodefs || sbi->s_commit_interval != JBD2_DEFAULT_MAX_COMMIT_AGE*HZ)
		SEQ_OPTS_PRINT("commit=%lu", sbi->s_commit_interval / HZ);
	if (nodefs || sbi->s_min_batch_time != EXT4_DEF_MIN_BATCH_TIME)
		SEQ_OPTS_PRINT("min_batch_time=%u", sbi->s_min_batch_time);
	if (nodefs || sbi->s_max_batch_time != EXT4_DEF_MAX_BATCH_TIME)
		SEQ_OPTS_PRINT("max_batch_time=%u", sbi->s_max_batch_time);
	if (sb->s_flags & SB_I_VERSION)
		SEQ_OPTS_PUTS("i_version");
	if (nodefs || sbi->s_stripe)
		SEQ_OPTS_PRINT("stripe=%lu", sbi->s_stripe);
	if (EXT4_MOUNT_DATA_FLAGS & (sbi->s_mount_opt ^ def_mount_opt)) {
		if (test_opt(sb, DATA_FLAGS) == EXT4_MOUNT_JOURNAL_DATA)
			SEQ_OPTS_PUTS("data=journal");
		else if (test_opt(sb, DATA_FLAGS) == EXT4_MOUNT_ORDERED_DATA)
			SEQ_OPTS_PUTS("data=ordered");
		else if (test_opt(sb, DATA_FLAGS) == EXT4_MOUNT_WRITEBACK_DATA)
			SEQ_OPTS_PUTS("data=writeback");
	}
	if (nodefs ||
	    sbi->s_inode_readahead_blks != EXT4_DEF_INODE_READAHEAD_BLKS)
		SEQ_OPTS_PRINT("inode_readahead_blks=%u",
			       sbi->s_inode_readahead_blks);

	if (nodefs || (test_opt(sb, INIT_INODE_TABLE) &&
		       (sbi->s_li_wait_mult != EXT4_DEF_LI_WAIT_MULT)))
		SEQ_OPTS_PRINT("init_itable=%u", sbi->s_li_wait_mult);
	if (nodefs || sbi->s_max_dir_size_kb)
		SEQ_OPTS_PRINT("max_dir_size_kb=%u", sbi->s_max_dir_size_kb);
	if (test_opt(sb, DATA_ERR_ABORT))
		SEQ_OPTS_PUTS("data_err=abort");

	ext4_show_quota_options(seq, sb);
	return 0;
}

static int ext4_show_options(struct seq_file *seq, struct dentry *root)
{
	return _ext4_show_options(seq, root->d_sb, 0);
}

int ext4_seq_options_show(struct seq_file *seq, void *offset)
{
	struct super_block *sb = seq->private;
	int rc;

	seq_puts(seq, sb_rdonly(sb) ? "ro" : "rw");
	rc = _ext4_show_options(seq, sb, 1);
	seq_puts(seq, "\n");
	return rc;
}

static int ext4_setup_super(struct super_block *sb, struct ext4_super_block *es,
			    int read_only)
{
	struct ext4_sb_info *sbi = EXT4_SB(sb);
	int res = 0;

	if (le32_to_cpu(es->s_rev_level) > EXT4_MAX_SUPP_REV) {
		ext4_msg(sb, KERN_ERR, "revision level too high, "
			 "forcing read-only mode");
		res = SB_RDONLY;
	}
	if (read_only)
		goto done;
	if (!(sbi->s_mount_state & EXT4_VALID_FS))
		ext4_msg(sb, KERN_WARNING, "warning: mounting unchecked fs, "
			 "running e2fsck is recommended");
	else if (sbi->s_mount_state & EXT4_ERROR_FS)
		ext4_msg(sb, KERN_WARNING,
			 "warning: mounting fs with errors, "
			 "running e2fsck is recommended");
	else if ((__s16) le16_to_cpu(es->s_max_mnt_count) > 0 &&
		 le16_to_cpu(es->s_mnt_count) >=
		 (unsigned short) (__s16) le16_to_cpu(es->s_max_mnt_count))
		ext4_msg(sb, KERN_WARNING,
			 "warning: maximal mount count reached, "
			 "running e2fsck is recommended");
	else if (le32_to_cpu(es->s_checkinterval) &&
		(le32_to_cpu(es->s_lastcheck) +
			le32_to_cpu(es->s_checkinterval) <= get_seconds()))
		ext4_msg(sb, KERN_WARNING,
			 "warning: checktime reached, "
			 "running e2fsck is recommended");
	if (!sbi->s_journal)
		es->s_state &= cpu_to_le16(~EXT4_VALID_FS);
	if (!(__s16) le16_to_cpu(es->s_max_mnt_count))
		es->s_max_mnt_count = cpu_to_le16(EXT4_DFL_MAX_MNT_COUNT);
	le16_add_cpu(&es->s_mnt_count, 1);
	es->s_mtime = cpu_to_le32(get_seconds());
	ext4_update_dynamic_rev(sb);
	if (sbi->s_journal)
		ext4_set_feature_journal_needs_recovery(sb);

	ext4_commit_super(sb, 1);
done:
	if (test_opt(sb, DEBUG))
		printk(KERN_INFO "[EXT4 FS bs=%lu, gc=%u, "
				"bpg=%lu, ipg=%lu, mo=%04x, mo2=%04x]\n",
			sb->s_blocksize,
			sbi->s_groups_count,
			EXT4_BLOCKS_PER_GROUP(sb),
			EXT4_INODES_PER_GROUP(sb),
			sbi->s_mount_opt, sbi->s_mount_opt2);

	cleancache_init_fs(sb);
	return res;
}

int ext4_alloc_flex_bg_array(struct super_block *sb, ext4_group_t ngroup)
{
	struct ext4_sb_info *sbi = EXT4_SB(sb);
	struct flex_groups *new_groups;
	int size;

	if (!sbi->s_log_groups_per_flex)
		return 0;

	size = ext4_flex_group(sbi, ngroup - 1) + 1;
	if (size <= sbi->s_flex_groups_allocated)
		return 0;

	size = roundup_pow_of_two(size * sizeof(struct flex_groups));
	new_groups = kvzalloc(size, GFP_KERNEL);
	if (!new_groups) {
		ext4_msg(sb, KERN_ERR, "not enough memory for %d flex groups",
			 size / (int) sizeof(struct flex_groups));
		return -ENOMEM;
	}

	if (sbi->s_flex_groups) {
		memcpy(new_groups, sbi->s_flex_groups,
		       (sbi->s_flex_groups_allocated *
			sizeof(struct flex_groups)));
		kvfree(sbi->s_flex_groups);
	}
	sbi->s_flex_groups = new_groups;
	sbi->s_flex_groups_allocated = size / sizeof(struct flex_groups);
	return 0;
}

static int ext4_fill_flex_info(struct super_block *sb)
{
	struct ext4_sb_info *sbi = EXT4_SB(sb);
	struct ext4_group_desc *gdp = NULL;
	ext4_group_t flex_group;
	int i, err;

	sbi->s_log_groups_per_flex = sbi->s_es->s_log_groups_per_flex;
	if (sbi->s_log_groups_per_flex < 1 || sbi->s_log_groups_per_flex > 31) {
		sbi->s_log_groups_per_flex = 0;
		return 1;
	}

	err = ext4_alloc_flex_bg_array(sb, sbi->s_groups_count);
	if (err)
		goto failed;

	for (i = 0; i < sbi->s_groups_count; i++) {
		gdp = ext4_get_group_desc(sb, i, NULL);

		flex_group = ext4_flex_group(sbi, i);
		atomic_add(ext4_free_inodes_count(sb, gdp),
			   &sbi->s_flex_groups[flex_group].free_inodes);
		atomic64_add(ext4_free_group_clusters(sb, gdp),
			     &sbi->s_flex_groups[flex_group].free_clusters);
		atomic_add(ext4_used_dirs_count(sb, gdp),
			   &sbi->s_flex_groups[flex_group].used_dirs);
	}

	return 1;
failed:
	return 0;
}

static __le16 ext4_group_desc_csum(struct super_block *sb, __u32 block_group,
				   struct ext4_group_desc *gdp)
{
	int offset = offsetof(struct ext4_group_desc, bg_checksum);
	__u16 crc = 0;
	__le32 le_group = cpu_to_le32(block_group);
	struct ext4_sb_info *sbi = EXT4_SB(sb);

	if (ext4_has_metadata_csum(sbi->s_sb)) {
		/* Use new metadata_csum algorithm */
		__u32 csum32;
		__u16 dummy_csum = 0;

		csum32 = ext4_chksum(sbi, sbi->s_csum_seed, (__u8 *)&le_group,
				     sizeof(le_group));
		csum32 = ext4_chksum(sbi, csum32, (__u8 *)gdp, offset);
		csum32 = ext4_chksum(sbi, csum32, (__u8 *)&dummy_csum,
				     sizeof(dummy_csum));
		offset += sizeof(dummy_csum);
		if (offset < sbi->s_desc_size)
			csum32 = ext4_chksum(sbi, csum32, (__u8 *)gdp + offset,
					     sbi->s_desc_size - offset);

		crc = csum32 & 0xFFFF;
		goto out;
	}

	/* old crc16 code */
	if (!ext4_has_feature_gdt_csum(sb))
		return 0;

	crc = crc16(~0, sbi->s_es->s_uuid, sizeof(sbi->s_es->s_uuid));
	crc = crc16(crc, (__u8 *)&le_group, sizeof(le_group));
	crc = crc16(crc, (__u8 *)gdp, offset);
	offset += sizeof(gdp->bg_checksum); /* skip checksum */
	/* for checksum of struct ext4_group_desc do the rest...*/
	if (ext4_has_feature_64bit(sb) &&
	    offset < le16_to_cpu(sbi->s_es->s_desc_size))
		crc = crc16(crc, (__u8 *)gdp + offset,
			    le16_to_cpu(sbi->s_es->s_desc_size) -
				offset);

out:
	return cpu_to_le16(crc);
}

int ext4_group_desc_csum_verify(struct super_block *sb, __u32 block_group,
				struct ext4_group_desc *gdp)
{
	if (ext4_has_group_desc_csum(sb) &&
	    (gdp->bg_checksum != ext4_group_desc_csum(sb, block_group, gdp)))
		return 0;

	return 1;
}

void ext4_group_desc_csum_set(struct super_block *sb, __u32 block_group,
			      struct ext4_group_desc *gdp)
{
	if (!ext4_has_group_desc_csum(sb))
		return;
	gdp->bg_checksum = ext4_group_desc_csum(sb, block_group, gdp);
}

/* Called at mount-time, super-block is locked */
static int ext4_check_descriptors(struct super_block *sb,
				  ext4_fsblk_t sb_block,
				  ext4_group_t *first_not_zeroed)
{
	struct ext4_sb_info *sbi = EXT4_SB(sb);
	ext4_fsblk_t first_block = le32_to_cpu(sbi->s_es->s_first_data_block);
	ext4_fsblk_t last_block;
	ext4_fsblk_t block_bitmap;
	ext4_fsblk_t inode_bitmap;
	ext4_fsblk_t inode_table;
	int flexbg_flag = 0;
	ext4_group_t i, grp = sbi->s_groups_count;

	if (ext4_has_feature_flex_bg(sb))
		flexbg_flag = 1;

	ext4_debug("Checking group descriptors");

	for (i = 0; i < sbi->s_groups_count; i++) {
		struct ext4_group_desc *gdp = ext4_get_group_desc(sb, i, NULL);

		if (i == sbi->s_groups_count - 1 || flexbg_flag)
			last_block = ext4_blocks_count(sbi->s_es) - 1;
		else
			last_block = first_block +
				(EXT4_BLOCKS_PER_GROUP(sb) - 1);

		if ((grp == sbi->s_groups_count) &&
		   !(gdp->bg_flags & cpu_to_le16(EXT4_BG_INODE_ZEROED)))
			grp = i;

		block_bitmap = ext4_block_bitmap(sb, gdp);
		if (block_bitmap == sb_block) {
			ext4_msg(sb, KERN_ERR, "ext4_check_descriptors: "
				 "Block bitmap for group %u overlaps "
				 "superblock", i);
		}
		if (block_bitmap < first_block || block_bitmap > last_block) {
			ext4_msg(sb, KERN_ERR, "ext4_check_descriptors: "
			       "Block bitmap for group %u not in group "
			       "(block %llu)!", i, block_bitmap);
			return 0;
		}
		inode_bitmap = ext4_inode_bitmap(sb, gdp);
		if (inode_bitmap == sb_block) {
			ext4_msg(sb, KERN_ERR, "ext4_check_descriptors: "
				 "Inode bitmap for group %u overlaps "
				 "superblock", i);
		}
		if (inode_bitmap < first_block || inode_bitmap > last_block) {
			ext4_msg(sb, KERN_ERR, "ext4_check_descriptors: "
			       "Inode bitmap for group %u not in group "
			       "(block %llu)!", i, inode_bitmap);
			return 0;
		}
		inode_table = ext4_inode_table(sb, gdp);
		if (inode_table == sb_block) {
			ext4_msg(sb, KERN_ERR, "ext4_check_descriptors: "
				 "Inode table for group %u overlaps "
				 "superblock", i);
		}
		if (inode_table < first_block ||
		    inode_table + sbi->s_itb_per_group - 1 > last_block) {
			ext4_msg(sb, KERN_ERR, "ext4_check_descriptors: "
			       "Inode table for group %u not in group "
			       "(block %llu)!", i, inode_table);
			return 0;
		}
		ext4_lock_group(sb, i);
		if (!ext4_group_desc_csum_verify(sb, i, gdp)) {
			ext4_msg(sb, KERN_ERR, "ext4_check_descriptors: "
				 "Checksum for group %u failed (%u!=%u)",
				 i, le16_to_cpu(ext4_group_desc_csum(sb, i,
				     gdp)), le16_to_cpu(gdp->bg_checksum));
			if (!sb_rdonly(sb)) {
				ext4_unlock_group(sb, i);
				return 0;
			}
		}
		ext4_unlock_group(sb, i);
		if (!flexbg_flag)
			first_block += EXT4_BLOCKS_PER_GROUP(sb);
	}
	if (NULL != first_not_zeroed)
		*first_not_zeroed = grp;
	return 1;
}

/* ext4_orphan_cleanup() walks a singly-linked list of inodes (starting at
 * the superblock) which were deleted from all directories, but held open by
 * a process at the time of a crash.  We walk the list and try to delete these
 * inodes at recovery time (only with a read-write filesystem).
 *
 * In order to keep the orphan inode chain consistent during traversal (in
 * case of crash during recovery), we link each inode into the superblock
 * orphan list_head and handle it the same way as an inode deletion during
 * normal operation (which journals the operations for us).
 *
 * We only do an iget() and an iput() on each inode, which is very safe if we
 * accidentally point at an in-use or already deleted inode.  The worst that
 * can happen in this case is that we get a "bit already cleared" message from
 * ext4_free_inode().  The only reason we would point at a wrong inode is if
 * e2fsck was run on this filesystem, and it must have already done the orphan
 * inode cleanup for us, so we can safely abort without any further action.
 */
static void ext4_orphan_cleanup(struct super_block *sb,
				struct ext4_super_block *es)
{
	unsigned int s_flags = sb->s_flags;
	int ret, nr_orphans = 0, nr_truncates = 0;
#ifdef CONFIG_QUOTA
	int quota_update = 0;
	int i;
#endif
	if (!es->s_last_orphan) {
		jbd_debug(4, "no orphan inodes to clean up\n");
		return;
	}

	if (bdev_read_only(sb->s_bdev)) {
		ext4_msg(sb, KERN_ERR, "write access "
			"unavailable, skipping orphan cleanup");
		return;
	}

	/* Check if feature set would not allow a r/w mount */
	if (!ext4_feature_set_ok(sb, 0)) {
		ext4_msg(sb, KERN_INFO, "Skipping orphan cleanup due to "
			 "unknown ROCOMPAT features");
		return;
	}

	if (EXT4_SB(sb)->s_mount_state & EXT4_ERROR_FS) {
		/* don't clear list on RO mount w/ errors */
		if (es->s_last_orphan && !(s_flags & SB_RDONLY)) {
			ext4_msg(sb, KERN_INFO, "Errors on filesystem, "
				  "clearing orphan list.\n");
			es->s_last_orphan = 0;
		}
		jbd_debug(1, "Skipping orphan recovery on fs with errors.\n");
		return;
	}

	if (s_flags & SB_RDONLY) {
		ext4_msg(sb, KERN_INFO, "orphan cleanup on readonly fs");
		sb->s_flags &= ~SB_RDONLY;
	}
#ifdef CONFIG_QUOTA
	/* Needed for iput() to work correctly and not trash data */
	sb->s_flags |= SB_ACTIVE;

	/*
	 * Turn on quotas which were not enabled for read-only mounts if
	 * filesystem has quota feature, so that they are updated correctly.
	 */
	if (ext4_has_feature_quota(sb) && (s_flags & SB_RDONLY)) {
		int ret = ext4_enable_quotas(sb);

		if (!ret)
			quota_update = 1;
		else
			ext4_msg(sb, KERN_ERR,
				"Cannot turn on quotas: error %d", ret);
	}

	/* Turn on journaled quotas used for old sytle */
	for (i = 0; i < EXT4_MAXQUOTAS; i++) {
		if (EXT4_SB(sb)->s_qf_names[i]) {
			int ret = ext4_quota_on_mount(sb, i);

			if (!ret)
				quota_update = 1;
			else
				ext4_msg(sb, KERN_ERR,
					"Cannot turn on journaled "
					"quota: type %d: error %d", i, ret);
		}
	}
#endif

	while (es->s_last_orphan) {
		struct inode *inode;

		/*
		 * We may have encountered an error during cleanup; if
		 * so, skip the rest.
		 */
		if (EXT4_SB(sb)->s_mount_state & EXT4_ERROR_FS) {
			jbd_debug(1, "Skipping orphan recovery on fs with errors.\n");
			es->s_last_orphan = 0;
			break;
		}

		inode = ext4_orphan_get(sb, le32_to_cpu(es->s_last_orphan));
		if (IS_ERR(inode)) {
			es->s_last_orphan = 0;
			break;
		}

		list_add(&EXT4_I(inode)->i_orphan, &EXT4_SB(sb)->s_orphan);
		dquot_initialize(inode);
		if (inode->i_nlink) {
			if (test_opt(sb, DEBUG))
				ext4_msg(sb, KERN_DEBUG,
					"%s: truncating inode %lu to %lld bytes",
					__func__, inode->i_ino, inode->i_size);
			jbd_debug(2, "truncating inode %lu to %lld bytes\n",
				  inode->i_ino, inode->i_size);
			inode_lock(inode);
			truncate_inode_pages(inode->i_mapping, inode->i_size);
			ret = ext4_truncate(inode);
			if (ret)
				ext4_std_error(inode->i_sb, ret);
			inode_unlock(inode);
			nr_truncates++;
		} else {
			if (test_opt(sb, DEBUG))
				ext4_msg(sb, KERN_DEBUG,
					"%s: deleting unreferenced inode %lu",
					__func__, inode->i_ino);
			jbd_debug(2, "deleting unreferenced inode %lu\n",
				  inode->i_ino);
			nr_orphans++;
		}
		iput(inode);  /* The delete magic happens here! */
	}

#define PLURAL(x) (x), ((x) == 1) ? "" : "s"

	if (nr_orphans)
		ext4_msg(sb, KERN_INFO, "%d orphan inode%s deleted",
		       PLURAL(nr_orphans));
	if (nr_truncates)
		ext4_msg(sb, KERN_INFO, "%d truncate%s cleaned up",
		       PLURAL(nr_truncates));
#ifdef CONFIG_QUOTA
	/* Turn off quotas if they were enabled for orphan cleanup */
	if (quota_update) {
		for (i = 0; i < EXT4_MAXQUOTAS; i++) {
			if (sb_dqopt(sb)->files[i])
				dquot_quota_off(sb, i);
		}
	}
#endif
	sb->s_flags = s_flags; /* Restore SB_RDONLY status */
}

/*
 * Maximal extent format file size.
 * Resulting logical blkno at s_maxbytes must fit in our on-disk
 * extent format containers, within a sector_t, and within i_blocks
 * in the vfs.  ext4 inode has 48 bits of i_block in fsblock units,
 * so that won't be a limiting factor.
 *
 * However there is other limiting factor. We do store extents in the form
 * of starting block and length, hence the resulting length of the extent
 * covering maximum file size must fit into on-disk format containers as
 * well. Given that length is always by 1 unit bigger than max unit (because
 * we count 0 as well) we have to lower the s_maxbytes by one fs block.
 *
 * Note, this does *not* consider any metadata overhead for vfs i_blocks.
 */
static loff_t ext4_max_size(int blkbits, int has_huge_files)
{
	loff_t res;
	loff_t upper_limit = MAX_LFS_FILESIZE;

	/* small i_blocks in vfs inode? */
	if (!has_huge_files || sizeof(blkcnt_t) < sizeof(u64)) {
		/*
		 * CONFIG_LBDAF is not enabled implies the inode
		 * i_block represent total blocks in 512 bytes
		 * 32 == size of vfs inode i_blocks * 8
		 */
		upper_limit = (1LL << 32) - 1;

		/* total blocks in file system block size */
		upper_limit >>= (blkbits - 9);
		upper_limit <<= blkbits;
	}

	/*
	 * 32-bit extent-start container, ee_block. We lower the maxbytes
	 * by one fs block, so ee_len can cover the extent of maximum file
	 * size
	 */
	res = (1LL << 32) - 1;
	res <<= blkbits;

	/* Sanity check against vm- & vfs- imposed limits */
	if (res > upper_limit)
		res = upper_limit;

	return res;
}

/*
 * Maximal bitmap file size.  There is a direct, and {,double-,triple-}indirect
 * block limit, and also a limit of (2^48 - 1) 512-byte sectors in i_blocks.
 * We need to be 1 filesystem block less than the 2^48 sector limit.
 */
static loff_t ext4_max_bitmap_size(int bits, int has_huge_files)
{
	loff_t res = EXT4_NDIR_BLOCKS;
	int meta_blocks;
	loff_t upper_limit;
	/* This is calculated to be the largest file size for a dense, block
	 * mapped file such that the file's total number of 512-byte sectors,
	 * including data and all indirect blocks, does not exceed (2^48 - 1).
	 *
	 * __u32 i_blocks_lo and _u16 i_blocks_high represent the total
	 * number of 512-byte sectors of the file.
	 */

	if (!has_huge_files || sizeof(blkcnt_t) < sizeof(u64)) {
		/*
		 * !has_huge_files or CONFIG_LBDAF not enabled implies that
		 * the inode i_block field represents total file blocks in
		 * 2^32 512-byte sectors == size of vfs inode i_blocks * 8
		 */
		upper_limit = (1LL << 32) - 1;

		/* total blocks in file system block size */
		upper_limit >>= (bits - 9);

	} else {
		/*
		 * We use 48 bit ext4_inode i_blocks
		 * With EXT4_HUGE_FILE_FL set the i_blocks
		 * represent total number of blocks in
		 * file system block size
		 */
		upper_limit = (1LL << 48) - 1;

	}

	/* indirect blocks */
	meta_blocks = 1;
	/* double indirect blocks */
	meta_blocks += 1 + (1LL << (bits-2));
	/* tripple indirect blocks */
	meta_blocks += 1 + (1LL << (bits-2)) + (1LL << (2*(bits-2)));

	upper_limit -= meta_blocks;
	upper_limit <<= bits;

	res += 1LL << (bits-2);
	res += 1LL << (2*(bits-2));
	res += 1LL << (3*(bits-2));
	res <<= bits;
	if (res > upper_limit)
		res = upper_limit;

	if (res > MAX_LFS_FILESIZE)
		res = MAX_LFS_FILESIZE;

	return res;
}

static ext4_fsblk_t descriptor_loc(struct super_block *sb,
				   ext4_fsblk_t logical_sb_block, int nr)
{
	struct ext4_sb_info *sbi = EXT4_SB(sb);
	ext4_group_t bg, first_meta_bg;
	int has_super = 0;

	first_meta_bg = le32_to_cpu(sbi->s_es->s_first_meta_bg);

	if (!ext4_has_feature_meta_bg(sb) || nr < first_meta_bg)
		return logical_sb_block + nr + 1;
	bg = sbi->s_desc_per_block * nr;
	if (ext4_bg_has_super(sb, bg))
		has_super = 1;

	/*
	 * If we have a meta_bg fs with 1k blocks, group 0's GDT is at
	 * block 2, not 1.  If s_first_data_block == 0 (bigalloc is enabled
	 * on modern mke2fs or blksize > 1k on older mke2fs) then we must
	 * compensate.
	 */
	if (sb->s_blocksize == 1024 && nr == 0 &&
	    le32_to_cpu(sbi->s_es->s_first_data_block) == 0)
		has_super++;

	return (has_super + ext4_group_first_block_no(sb, bg));
}

/**
 * ext4_get_stripe_size: Get the stripe size.
 * @sbi: In memory super block info
 *
 * If we have specified it via mount option, then
 * use the mount option value. If the value specified at mount time is
 * greater than the blocks per group use the super block value.
 * If the super block value is greater than blocks per group return 0.
 * Allocator needs it be less than blocks per group.
 *
 */
static unsigned long ext4_get_stripe_size(struct ext4_sb_info *sbi)
{
	unsigned long stride = le16_to_cpu(sbi->s_es->s_raid_stride);
	unsigned long stripe_width =
			le32_to_cpu(sbi->s_es->s_raid_stripe_width);
	int ret;

	if (sbi->s_stripe && sbi->s_stripe <= sbi->s_blocks_per_group)
		ret = sbi->s_stripe;
	else if (stripe_width && stripe_width <= sbi->s_blocks_per_group)
		ret = stripe_width;
	else if (stride && stride <= sbi->s_blocks_per_group)
		ret = stride;
	else
		ret = 0;

	/*
	 * If the stripe width is 1, this makes no sense and
	 * we set it to 0 to turn off stripe handling code.
	 */
	if (ret <= 1)
		ret = 0;

	return ret;
}

/*
 * Check whether this filesystem can be mounted based on
 * the features present and the RDONLY/RDWR mount requested.
 * Returns 1 if this filesystem can be mounted as requested,
 * 0 if it cannot be.
 */
static int ext4_feature_set_ok(struct super_block *sb, int readonly)
{
	if (ext4_has_unknown_ext4_incompat_features(sb)) {
		ext4_msg(sb, KERN_ERR,
			"Couldn't mount because of "
			"unsupported optional features (%x)",
			(le32_to_cpu(EXT4_SB(sb)->s_es->s_feature_incompat) &
			~EXT4_FEATURE_INCOMPAT_SUPP));
		return 0;
	}

	if (readonly)
		return 1;

	if (ext4_has_feature_readonly(sb)) {
		ext4_msg(sb, KERN_INFO, "filesystem is read-only");
		sb->s_flags |= SB_RDONLY;
		return 1;
	}

	/* Check that feature set is OK for a read-write mount */
	if (ext4_has_unknown_ext4_ro_compat_features(sb)) {
		ext4_msg(sb, KERN_ERR, "couldn't mount RDWR because of "
			 "unsupported optional features (%x)",
			 (le32_to_cpu(EXT4_SB(sb)->s_es->s_feature_ro_compat) &
				~EXT4_FEATURE_RO_COMPAT_SUPP));
		return 0;
	}
	/*
	 * Large file size enabled file system can only be mounted
	 * read-write on 32-bit systems if kernel is built with CONFIG_LBDAF
	 */
	if (ext4_has_feature_huge_file(sb)) {
		if (sizeof(blkcnt_t) < sizeof(u64)) {
			ext4_msg(sb, KERN_ERR, "Filesystem with huge files "
				 "cannot be mounted RDWR without "
				 "CONFIG_LBDAF");
			return 0;
		}
	}
	if (ext4_has_feature_bigalloc(sb) && !ext4_has_feature_extents(sb)) {
		ext4_msg(sb, KERN_ERR,
			 "Can't support bigalloc feature without "
			 "extents feature\n");
		return 0;
	}

#ifndef CONFIG_QUOTA
	if (ext4_has_feature_quota(sb) && !readonly) {
		ext4_msg(sb, KERN_ERR,
			 "Filesystem with quota feature cannot be mounted RDWR "
			 "without CONFIG_QUOTA");
		return 0;
	}
	if (ext4_has_feature_project(sb) && !readonly) {
		ext4_msg(sb, KERN_ERR,
			 "Filesystem with project quota feature cannot be mounted RDWR "
			 "without CONFIG_QUOTA");
		return 0;
	}
#endif  /* CONFIG_QUOTA */
	return 1;
}

/*
 * This function is called once a day if we have errors logged
 * on the file system
 */
static void print_daily_error_info(struct timer_list *t)
{
	struct ext4_sb_info *sbi = from_timer(sbi, t, s_err_report);
	struct super_block *sb = sbi->s_sb;
	struct ext4_super_block *es = sbi->s_es;

	if (es->s_error_count)
		/* fsck newer than v1.41.13 is needed to clean this condition. */
		ext4_msg(sb, KERN_NOTICE, "error count since last fsck: %u",
			 le32_to_cpu(es->s_error_count));
	if (es->s_first_error_time) {
		printk(KERN_NOTICE "EXT4-fs (%s): initial error at time %u: %.*s:%d",
		       sb->s_id, le32_to_cpu(es->s_first_error_time),
		       (int) sizeof(es->s_first_error_func),
		       es->s_first_error_func,
		       le32_to_cpu(es->s_first_error_line));
		if (es->s_first_error_ino)
			printk(KERN_CONT ": inode %u",
			       le32_to_cpu(es->s_first_error_ino));
		if (es->s_first_error_block)
			printk(KERN_CONT ": block %llu", (unsigned long long)
			       le64_to_cpu(es->s_first_error_block));
		printk(KERN_CONT "\n");
	}
	if (es->s_last_error_time) {
		printk(KERN_NOTICE "EXT4-fs (%s): last error at time %u: %.*s:%d",
		       sb->s_id, le32_to_cpu(es->s_last_error_time),
		       (int) sizeof(es->s_last_error_func),
		       es->s_last_error_func,
		       le32_to_cpu(es->s_last_error_line));
		if (es->s_last_error_ino)
			printk(KERN_CONT ": inode %u",
			       le32_to_cpu(es->s_last_error_ino));
		if (es->s_last_error_block)
			printk(KERN_CONT ": block %llu", (unsigned long long)
			       le64_to_cpu(es->s_last_error_block));
		printk(KERN_CONT "\n");
	}
	mod_timer(&sbi->s_err_report, jiffies + 24*60*60*HZ);  /* Once a day */
}

/* Find next suitable group and run ext4_init_inode_table */
static int ext4_run_li_request(struct ext4_li_request *elr)
{
	struct ext4_group_desc *gdp = NULL;
	ext4_group_t group, ngroups;
	struct super_block *sb;
	unsigned long timeout = 0;
	int ret = 0;

	sb = elr->lr_super;
	ngroups = EXT4_SB(sb)->s_groups_count;

	for (group = elr->lr_next_group; group < ngroups; group++) {
		gdp = ext4_get_group_desc(sb, group, NULL);
		if (!gdp) {
			ret = 1;
			break;
		}

		if (!(gdp->bg_flags & cpu_to_le16(EXT4_BG_INODE_ZEROED)))
			break;
	}

	if (group >= ngroups)
		ret = 1;

	if (!ret) {
		timeout = jiffies;
		ret = ext4_init_inode_table(sb, group,
					    elr->lr_timeout ? 0 : 1);
		if (elr->lr_timeout == 0) {
			timeout = (jiffies - timeout) *
				  elr->lr_sbi->s_li_wait_mult;
			elr->lr_timeout = timeout;
		}
		elr->lr_next_sched = jiffies + elr->lr_timeout;
		elr->lr_next_group = group + 1;
	}
	return ret;
}

/*
 * Remove lr_request from the list_request and free the
 * request structure. Should be called with li_list_mtx held
 */
static void ext4_remove_li_request(struct ext4_li_request *elr)
{
	struct ext4_sb_info *sbi;

	if (!elr)
		return;

	sbi = elr->lr_sbi;

	list_del(&elr->lr_request);
	sbi->s_li_request = NULL;
	kfree(elr);
}

static void ext4_unregister_li_request(struct super_block *sb)
{
	mutex_lock(&ext4_li_mtx);
	if (!ext4_li_info) {
		mutex_unlock(&ext4_li_mtx);
		return;
	}

	mutex_lock(&ext4_li_info->li_list_mtx);
	ext4_remove_li_request(EXT4_SB(sb)->s_li_request);
	mutex_unlock(&ext4_li_info->li_list_mtx);
	mutex_unlock(&ext4_li_mtx);
}

static struct task_struct *ext4_lazyinit_task;

/*
 * This is the function where ext4lazyinit thread lives. It walks
 * through the request list searching for next scheduled filesystem.
 * When such a fs is found, run the lazy initialization request
 * (ext4_rn_li_request) and keep track of the time spend in this
 * function. Based on that time we compute next schedule time of
 * the request. When walking through the list is complete, compute
 * next waking time and put itself into sleep.
 */
static int ext4_lazyinit_thread(void *arg)
{
	struct ext4_lazy_init *eli = (struct ext4_lazy_init *)arg;
	struct list_head *pos, *n;
	struct ext4_li_request *elr;
	unsigned long next_wakeup, cur;

	BUG_ON(NULL == eli);

cont_thread:
	while (true) {
		next_wakeup = MAX_JIFFY_OFFSET;

		mutex_lock(&eli->li_list_mtx);
		if (list_empty(&eli->li_request_list)) {
			mutex_unlock(&eli->li_list_mtx);
			goto exit_thread;
		}
		list_for_each_safe(pos, n, &eli->li_request_list) {
			int err = 0;
			int progress = 0;
			elr = list_entry(pos, struct ext4_li_request,
					 lr_request);

			if (time_before(jiffies, elr->lr_next_sched)) {
				if (time_before(elr->lr_next_sched, next_wakeup))
					next_wakeup = elr->lr_next_sched;
				continue;
			}
			if (down_read_trylock(&elr->lr_super->s_umount)) {
				if (sb_start_write_trylock(elr->lr_super)) {
					progress = 1;
					/*
					 * We hold sb->s_umount, sb can not
					 * be removed from the list, it is
					 * now safe to drop li_list_mtx
					 */
					mutex_unlock(&eli->li_list_mtx);
					err = ext4_run_li_request(elr);
					sb_end_write(elr->lr_super);
					mutex_lock(&eli->li_list_mtx);
					n = pos->next;
				}
				up_read((&elr->lr_super->s_umount));
			}
			/* error, remove the lazy_init job */
			if (err) {
				ext4_remove_li_request(elr);
				continue;
			}
			if (!progress) {
				elr->lr_next_sched = jiffies +
					(prandom_u32()
					 % (EXT4_DEF_LI_MAX_START_DELAY * HZ));
			}
			if (time_before(elr->lr_next_sched, next_wakeup))
				next_wakeup = elr->lr_next_sched;
		}
		mutex_unlock(&eli->li_list_mtx);

		try_to_freeze();

		cur = jiffies;
		if ((time_after_eq(cur, next_wakeup)) ||
		    (MAX_JIFFY_OFFSET == next_wakeup)) {
			cond_resched();
			continue;
		}

		schedule_timeout_interruptible(next_wakeup - cur);

		if (kthread_should_stop()) {
			ext4_clear_request_list();
			goto exit_thread;
		}
	}

exit_thread:
	/*
	 * It looks like the request list is empty, but we need
	 * to check it under the li_list_mtx lock, to prevent any
	 * additions into it, and of course we should lock ext4_li_mtx
	 * to atomically free the list and ext4_li_info, because at
	 * this point another ext4 filesystem could be registering
	 * new one.
	 */
	mutex_lock(&ext4_li_mtx);
	mutex_lock(&eli->li_list_mtx);
	if (!list_empty(&eli->li_request_list)) {
		mutex_unlock(&eli->li_list_mtx);
		mutex_unlock(&ext4_li_mtx);
		goto cont_thread;
	}
	mutex_unlock(&eli->li_list_mtx);
	kfree(ext4_li_info);
	ext4_li_info = NULL;
	mutex_unlock(&ext4_li_mtx);

	return 0;
}

static void ext4_clear_request_list(void)
{
	struct list_head *pos, *n;
	struct ext4_li_request *elr;

	mutex_lock(&ext4_li_info->li_list_mtx);
	list_for_each_safe(pos, n, &ext4_li_info->li_request_list) {
		elr = list_entry(pos, struct ext4_li_request,
				 lr_request);
		ext4_remove_li_request(elr);
	}
	mutex_unlock(&ext4_li_info->li_list_mtx);
}

static int ext4_run_lazyinit_thread(void)
{
	ext4_lazyinit_task = kthread_run(ext4_lazyinit_thread,
					 ext4_li_info, "ext4lazyinit");
	if (IS_ERR(ext4_lazyinit_task)) {
		int err = PTR_ERR(ext4_lazyinit_task);
		ext4_clear_request_list();
		kfree(ext4_li_info);
		ext4_li_info = NULL;
		printk(KERN_CRIT "EXT4-fs: error %d creating inode table "
				 "initialization thread\n",
				 err);
		return err;
	}
	ext4_li_info->li_state |= EXT4_LAZYINIT_RUNNING;
	return 0;
}

/*
 * Check whether it make sense to run itable init. thread or not.
 * If there is at least one uninitialized inode table, return
 * corresponding group number, else the loop goes through all
 * groups and return total number of groups.
 */
static ext4_group_t ext4_has_uninit_itable(struct super_block *sb)
{
	ext4_group_t group, ngroups = EXT4_SB(sb)->s_groups_count;
	struct ext4_group_desc *gdp = NULL;

	for (group = 0; group < ngroups; group++) {
		gdp = ext4_get_group_desc(sb, group, NULL);
		if (!gdp)
			continue;

		if (!(gdp->bg_flags & cpu_to_le16(EXT4_BG_INODE_ZEROED)))
			break;
	}

	return group;
}

static int ext4_li_info_new(void)
{
	struct ext4_lazy_init *eli = NULL;

	eli = kzalloc(sizeof(*eli), GFP_KERNEL);
	if (!eli)
		return -ENOMEM;

	INIT_LIST_HEAD(&eli->li_request_list);
	mutex_init(&eli->li_list_mtx);

	eli->li_state |= EXT4_LAZYINIT_QUIT;

	ext4_li_info = eli;

	return 0;
}

static struct ext4_li_request *ext4_li_request_new(struct super_block *sb,
					    ext4_group_t start)
{
	struct ext4_sb_info *sbi = EXT4_SB(sb);
	struct ext4_li_request *elr;

	elr = kzalloc(sizeof(*elr), GFP_KERNEL);
	if (!elr)
		return NULL;

	elr->lr_super = sb;
	elr->lr_sbi = sbi;
	elr->lr_next_group = start;

	/*
	 * Randomize first schedule time of the request to
	 * spread the inode table initialization requests
	 * better.
	 */
	elr->lr_next_sched = jiffies + (prandom_u32() %
				(EXT4_DEF_LI_MAX_START_DELAY * HZ));
	return elr;
}

int ext4_register_li_request(struct super_block *sb,
			     ext4_group_t first_not_zeroed)
{
	struct ext4_sb_info *sbi = EXT4_SB(sb);
	struct ext4_li_request *elr = NULL;
	ext4_group_t ngroups = sbi->s_groups_count;
	int ret = 0;

	mutex_lock(&ext4_li_mtx);
	if (sbi->s_li_request != NULL) {
		/*
		 * Reset timeout so it can be computed again, because
		 * s_li_wait_mult might have changed.
		 */
		sbi->s_li_request->lr_timeout = 0;
		goto out;
	}

	if (first_not_zeroed == ngroups || sb_rdonly(sb) ||
	    !test_opt(sb, INIT_INODE_TABLE))
		goto out;

	elr = ext4_li_request_new(sb, first_not_zeroed);
	if (!elr) {
		ret = -ENOMEM;
		goto out;
	}

	if (NULL == ext4_li_info) {
		ret = ext4_li_info_new();
		if (ret)
			goto out;
	}

	mutex_lock(&ext4_li_info->li_list_mtx);
	list_add(&elr->lr_request, &ext4_li_info->li_request_list);
	mutex_unlock(&ext4_li_info->li_list_mtx);

	sbi->s_li_request = elr;
	/*
	 * set elr to NULL here since it has been inserted to
	 * the request_list and the removal and free of it is
	 * handled by ext4_clear_request_list from now on.
	 */
	elr = NULL;

	if (!(ext4_li_info->li_state & EXT4_LAZYINIT_RUNNING)) {
		ret = ext4_run_lazyinit_thread();
		if (ret)
			goto out;
	}
out:
	mutex_unlock(&ext4_li_mtx);
	if (ret)
		kfree(elr);
	return ret;
}

/*
 * We do not need to lock anything since this is called on
 * module unload.
 */
static void ext4_destroy_lazyinit_thread(void)
{
	/*
	 * If thread exited earlier
	 * there's nothing to be done.
	 */
	if (!ext4_li_info || !ext4_lazyinit_task)
		return;

	kthread_stop(ext4_lazyinit_task);
}

static int set_journal_csum_feature_set(struct super_block *sb)
{
	int ret = 1;
	int compat, incompat;
	struct ext4_sb_info *sbi = EXT4_SB(sb);

	if (ext4_has_metadata_csum(sb)) {
		/* journal checksum v3 */
		compat = 0;
		incompat = JBD2_FEATURE_INCOMPAT_CSUM_V3;
	} else {
		/* journal checksum v1 */
		compat = JBD2_FEATURE_COMPAT_CHECKSUM;
		incompat = 0;
	}

	jbd2_journal_clear_features(sbi->s_journal,
			JBD2_FEATURE_COMPAT_CHECKSUM, 0,
			JBD2_FEATURE_INCOMPAT_CSUM_V3 |
			JBD2_FEATURE_INCOMPAT_CSUM_V2);
	if (test_opt(sb, JOURNAL_ASYNC_COMMIT)) {
		ret = jbd2_journal_set_features(sbi->s_journal,
				compat, 0,
				JBD2_FEATURE_INCOMPAT_ASYNC_COMMIT |
				incompat);
	} else if (test_opt(sb, JOURNAL_CHECKSUM)) {
		ret = jbd2_journal_set_features(sbi->s_journal,
				compat, 0,
				incompat);
		jbd2_journal_clear_features(sbi->s_journal, 0, 0,
				JBD2_FEATURE_INCOMPAT_ASYNC_COMMIT);
	} else {
		jbd2_journal_clear_features(sbi->s_journal, 0, 0,
				JBD2_FEATURE_INCOMPAT_ASYNC_COMMIT);
	}

	return ret;
}

/*
 * Note: calculating the overhead so we can be compatible with
 * historical BSD practice is quite difficult in the face of
 * clusters/bigalloc.  This is because multiple metadata blocks from
 * different block group can end up in the same allocation cluster.
 * Calculating the exact overhead in the face of clustered allocation
 * requires either O(all block bitmaps) in memory or O(number of block
 * groups**2) in time.  We will still calculate the superblock for
 * older file systems --- and if we come across with a bigalloc file
 * system with zero in s_overhead_clusters the estimate will be close to
 * correct especially for very large cluster sizes --- but for newer
 * file systems, it's better to calculate this figure once at mkfs
 * time, and store it in the superblock.  If the superblock value is
 * present (even for non-bigalloc file systems), we will use it.
 */
static int count_overhead(struct super_block *sb, ext4_group_t grp,
			  char *buf)
{
	struct ext4_sb_info	*sbi = EXT4_SB(sb);
	struct ext4_group_desc	*gdp;
	ext4_fsblk_t		first_block, last_block, b;
	ext4_group_t		i, ngroups = ext4_get_groups_count(sb);
	int			s, j, count = 0;

	if (!ext4_has_feature_bigalloc(sb))
		return (ext4_bg_has_super(sb, grp) + ext4_bg_num_gdb(sb, grp) +
			sbi->s_itb_per_group + 2);

	first_block = le32_to_cpu(sbi->s_es->s_first_data_block) +
		(grp * EXT4_BLOCKS_PER_GROUP(sb));
	last_block = first_block + EXT4_BLOCKS_PER_GROUP(sb) - 1;
	for (i = 0; i < ngroups; i++) {
		gdp = ext4_get_group_desc(sb, i, NULL);
		b = ext4_block_bitmap(sb, gdp);
		if (b >= first_block && b <= last_block) {
			ext4_set_bit(EXT4_B2C(sbi, b - first_block), buf);
			count++;
		}
		b = ext4_inode_bitmap(sb, gdp);
		if (b >= first_block && b <= last_block) {
			ext4_set_bit(EXT4_B2C(sbi, b - first_block), buf);
			count++;
		}
		b = ext4_inode_table(sb, gdp);
		if (b >= first_block && b + sbi->s_itb_per_group <= last_block)
			for (j = 0; j < sbi->s_itb_per_group; j++, b++) {
				int c = EXT4_B2C(sbi, b - first_block);
				ext4_set_bit(c, buf);
				count++;
			}
		if (i != grp)
			continue;
		s = 0;
		if (ext4_bg_has_super(sb, grp)) {
			ext4_set_bit(s++, buf);
			count++;
		}
		j = ext4_bg_num_gdb(sb, grp);
		if (s + j > EXT4_BLOCKS_PER_GROUP(sb)) {
			ext4_error(sb, "Invalid number of block group "
				   "descriptor blocks: %d", j);
			j = EXT4_BLOCKS_PER_GROUP(sb) - s;
		}
		count += j;
		for (; j > 0; j--)
			ext4_set_bit(EXT4_B2C(sbi, s++), buf);
	}
	if (!count)
		return 0;
	return EXT4_CLUSTERS_PER_GROUP(sb) -
		ext4_count_free(buf, EXT4_CLUSTERS_PER_GROUP(sb) / 8);
}

/*
 * Compute the overhead and stash it in sbi->s_overhead
 */
int ext4_calculate_overhead(struct super_block *sb)
{
	struct ext4_sb_info *sbi = EXT4_SB(sb);
	struct ext4_super_block *es = sbi->s_es;
	struct inode *j_inode;
	unsigned int j_blocks, j_inum = le32_to_cpu(es->s_journal_inum);
	ext4_group_t i, ngroups = ext4_get_groups_count(sb);
	ext4_fsblk_t overhead = 0;
	char *buf = (char *) get_zeroed_page(GFP_NOFS);

	if (!buf)
		return -ENOMEM;

	/*
	 * Compute the overhead (FS structures).  This is constant
	 * for a given filesystem unless the number of block groups
	 * changes so we cache the previous value until it does.
	 */

	/*
	 * All of the blocks before first_data_block are overhead
	 */
	overhead = EXT4_B2C(sbi, le32_to_cpu(es->s_first_data_block));

	/*
	 * Add the overhead found in each block group
	 */
	for (i = 0; i < ngroups; i++) {
		int blks;

		blks = count_overhead(sb, i, buf);
		overhead += blks;
		if (blks)
			memset(buf, 0, PAGE_SIZE);
		cond_resched();
	}

	/*
	 * Add the internal journal blocks whether the journal has been
	 * loaded or not
	 */
	if (sbi->s_journal && !sbi->journal_bdev)
		overhead += EXT4_NUM_B2C(sbi, sbi->s_journal->j_maxlen);
	else if (ext4_has_feature_journal(sb) && !sbi->s_journal) {
		j_inode = ext4_get_journal_inode(sb, j_inum);
		if (j_inode) {
			j_blocks = j_inode->i_size >> sb->s_blocksize_bits;
			overhead += EXT4_NUM_B2C(sbi, j_blocks);
			iput(j_inode);
		} else {
			ext4_msg(sb, KERN_ERR, "can't get journal size");
		}
	}
	sbi->s_overhead = overhead;
	smp_wmb();
	free_page((unsigned long) buf);
	return 0;
}

static void ext4_set_resv_clusters(struct super_block *sb)
{
	ext4_fsblk_t resv_clusters;
	struct ext4_sb_info *sbi = EXT4_SB(sb);

	/*
	 * There's no need to reserve anything when we aren't using extents.
	 * The space estimates are exact, there are no unwritten extents,
	 * hole punching doesn't need new metadata... This is needed especially
	 * to keep ext2/3 backward compatibility.
	 */
	if (!ext4_has_feature_extents(sb))
		return;
	/*
	 * By default we reserve 2% or 4096 clusters, whichever is smaller.
	 * This should cover the situations where we can not afford to run
	 * out of space like for example punch hole, or converting
	 * unwritten extents in delalloc path. In most cases such
	 * allocation would require 1, or 2 blocks, higher numbers are
	 * very rare.
	 */
	resv_clusters = (ext4_blocks_count(sbi->s_es) >>
			 sbi->s_cluster_bits);

	do_div(resv_clusters, 50);
	resv_clusters = min_t(ext4_fsblk_t, resv_clusters, 4096);

	atomic64_set(&sbi->s_resv_clusters, resv_clusters);
}

static int ext4_fill_super(struct super_block *sb, void *data, int silent)
{
	struct dax_device *dax_dev = fs_dax_get_by_bdev(sb->s_bdev);
	char *orig_data = kstrdup(data, GFP_KERNEL);
	struct buffer_head *bh;
	struct ext4_super_block *es = NULL;
	struct ext4_sb_info *sbi = kzalloc(sizeof(*sbi), GFP_KERNEL);
	ext4_fsblk_t block;
	ext4_fsblk_t sb_block = get_sb_block(&data);
	ext4_fsblk_t logical_sb_block;
	unsigned long offset = 0;
	unsigned long journal_devnum = 0;
	unsigned long def_mount_opts;
	struct inode *root;
	const char *descr;
	int ret = -ENOMEM;
	int blocksize, clustersize;
	unsigned int db_count;
	unsigned int i;
	int needs_recovery, has_huge_files, has_bigalloc;
	__u64 blocks_count;
	int err = 0;
	unsigned int journal_ioprio = DEFAULT_JOURNAL_IOPRIO;
	ext4_group_t first_not_zeroed;

	if ((data && !orig_data) || !sbi)
		goto out_free_base;

	sbi->s_daxdev = dax_dev;
	sbi->s_blockgroup_lock =
		kzalloc(sizeof(struct blockgroup_lock), GFP_KERNEL);
	if (!sbi->s_blockgroup_lock)
		goto out_free_base;

	sb->s_fs_info = sbi;
	sbi->s_sb = sb;
	sbi->s_inode_readahead_blks = EXT4_DEF_INODE_READAHEAD_BLKS;
	sbi->s_sb_block = sb_block;
	if (sb->s_bdev->bd_part)
		sbi->s_sectors_written_start =
			part_stat_read(sb->s_bdev->bd_part, sectors[1]);

	/* Cleanup superblock name */
	strreplace(sb->s_id, '/', '!');

	/* -EINVAL is default */
	ret = -EINVAL;
	blocksize = sb_min_blocksize(sb, EXT4_MIN_BLOCK_SIZE);
	if (!blocksize) {
		ext4_msg(sb, KERN_ERR, "unable to set blocksize");
		goto out_fail;
	}

	/*
	 * The ext4 superblock will not be buffer aligned for other than 1kB
	 * block sizes.  We need to calculate the offset from buffer start.
	 */
	if (blocksize != EXT4_MIN_BLOCK_SIZE) {
		logical_sb_block = sb_block * EXT4_MIN_BLOCK_SIZE;
		offset = do_div(logical_sb_block, blocksize);
	} else {
		logical_sb_block = sb_block;
	}

	if (!(bh = sb_bread_unmovable(sb, logical_sb_block))) {
		ext4_msg(sb, KERN_ERR, "unable to read superblock");
		goto out_fail;
	}
	/*
	 * Note: s_es must be initialized as soon as possible because
	 *       some ext4 macro-instructions depend on its value
	 */
	es = (struct ext4_super_block *) (bh->b_data + offset);
	sbi->s_es = es;
	sb->s_magic = le16_to_cpu(es->s_magic);
	if (sb->s_magic != EXT4_SUPER_MAGIC)
		goto cantfind_ext4;
	sbi->s_kbytes_written = le64_to_cpu(es->s_kbytes_written);

	/* Warn if metadata_csum and gdt_csum are both set. */
	if (ext4_has_feature_metadata_csum(sb) &&
	    ext4_has_feature_gdt_csum(sb))
		ext4_warning(sb, "metadata_csum and uninit_bg are "
			     "redundant flags; please run fsck.");

	/* Check for a known checksum algorithm */
	if (!ext4_verify_csum_type(sb, es)) {
		ext4_msg(sb, KERN_ERR, "VFS: Found ext4 filesystem with "
			 "unknown checksum algorithm.");
		silent = 1;
		goto cantfind_ext4;
	}

	/* Load the checksum driver */
	if (ext4_has_feature_metadata_csum(sb) ||
	    ext4_has_feature_ea_inode(sb)) {
		sbi->s_chksum_driver = crypto_alloc_shash("crc32c", 0, 0);
		if (IS_ERR(sbi->s_chksum_driver)) {
			ext4_msg(sb, KERN_ERR, "Cannot load crc32c driver.");
			ret = PTR_ERR(sbi->s_chksum_driver);
			sbi->s_chksum_driver = NULL;
			goto failed_mount;
		}
	}

	/* Check superblock checksum */
	if (!ext4_superblock_csum_verify(sb, es)) {
		ext4_msg(sb, KERN_ERR, "VFS: Found ext4 filesystem with "
			 "invalid superblock checksum.  Run e2fsck?");
		silent = 1;
		ret = -EFSBADCRC;
		goto cantfind_ext4;
	}

	/* Precompute checksum seed for all metadata */
	if (ext4_has_feature_csum_seed(sb))
		sbi->s_csum_seed = le32_to_cpu(es->s_checksum_seed);
	else if (ext4_has_metadata_csum(sb) || ext4_has_feature_ea_inode(sb))
		sbi->s_csum_seed = ext4_chksum(sbi, ~0, es->s_uuid,
					       sizeof(es->s_uuid));

	/* Set defaults before we parse the mount options */
	def_mount_opts = le32_to_cpu(es->s_default_mount_opts);
	set_opt(sb, INIT_INODE_TABLE);
	if (def_mount_opts & EXT4_DEFM_DEBUG)
		set_opt(sb, DEBUG);
	if (def_mount_opts & EXT4_DEFM_BSDGROUPS)
		set_opt(sb, GRPID);
	if (def_mount_opts & EXT4_DEFM_UID16)
		set_opt(sb, NO_UID32);
	/* xattr user namespace & acls are now defaulted on */
	set_opt(sb, XATTR_USER);
#ifdef CONFIG_EXT4_FS_POSIX_ACL
	set_opt(sb, POSIX_ACL);
#endif
	/* don't forget to enable journal_csum when metadata_csum is enabled. */
	if (ext4_has_metadata_csum(sb))
		set_opt(sb, JOURNAL_CHECKSUM);

	if ((def_mount_opts & EXT4_DEFM_JMODE) == EXT4_DEFM_JMODE_DATA)
		set_opt(sb, JOURNAL_DATA);
	else if ((def_mount_opts & EXT4_DEFM_JMODE) == EXT4_DEFM_JMODE_ORDERED)
		set_opt(sb, ORDERED_DATA);
	else if ((def_mount_opts & EXT4_DEFM_JMODE) == EXT4_DEFM_JMODE_WBACK)
		set_opt(sb, WRITEBACK_DATA);

	if (le16_to_cpu(sbi->s_es->s_errors) == EXT4_ERRORS_PANIC)
		set_opt(sb, ERRORS_PANIC);
	else if (le16_to_cpu(sbi->s_es->s_errors) == EXT4_ERRORS_CONTINUE)
		set_opt(sb, ERRORS_CONT);
	else
		set_opt(sb, ERRORS_RO);
	/* block_validity enabled by default; disable with noblock_validity */
	set_opt(sb, BLOCK_VALIDITY);
	if (def_mount_opts & EXT4_DEFM_DISCARD)
		set_opt(sb, DISCARD);

	sbi->s_resuid = make_kuid(&init_user_ns, le16_to_cpu(es->s_def_resuid));
	sbi->s_resgid = make_kgid(&init_user_ns, le16_to_cpu(es->s_def_resgid));
	sbi->s_commit_interval = JBD2_DEFAULT_MAX_COMMIT_AGE * HZ;
	sbi->s_min_batch_time = EXT4_DEF_MIN_BATCH_TIME;
	sbi->s_max_batch_time = EXT4_DEF_MAX_BATCH_TIME;

	if ((def_mount_opts & EXT4_DEFM_NOBARRIER) == 0)
		set_opt(sb, BARRIER);

	/*
	 * enable delayed allocation by default
	 * Use -o nodelalloc to turn it off
	 */
	if (!IS_EXT3_SB(sb) && !IS_EXT2_SB(sb) &&
	    ((def_mount_opts & EXT4_DEFM_NODELALLOC) == 0))
		set_opt(sb, DELALLOC);

	/*
	 * set default s_li_wait_mult for lazyinit, for the case there is
	 * no mount option specified.
	 */
	sbi->s_li_wait_mult = EXT4_DEF_LI_WAIT_MULT;

	if (sbi->s_es->s_mount_opts[0]) {
		char *s_mount_opts = kstrndup(sbi->s_es->s_mount_opts,
					      sizeof(sbi->s_es->s_mount_opts),
					      GFP_KERNEL);
		if (!s_mount_opts)
			goto failed_mount;
		if (!parse_options(s_mount_opts, sb, &journal_devnum,
				   &journal_ioprio, 0)) {
			ext4_msg(sb, KERN_WARNING,
				 "failed to parse options in superblock: %s",
				 s_mount_opts);
		}
		kfree(s_mount_opts);
	}
	sbi->s_def_mount_opt = sbi->s_mount_opt;
	if (!parse_options((char *) data, sb, &journal_devnum,
			   &journal_ioprio, 0))
		goto failed_mount;

	if (test_opt(sb, DATA_FLAGS) == EXT4_MOUNT_JOURNAL_DATA) {
		printk_once(KERN_WARNING "EXT4-fs: Warning: mounting "
			    "with data=journal disables delayed "
			    "allocation and O_DIRECT support!\n");
		if (test_opt2(sb, EXPLICIT_DELALLOC)) {
			ext4_msg(sb, KERN_ERR, "can't mount with "
				 "both data=journal and delalloc");
			goto failed_mount;
		}
		if (test_opt(sb, DIOREAD_NOLOCK)) {
			ext4_msg(sb, KERN_ERR, "can't mount with "
				 "both data=journal and dioread_nolock");
			goto failed_mount;
		}
		if (test_opt(sb, DAX)) {
			ext4_msg(sb, KERN_ERR, "can't mount with "
				 "both data=journal and dax");
			goto failed_mount;
		}
		if (ext4_has_feature_encrypt(sb)) {
			ext4_msg(sb, KERN_WARNING,
				 "encrypted files will use data=ordered "
				 "instead of data journaling mode");
		}
		if (test_opt(sb, DELALLOC))
			clear_opt(sb, DELALLOC);
	} else {
		sb->s_iflags |= SB_I_CGROUPWB;
	}

	sb->s_flags = (sb->s_flags & ~SB_POSIXACL) |
		(test_opt(sb, POSIX_ACL) ? SB_POSIXACL : 0);

	if (le32_to_cpu(es->s_rev_level) == EXT4_GOOD_OLD_REV &&
	    (ext4_has_compat_features(sb) ||
	     ext4_has_ro_compat_features(sb) ||
	     ext4_has_incompat_features(sb)))
		ext4_msg(sb, KERN_WARNING,
		       "feature flags set on rev 0 fs, "
		       "running e2fsck is recommended");

	if (es->s_creator_os == cpu_to_le32(EXT4_OS_HURD)) {
		set_opt2(sb, HURD_COMPAT);
		if (ext4_has_feature_64bit(sb)) {
			ext4_msg(sb, KERN_ERR,
				 "The Hurd can't support 64-bit file systems");
			goto failed_mount;
		}

		/*
		 * ea_inode feature uses l_i_version field which is not
		 * available in HURD_COMPAT mode.
		 */
		if (ext4_has_feature_ea_inode(sb)) {
			ext4_msg(sb, KERN_ERR,
				 "ea_inode feature is not supported for Hurd");
			goto failed_mount;
		}
	}

	if (IS_EXT2_SB(sb)) {
		if (ext2_feature_set_ok(sb))
			ext4_msg(sb, KERN_INFO, "mounting ext2 file system "
				 "using the ext4 subsystem");
		else {
			ext4_msg(sb, KERN_ERR, "couldn't mount as ext2 due "
				 "to feature incompatibilities");
			goto failed_mount;
		}
	}

	if (IS_EXT3_SB(sb)) {
		if (ext3_feature_set_ok(sb))
			ext4_msg(sb, KERN_INFO, "mounting ext3 file system "
				 "using the ext4 subsystem");
		else {
			ext4_msg(sb, KERN_ERR, "couldn't mount as ext3 due "
				 "to feature incompatibilities");
			goto failed_mount;
		}
	}

	/*
	 * Check feature flags regardless of the revision level, since we
	 * previously didn't change the revision level when setting the flags,
	 * so there is a chance incompat flags are set on a rev 0 filesystem.
	 */
	if (!ext4_feature_set_ok(sb, (sb_rdonly(sb))))
		goto failed_mount;

	blocksize = BLOCK_SIZE << le32_to_cpu(es->s_log_block_size);
	if (blocksize < EXT4_MIN_BLOCK_SIZE ||
	    blocksize > EXT4_MAX_BLOCK_SIZE) {
		ext4_msg(sb, KERN_ERR,
		       "Unsupported filesystem blocksize %d (%d log_block_size)",
			 blocksize, le32_to_cpu(es->s_log_block_size));
		goto failed_mount;
	}
	if (le32_to_cpu(es->s_log_block_size) >
	    (EXT4_MAX_BLOCK_LOG_SIZE - EXT4_MIN_BLOCK_LOG_SIZE)) {
		ext4_msg(sb, KERN_ERR,
			 "Invalid log block size: %u",
			 le32_to_cpu(es->s_log_block_size));
		goto failed_mount;
	}

	if (le16_to_cpu(sbi->s_es->s_reserved_gdt_blocks) > (blocksize / 4)) {
		ext4_msg(sb, KERN_ERR,
			 "Number of reserved GDT blocks insanely large: %d",
			 le16_to_cpu(sbi->s_es->s_reserved_gdt_blocks));
		goto failed_mount;
	}

	if (sbi->s_mount_opt & EXT4_MOUNT_DAX) {
		if (ext4_has_feature_inline_data(sb)) {
			ext4_msg(sb, KERN_ERR, "Cannot use DAX on a filesystem"
					" that may contain inline data");
<<<<<<< HEAD
			goto failed_mount;
=======
			sbi->s_mount_opt &= ~EXT4_MOUNT_DAX;
>>>>>>> 661e50bc
		}
		err = bdev_dax_supported(sb, blocksize);
		if (err) {
			ext4_msg(sb, KERN_ERR,
				"DAX unsupported by block device. Turning off DAX.");
			sbi->s_mount_opt &= ~EXT4_MOUNT_DAX;
		}
	}

	if (ext4_has_feature_encrypt(sb) && es->s_encryption_level) {
		ext4_msg(sb, KERN_ERR, "Unsupported encryption level %d",
			 es->s_encryption_level);
		goto failed_mount;
	}

	if (sb->s_blocksize != blocksize) {
		/* Validate the filesystem blocksize */
		if (!sb_set_blocksize(sb, blocksize)) {
			ext4_msg(sb, KERN_ERR, "bad block size %d",
					blocksize);
			goto failed_mount;
		}

		brelse(bh);
		logical_sb_block = sb_block * EXT4_MIN_BLOCK_SIZE;
		offset = do_div(logical_sb_block, blocksize);
		bh = sb_bread_unmovable(sb, logical_sb_block);
		if (!bh) {
			ext4_msg(sb, KERN_ERR,
			       "Can't read superblock on 2nd try");
			goto failed_mount;
		}
		es = (struct ext4_super_block *)(bh->b_data + offset);
		sbi->s_es = es;
		if (es->s_magic != cpu_to_le16(EXT4_SUPER_MAGIC)) {
			ext4_msg(sb, KERN_ERR,
			       "Magic mismatch, very weird!");
			goto failed_mount;
		}
	}

	has_huge_files = ext4_has_feature_huge_file(sb);
	sbi->s_bitmap_maxbytes = ext4_max_bitmap_size(sb->s_blocksize_bits,
						      has_huge_files);
	sb->s_maxbytes = ext4_max_size(sb->s_blocksize_bits, has_huge_files);

	if (le32_to_cpu(es->s_rev_level) == EXT4_GOOD_OLD_REV) {
		sbi->s_inode_size = EXT4_GOOD_OLD_INODE_SIZE;
		sbi->s_first_ino = EXT4_GOOD_OLD_FIRST_INO;
	} else {
		sbi->s_inode_size = le16_to_cpu(es->s_inode_size);
		sbi->s_first_ino = le32_to_cpu(es->s_first_ino);
		if ((sbi->s_inode_size < EXT4_GOOD_OLD_INODE_SIZE) ||
		    (!is_power_of_2(sbi->s_inode_size)) ||
		    (sbi->s_inode_size > blocksize)) {
			ext4_msg(sb, KERN_ERR,
			       "unsupported inode size: %d",
			       sbi->s_inode_size);
			goto failed_mount;
		}
		if (sbi->s_inode_size > EXT4_GOOD_OLD_INODE_SIZE)
			sb->s_time_gran = 1 << (EXT4_EPOCH_BITS - 2);
	}

	sbi->s_desc_size = le16_to_cpu(es->s_desc_size);
	if (ext4_has_feature_64bit(sb)) {
		if (sbi->s_desc_size < EXT4_MIN_DESC_SIZE_64BIT ||
		    sbi->s_desc_size > EXT4_MAX_DESC_SIZE ||
		    !is_power_of_2(sbi->s_desc_size)) {
			ext4_msg(sb, KERN_ERR,
			       "unsupported descriptor size %lu",
			       sbi->s_desc_size);
			goto failed_mount;
		}
	} else
		sbi->s_desc_size = EXT4_MIN_DESC_SIZE;

	sbi->s_blocks_per_group = le32_to_cpu(es->s_blocks_per_group);
	sbi->s_inodes_per_group = le32_to_cpu(es->s_inodes_per_group);

	sbi->s_inodes_per_block = blocksize / EXT4_INODE_SIZE(sb);
	if (sbi->s_inodes_per_block == 0)
		goto cantfind_ext4;
	if (sbi->s_inodes_per_group < sbi->s_inodes_per_block ||
	    sbi->s_inodes_per_group > blocksize * 8) {
		ext4_msg(sb, KERN_ERR, "invalid inodes per group: %lu\n",
			 sbi->s_blocks_per_group);
		goto failed_mount;
	}
	sbi->s_itb_per_group = sbi->s_inodes_per_group /
					sbi->s_inodes_per_block;
	sbi->s_desc_per_block = blocksize / EXT4_DESC_SIZE(sb);
	sbi->s_sbh = bh;
	sbi->s_mount_state = le16_to_cpu(es->s_state);
	sbi->s_addr_per_block_bits = ilog2(EXT4_ADDR_PER_BLOCK(sb));
	sbi->s_desc_per_block_bits = ilog2(EXT4_DESC_PER_BLOCK(sb));

	for (i = 0; i < 4; i++)
		sbi->s_hash_seed[i] = le32_to_cpu(es->s_hash_seed[i]);
	sbi->s_def_hash_version = es->s_def_hash_version;
	if (ext4_has_feature_dir_index(sb)) {
		i = le32_to_cpu(es->s_flags);
		if (i & EXT2_FLAGS_UNSIGNED_HASH)
			sbi->s_hash_unsigned = 3;
		else if ((i & EXT2_FLAGS_SIGNED_HASH) == 0) {
#ifdef __CHAR_UNSIGNED__
			if (!sb_rdonly(sb))
				es->s_flags |=
					cpu_to_le32(EXT2_FLAGS_UNSIGNED_HASH);
			sbi->s_hash_unsigned = 3;
#else
			if (!sb_rdonly(sb))
				es->s_flags |=
					cpu_to_le32(EXT2_FLAGS_SIGNED_HASH);
#endif
		}
	}

	/* Handle clustersize */
	clustersize = BLOCK_SIZE << le32_to_cpu(es->s_log_cluster_size);
	has_bigalloc = ext4_has_feature_bigalloc(sb);
	if (has_bigalloc) {
		if (clustersize < blocksize) {
			ext4_msg(sb, KERN_ERR,
				 "cluster size (%d) smaller than "
				 "block size (%d)", clustersize, blocksize);
			goto failed_mount;
		}
		if (le32_to_cpu(es->s_log_cluster_size) >
		    (EXT4_MAX_CLUSTER_LOG_SIZE - EXT4_MIN_BLOCK_LOG_SIZE)) {
			ext4_msg(sb, KERN_ERR,
				 "Invalid log cluster size: %u",
				 le32_to_cpu(es->s_log_cluster_size));
			goto failed_mount;
		}
		sbi->s_cluster_bits = le32_to_cpu(es->s_log_cluster_size) -
			le32_to_cpu(es->s_log_block_size);
		sbi->s_clusters_per_group =
			le32_to_cpu(es->s_clusters_per_group);
		if (sbi->s_clusters_per_group > blocksize * 8) {
			ext4_msg(sb, KERN_ERR,
				 "#clusters per group too big: %lu",
				 sbi->s_clusters_per_group);
			goto failed_mount;
		}
		if (sbi->s_blocks_per_group !=
		    (sbi->s_clusters_per_group * (clustersize / blocksize))) {
			ext4_msg(sb, KERN_ERR, "blocks per group (%lu) and "
				 "clusters per group (%lu) inconsistent",
				 sbi->s_blocks_per_group,
				 sbi->s_clusters_per_group);
			goto failed_mount;
		}
	} else {
		if (clustersize != blocksize) {
			ext4_warning(sb, "fragment/cluster size (%d) != "
				     "block size (%d)", clustersize,
				     blocksize);
			clustersize = blocksize;
		}
		if (sbi->s_blocks_per_group > blocksize * 8) {
			ext4_msg(sb, KERN_ERR,
				 "#blocks per group too big: %lu",
				 sbi->s_blocks_per_group);
			goto failed_mount;
		}
		sbi->s_clusters_per_group = sbi->s_blocks_per_group;
		sbi->s_cluster_bits = 0;
	}
	sbi->s_cluster_ratio = clustersize / blocksize;

	/* Do we have standard group size of clustersize * 8 blocks ? */
	if (sbi->s_blocks_per_group == clustersize << 3)
		set_opt2(sb, STD_GROUP_SIZE);

	/*
	 * Test whether we have more sectors than will fit in sector_t,
	 * and whether the max offset is addressable by the page cache.
	 */
	err = generic_check_addressable(sb->s_blocksize_bits,
					ext4_blocks_count(es));
	if (err) {
		ext4_msg(sb, KERN_ERR, "filesystem"
			 " too large to mount safely on this system");
		if (sizeof(sector_t) < 8)
			ext4_msg(sb, KERN_WARNING, "CONFIG_LBDAF not enabled");
		goto failed_mount;
	}

	if (EXT4_BLOCKS_PER_GROUP(sb) == 0)
		goto cantfind_ext4;

	/* check blocks count against device size */
	blocks_count = sb->s_bdev->bd_inode->i_size >> sb->s_blocksize_bits;
	if (blocks_count && ext4_blocks_count(es) > blocks_count) {
		ext4_msg(sb, KERN_WARNING, "bad geometry: block count %llu "
		       "exceeds size of device (%llu blocks)",
		       ext4_blocks_count(es), blocks_count);
		goto failed_mount;
	}

	/*
	 * It makes no sense for the first data block to be beyond the end
	 * of the filesystem.
	 */
	if (le32_to_cpu(es->s_first_data_block) >= ext4_blocks_count(es)) {
		ext4_msg(sb, KERN_WARNING, "bad geometry: first data "
			 "block %u is beyond end of filesystem (%llu)",
			 le32_to_cpu(es->s_first_data_block),
			 ext4_blocks_count(es));
		goto failed_mount;
	}
	blocks_count = (ext4_blocks_count(es) -
			le32_to_cpu(es->s_first_data_block) +
			EXT4_BLOCKS_PER_GROUP(sb) - 1);
	do_div(blocks_count, EXT4_BLOCKS_PER_GROUP(sb));
	if (blocks_count > ((uint64_t)1<<32) - EXT4_DESC_PER_BLOCK(sb)) {
		ext4_msg(sb, KERN_WARNING, "groups count too large: %u "
		       "(block count %llu, first data block %u, "
		       "blocks per group %lu)", sbi->s_groups_count,
		       ext4_blocks_count(es),
		       le32_to_cpu(es->s_first_data_block),
		       EXT4_BLOCKS_PER_GROUP(sb));
		goto failed_mount;
	}
	sbi->s_groups_count = blocks_count;
	sbi->s_blockfile_groups = min_t(ext4_group_t, sbi->s_groups_count,
			(EXT4_MAX_BLOCK_FILE_PHYS / EXT4_BLOCKS_PER_GROUP(sb)));
	db_count = (sbi->s_groups_count + EXT4_DESC_PER_BLOCK(sb) - 1) /
		   EXT4_DESC_PER_BLOCK(sb);
	if (ext4_has_feature_meta_bg(sb)) {
		if (le32_to_cpu(es->s_first_meta_bg) > db_count) {
			ext4_msg(sb, KERN_WARNING,
				 "first meta block group too large: %u "
				 "(group descriptor block count %u)",
				 le32_to_cpu(es->s_first_meta_bg), db_count);
			goto failed_mount;
		}
	}
	sbi->s_group_desc = kvmalloc(db_count *
					  sizeof(struct buffer_head *),
					  GFP_KERNEL);
	if (sbi->s_group_desc == NULL) {
		ext4_msg(sb, KERN_ERR, "not enough memory");
		ret = -ENOMEM;
		goto failed_mount;
	}

	bgl_lock_init(sbi->s_blockgroup_lock);

	/* Pre-read the descriptors into the buffer cache */
	for (i = 0; i < db_count; i++) {
		block = descriptor_loc(sb, logical_sb_block, i);
		sb_breadahead(sb, block);
	}

	for (i = 0; i < db_count; i++) {
		block = descriptor_loc(sb, logical_sb_block, i);
		sbi->s_group_desc[i] = sb_bread_unmovable(sb, block);
		if (!sbi->s_group_desc[i]) {
			ext4_msg(sb, KERN_ERR,
			       "can't read group descriptor %d", i);
			db_count = i;
			goto failed_mount2;
		}
	}
	if (!ext4_check_descriptors(sb, logical_sb_block, &first_not_zeroed)) {
		ext4_msg(sb, KERN_ERR, "group descriptors corrupted!");
		ret = -EFSCORRUPTED;
		goto failed_mount2;
	}

	sbi->s_gdb_count = db_count;

	timer_setup(&sbi->s_err_report, print_daily_error_info, 0);

	/* Register extent status tree shrinker */
	if (ext4_es_register_shrinker(sbi))
		goto failed_mount3;

	sbi->s_stripe = ext4_get_stripe_size(sbi);
	sbi->s_extent_max_zeroout_kb = 32;

	/*
	 * set up enough so that it can read an inode
	 */
	sb->s_op = &ext4_sops;
	sb->s_export_op = &ext4_export_ops;
	sb->s_xattr = ext4_xattr_handlers;
#ifdef CONFIG_EXT4_FS_ENCRYPTION
	sb->s_cop = &ext4_cryptops;
#endif
#ifdef CONFIG_QUOTA
	sb->dq_op = &ext4_quota_operations;
	if (ext4_has_feature_quota(sb))
		sb->s_qcop = &dquot_quotactl_sysfile_ops;
	else
		sb->s_qcop = &ext4_qctl_operations;
	sb->s_quota_types = QTYPE_MASK_USR | QTYPE_MASK_GRP | QTYPE_MASK_PRJ;
#endif
	memcpy(&sb->s_uuid, es->s_uuid, sizeof(es->s_uuid));

	INIT_LIST_HEAD(&sbi->s_orphan); /* unlinked but open files */
	mutex_init(&sbi->s_orphan_lock);

	sb->s_root = NULL;

	needs_recovery = (es->s_last_orphan != 0 ||
			  ext4_has_feature_journal_needs_recovery(sb));

	if (ext4_has_feature_mmp(sb) && !sb_rdonly(sb))
		if (ext4_multi_mount_protect(sb, le64_to_cpu(es->s_mmp_block)))
			goto failed_mount3a;

	/*
	 * The first inode we look at is the journal inode.  Don't try
	 * root first: it may be modified in the journal!
	 */
	if (!test_opt(sb, NOLOAD) && ext4_has_feature_journal(sb)) {
		err = ext4_load_journal(sb, es, journal_devnum);
		if (err)
			goto failed_mount3a;
	} else if (test_opt(sb, NOLOAD) && !sb_rdonly(sb) &&
		   ext4_has_feature_journal_needs_recovery(sb)) {
		ext4_msg(sb, KERN_ERR, "required journal recovery "
		       "suppressed and not mounted read-only");
		goto failed_mount_wq;
	} else {
		/* Nojournal mode, all journal mount options are illegal */
		if (test_opt2(sb, EXPLICIT_JOURNAL_CHECKSUM)) {
			ext4_msg(sb, KERN_ERR, "can't mount with "
				 "journal_checksum, fs mounted w/o journal");
			goto failed_mount_wq;
		}
		if (test_opt(sb, JOURNAL_ASYNC_COMMIT)) {
			ext4_msg(sb, KERN_ERR, "can't mount with "
				 "journal_async_commit, fs mounted w/o journal");
			goto failed_mount_wq;
		}
		if (sbi->s_commit_interval != JBD2_DEFAULT_MAX_COMMIT_AGE*HZ) {
			ext4_msg(sb, KERN_ERR, "can't mount with "
				 "commit=%lu, fs mounted w/o journal",
				 sbi->s_commit_interval / HZ);
			goto failed_mount_wq;
		}
		if (EXT4_MOUNT_DATA_FLAGS &
		    (sbi->s_mount_opt ^ sbi->s_def_mount_opt)) {
			ext4_msg(sb, KERN_ERR, "can't mount with "
				 "data=, fs mounted w/o journal");
			goto failed_mount_wq;
		}
		sbi->s_def_mount_opt &= EXT4_MOUNT_JOURNAL_CHECKSUM;
		clear_opt(sb, JOURNAL_CHECKSUM);
		clear_opt(sb, DATA_FLAGS);
		sbi->s_journal = NULL;
		needs_recovery = 0;
		goto no_journal;
	}

	if (ext4_has_feature_64bit(sb) &&
	    !jbd2_journal_set_features(EXT4_SB(sb)->s_journal, 0, 0,
				       JBD2_FEATURE_INCOMPAT_64BIT)) {
		ext4_msg(sb, KERN_ERR, "Failed to set 64-bit journal feature");
		goto failed_mount_wq;
	}

	if (!set_journal_csum_feature_set(sb)) {
		ext4_msg(sb, KERN_ERR, "Failed to set journal checksum "
			 "feature set");
		goto failed_mount_wq;
	}

	/* We have now updated the journal if required, so we can
	 * validate the data journaling mode. */
	switch (test_opt(sb, DATA_FLAGS)) {
	case 0:
		/* No mode set, assume a default based on the journal
		 * capabilities: ORDERED_DATA if the journal can
		 * cope, else JOURNAL_DATA
		 */
		if (jbd2_journal_check_available_features
		    (sbi->s_journal, 0, 0, JBD2_FEATURE_INCOMPAT_REVOKE))
			set_opt(sb, ORDERED_DATA);
		else
			set_opt(sb, JOURNAL_DATA);
		break;

	case EXT4_MOUNT_ORDERED_DATA:
	case EXT4_MOUNT_WRITEBACK_DATA:
		if (!jbd2_journal_check_available_features
		    (sbi->s_journal, 0, 0, JBD2_FEATURE_INCOMPAT_REVOKE)) {
			ext4_msg(sb, KERN_ERR, "Journal does not support "
			       "requested data journaling mode");
			goto failed_mount_wq;
		}
	default:
		break;
	}

	if (test_opt(sb, DATA_FLAGS) == EXT4_MOUNT_ORDERED_DATA &&
	    test_opt(sb, JOURNAL_ASYNC_COMMIT)) {
		ext4_msg(sb, KERN_ERR, "can't mount with "
			"journal_async_commit in data=ordered mode");
		goto failed_mount_wq;
	}

	set_task_ioprio(sbi->s_journal->j_task, journal_ioprio);

	sbi->s_journal->j_commit_callback = ext4_journal_commit_callback;

no_journal:
	if (!test_opt(sb, NO_MBCACHE)) {
		sbi->s_ea_block_cache = ext4_xattr_create_cache();
		if (!sbi->s_ea_block_cache) {
			ext4_msg(sb, KERN_ERR,
				 "Failed to create ea_block_cache");
			goto failed_mount_wq;
		}

		if (ext4_has_feature_ea_inode(sb)) {
			sbi->s_ea_inode_cache = ext4_xattr_create_cache();
			if (!sbi->s_ea_inode_cache) {
				ext4_msg(sb, KERN_ERR,
					 "Failed to create ea_inode_cache");
				goto failed_mount_wq;
			}
		}
	}

	if ((DUMMY_ENCRYPTION_ENABLED(sbi) || ext4_has_feature_encrypt(sb)) &&
	    (blocksize != PAGE_SIZE)) {
		ext4_msg(sb, KERN_ERR,
			 "Unsupported blocksize for fs encryption");
		goto failed_mount_wq;
	}

	if (DUMMY_ENCRYPTION_ENABLED(sbi) && !sb_rdonly(sb) &&
	    !ext4_has_feature_encrypt(sb)) {
		ext4_set_feature_encrypt(sb);
		ext4_commit_super(sb, 1);
	}

	/*
	 * Get the # of file system overhead blocks from the
	 * superblock if present.
	 */
	if (es->s_overhead_clusters)
		sbi->s_overhead = le32_to_cpu(es->s_overhead_clusters);
	else {
		err = ext4_calculate_overhead(sb);
		if (err)
			goto failed_mount_wq;
	}

	/*
	 * The maximum number of concurrent works can be high and
	 * concurrency isn't really necessary.  Limit it to 1.
	 */
	EXT4_SB(sb)->rsv_conversion_wq =
		alloc_workqueue("ext4-rsv-conversion", WQ_MEM_RECLAIM | WQ_UNBOUND, 1);
	if (!EXT4_SB(sb)->rsv_conversion_wq) {
		printk(KERN_ERR "EXT4-fs: failed to create workqueue\n");
		ret = -ENOMEM;
		goto failed_mount4;
	}

	/*
	 * The jbd2_journal_load will have done any necessary log recovery,
	 * so we can safely mount the rest of the filesystem now.
	 */

	root = ext4_iget(sb, EXT4_ROOT_INO);
	if (IS_ERR(root)) {
		ext4_msg(sb, KERN_ERR, "get root inode failed");
		ret = PTR_ERR(root);
		root = NULL;
		goto failed_mount4;
	}
	if (!S_ISDIR(root->i_mode) || !root->i_blocks || !root->i_size) {
		ext4_msg(sb, KERN_ERR, "corrupt root inode, run e2fsck");
		iput(root);
		goto failed_mount4;
	}
	sb->s_root = d_make_root(root);
	if (!sb->s_root) {
		ext4_msg(sb, KERN_ERR, "get root dentry failed");
		ret = -ENOMEM;
		goto failed_mount4;
	}

	if (ext4_setup_super(sb, es, sb_rdonly(sb)))
		sb->s_flags |= SB_RDONLY;

	/* determine the minimum size of new large inodes, if present */
	if (sbi->s_inode_size > EXT4_GOOD_OLD_INODE_SIZE &&
	    sbi->s_want_extra_isize == 0) {
		sbi->s_want_extra_isize = sizeof(struct ext4_inode) -
						     EXT4_GOOD_OLD_INODE_SIZE;
		if (ext4_has_feature_extra_isize(sb)) {
			if (sbi->s_want_extra_isize <
			    le16_to_cpu(es->s_want_extra_isize))
				sbi->s_want_extra_isize =
					le16_to_cpu(es->s_want_extra_isize);
			if (sbi->s_want_extra_isize <
			    le16_to_cpu(es->s_min_extra_isize))
				sbi->s_want_extra_isize =
					le16_to_cpu(es->s_min_extra_isize);
		}
	}
	/* Check if enough inode space is available */
	if (EXT4_GOOD_OLD_INODE_SIZE + sbi->s_want_extra_isize >
							sbi->s_inode_size) {
		sbi->s_want_extra_isize = sizeof(struct ext4_inode) -
						       EXT4_GOOD_OLD_INODE_SIZE;
		ext4_msg(sb, KERN_INFO, "required extra inode space not"
			 "available");
	}

	ext4_set_resv_clusters(sb);

	err = ext4_setup_system_zone(sb);
	if (err) {
		ext4_msg(sb, KERN_ERR, "failed to initialize system "
			 "zone (%d)", err);
		goto failed_mount4a;
	}

	ext4_ext_init(sb);
	err = ext4_mb_init(sb);
	if (err) {
		ext4_msg(sb, KERN_ERR, "failed to initialize mballoc (%d)",
			 err);
		goto failed_mount5;
	}

	block = ext4_count_free_clusters(sb);
	ext4_free_blocks_count_set(sbi->s_es, 
				   EXT4_C2B(sbi, block));
	err = percpu_counter_init(&sbi->s_freeclusters_counter, block,
				  GFP_KERNEL);
	if (!err) {
		unsigned long freei = ext4_count_free_inodes(sb);
		sbi->s_es->s_free_inodes_count = cpu_to_le32(freei);
		err = percpu_counter_init(&sbi->s_freeinodes_counter, freei,
					  GFP_KERNEL);
	}
	if (!err)
		err = percpu_counter_init(&sbi->s_dirs_counter,
					  ext4_count_dirs(sb), GFP_KERNEL);
	if (!err)
		err = percpu_counter_init(&sbi->s_dirtyclusters_counter, 0,
					  GFP_KERNEL);
	if (!err)
		err = percpu_init_rwsem(&sbi->s_journal_flag_rwsem);

	if (err) {
		ext4_msg(sb, KERN_ERR, "insufficient memory");
		goto failed_mount6;
	}

	if (ext4_has_feature_flex_bg(sb))
		if (!ext4_fill_flex_info(sb)) {
			ext4_msg(sb, KERN_ERR,
			       "unable to initialize "
			       "flex_bg meta info!");
			goto failed_mount6;
		}

	err = ext4_register_li_request(sb, first_not_zeroed);
	if (err)
		goto failed_mount6;

	err = ext4_register_sysfs(sb);
	if (err)
		goto failed_mount7;

#ifdef CONFIG_QUOTA
	/* Enable quota usage during mount. */
	if (ext4_has_feature_quota(sb) && !sb_rdonly(sb)) {
		err = ext4_enable_quotas(sb);
		if (err)
			goto failed_mount8;
	}
#endif  /* CONFIG_QUOTA */

	EXT4_SB(sb)->s_mount_state |= EXT4_ORPHAN_FS;
	ext4_orphan_cleanup(sb, es);
	EXT4_SB(sb)->s_mount_state &= ~EXT4_ORPHAN_FS;
	if (needs_recovery) {
		ext4_msg(sb, KERN_INFO, "recovery complete");
		ext4_mark_recovery_complete(sb, es);
	}
	if (EXT4_SB(sb)->s_journal) {
		if (test_opt(sb, DATA_FLAGS) == EXT4_MOUNT_JOURNAL_DATA)
			descr = " journalled data mode";
		else if (test_opt(sb, DATA_FLAGS) == EXT4_MOUNT_ORDERED_DATA)
			descr = " ordered data mode";
		else
			descr = " writeback data mode";
	} else
		descr = "out journal";

	if (test_opt(sb, DISCARD)) {
		struct request_queue *q = bdev_get_queue(sb->s_bdev);
		if (!blk_queue_discard(q))
			ext4_msg(sb, KERN_WARNING,
				 "mounting with \"discard\" option, but "
				 "the device does not support discard");
	}

	if (___ratelimit(&ext4_mount_msg_ratelimit, "EXT4-fs mount"))
		ext4_msg(sb, KERN_INFO, "mounted filesystem with%s. "
			 "Opts: %.*s%s%s", descr,
			 (int) sizeof(sbi->s_es->s_mount_opts),
			 sbi->s_es->s_mount_opts,
			 *sbi->s_es->s_mount_opts ? "; " : "", orig_data);

	if (es->s_error_count)
		mod_timer(&sbi->s_err_report, jiffies + 300*HZ); /* 5 minutes */

	/* Enable message ratelimiting. Default is 10 messages per 5 secs. */
	ratelimit_state_init(&sbi->s_err_ratelimit_state, 5 * HZ, 10);
	ratelimit_state_init(&sbi->s_warning_ratelimit_state, 5 * HZ, 10);
	ratelimit_state_init(&sbi->s_msg_ratelimit_state, 5 * HZ, 10);

	kfree(orig_data);
	return 0;

cantfind_ext4:
	if (!silent)
		ext4_msg(sb, KERN_ERR, "VFS: Can't find ext4 filesystem");
	goto failed_mount;

#ifdef CONFIG_QUOTA
failed_mount8:
	ext4_unregister_sysfs(sb);
#endif
failed_mount7:
	ext4_unregister_li_request(sb);
failed_mount6:
	ext4_mb_release(sb);
	if (sbi->s_flex_groups)
		kvfree(sbi->s_flex_groups);
	percpu_counter_destroy(&sbi->s_freeclusters_counter);
	percpu_counter_destroy(&sbi->s_freeinodes_counter);
	percpu_counter_destroy(&sbi->s_dirs_counter);
	percpu_counter_destroy(&sbi->s_dirtyclusters_counter);
failed_mount5:
	ext4_ext_release(sb);
	ext4_release_system_zone(sb);
failed_mount4a:
	dput(sb->s_root);
	sb->s_root = NULL;
failed_mount4:
	ext4_msg(sb, KERN_ERR, "mount failed");
	if (EXT4_SB(sb)->rsv_conversion_wq)
		destroy_workqueue(EXT4_SB(sb)->rsv_conversion_wq);
failed_mount_wq:
	if (sbi->s_ea_inode_cache) {
		ext4_xattr_destroy_cache(sbi->s_ea_inode_cache);
		sbi->s_ea_inode_cache = NULL;
	}
	if (sbi->s_ea_block_cache) {
		ext4_xattr_destroy_cache(sbi->s_ea_block_cache);
		sbi->s_ea_block_cache = NULL;
	}
	if (sbi->s_journal) {
		jbd2_journal_destroy(sbi->s_journal);
		sbi->s_journal = NULL;
	}
failed_mount3a:
	ext4_es_unregister_shrinker(sbi);
failed_mount3:
	del_timer_sync(&sbi->s_err_report);
	if (sbi->s_mmp_tsk)
		kthread_stop(sbi->s_mmp_tsk);
failed_mount2:
	for (i = 0; i < db_count; i++)
		brelse(sbi->s_group_desc[i]);
	kvfree(sbi->s_group_desc);
failed_mount:
	if (sbi->s_chksum_driver)
		crypto_free_shash(sbi->s_chksum_driver);
#ifdef CONFIG_QUOTA
	for (i = 0; i < EXT4_MAXQUOTAS; i++)
		kfree(sbi->s_qf_names[i]);
#endif
	ext4_blkdev_remove(sbi);
	brelse(bh);
out_fail:
	sb->s_fs_info = NULL;
	kfree(sbi->s_blockgroup_lock);
out_free_base:
	kfree(sbi);
	kfree(orig_data);
	fs_put_dax(dax_dev);
	return err ? err : ret;
}

/*
 * Setup any per-fs journal parameters now.  We'll do this both on
 * initial mount, once the journal has been initialised but before we've
 * done any recovery; and again on any subsequent remount.
 */
static void ext4_init_journal_params(struct super_block *sb, journal_t *journal)
{
	struct ext4_sb_info *sbi = EXT4_SB(sb);

	journal->j_commit_interval = sbi->s_commit_interval;
	journal->j_min_batch_time = sbi->s_min_batch_time;
	journal->j_max_batch_time = sbi->s_max_batch_time;

	write_lock(&journal->j_state_lock);
	if (test_opt(sb, BARRIER))
		journal->j_flags |= JBD2_BARRIER;
	else
		journal->j_flags &= ~JBD2_BARRIER;
	if (test_opt(sb, DATA_ERR_ABORT))
		journal->j_flags |= JBD2_ABORT_ON_SYNCDATA_ERR;
	else
		journal->j_flags &= ~JBD2_ABORT_ON_SYNCDATA_ERR;
	write_unlock(&journal->j_state_lock);
}

static struct inode *ext4_get_journal_inode(struct super_block *sb,
					     unsigned int journal_inum)
{
	struct inode *journal_inode;

	/*
	 * Test for the existence of a valid inode on disk.  Bad things
	 * happen if we iget() an unused inode, as the subsequent iput()
	 * will try to delete it.
	 */
	journal_inode = ext4_iget(sb, journal_inum);
	if (IS_ERR(journal_inode)) {
		ext4_msg(sb, KERN_ERR, "no journal found");
		return NULL;
	}
	if (!journal_inode->i_nlink) {
		make_bad_inode(journal_inode);
		iput(journal_inode);
		ext4_msg(sb, KERN_ERR, "journal inode is deleted");
		return NULL;
	}

	jbd_debug(2, "Journal inode found at %p: %lld bytes\n",
		  journal_inode, journal_inode->i_size);
	if (!S_ISREG(journal_inode->i_mode)) {
		ext4_msg(sb, KERN_ERR, "invalid journal inode");
		iput(journal_inode);
		return NULL;
	}
	return journal_inode;
}

static journal_t *ext4_get_journal(struct super_block *sb,
				   unsigned int journal_inum)
{
	struct inode *journal_inode;
	journal_t *journal;

	BUG_ON(!ext4_has_feature_journal(sb));

	journal_inode = ext4_get_journal_inode(sb, journal_inum);
	if (!journal_inode)
		return NULL;

	journal = jbd2_journal_init_inode(journal_inode);
	if (!journal) {
		ext4_msg(sb, KERN_ERR, "Could not load journal inode");
		iput(journal_inode);
		return NULL;
	}
	journal->j_private = sb;
	ext4_init_journal_params(sb, journal);
	return journal;
}

static journal_t *ext4_get_dev_journal(struct super_block *sb,
				       dev_t j_dev)
{
	struct buffer_head *bh;
	journal_t *journal;
	ext4_fsblk_t start;
	ext4_fsblk_t len;
	int hblock, blocksize;
	ext4_fsblk_t sb_block;
	unsigned long offset;
	struct ext4_super_block *es;
	struct block_device *bdev;

	BUG_ON(!ext4_has_feature_journal(sb));

	bdev = ext4_blkdev_get(j_dev, sb);
	if (bdev == NULL)
		return NULL;

	blocksize = sb->s_blocksize;
	hblock = bdev_logical_block_size(bdev);
	if (blocksize < hblock) {
		ext4_msg(sb, KERN_ERR,
			"blocksize too small for journal device");
		goto out_bdev;
	}

	sb_block = EXT4_MIN_BLOCK_SIZE / blocksize;
	offset = EXT4_MIN_BLOCK_SIZE % blocksize;
	set_blocksize(bdev, blocksize);
	if (!(bh = __bread(bdev, sb_block, blocksize))) {
		ext4_msg(sb, KERN_ERR, "couldn't read superblock of "
		       "external journal");
		goto out_bdev;
	}

	es = (struct ext4_super_block *) (bh->b_data + offset);
	if ((le16_to_cpu(es->s_magic) != EXT4_SUPER_MAGIC) ||
	    !(le32_to_cpu(es->s_feature_incompat) &
	      EXT4_FEATURE_INCOMPAT_JOURNAL_DEV)) {
		ext4_msg(sb, KERN_ERR, "external journal has "
					"bad superblock");
		brelse(bh);
		goto out_bdev;
	}

	if ((le32_to_cpu(es->s_feature_ro_compat) &
	     EXT4_FEATURE_RO_COMPAT_METADATA_CSUM) &&
	    es->s_checksum != ext4_superblock_csum(sb, es)) {
		ext4_msg(sb, KERN_ERR, "external journal has "
				       "corrupt superblock");
		brelse(bh);
		goto out_bdev;
	}

	if (memcmp(EXT4_SB(sb)->s_es->s_journal_uuid, es->s_uuid, 16)) {
		ext4_msg(sb, KERN_ERR, "journal UUID does not match");
		brelse(bh);
		goto out_bdev;
	}

	len = ext4_blocks_count(es);
	start = sb_block + 1;
	brelse(bh);	/* we're done with the superblock */

	journal = jbd2_journal_init_dev(bdev, sb->s_bdev,
					start, len, blocksize);
	if (!journal) {
		ext4_msg(sb, KERN_ERR, "failed to create device journal");
		goto out_bdev;
	}
	journal->j_private = sb;
	ll_rw_block(REQ_OP_READ, REQ_META | REQ_PRIO, 1, &journal->j_sb_buffer);
	wait_on_buffer(journal->j_sb_buffer);
	if (!buffer_uptodate(journal->j_sb_buffer)) {
		ext4_msg(sb, KERN_ERR, "I/O error on journal device");
		goto out_journal;
	}
	if (be32_to_cpu(journal->j_superblock->s_nr_users) != 1) {
		ext4_msg(sb, KERN_ERR, "External journal has more than one "
					"user (unsupported) - %d",
			be32_to_cpu(journal->j_superblock->s_nr_users));
		goto out_journal;
	}
	EXT4_SB(sb)->journal_bdev = bdev;
	ext4_init_journal_params(sb, journal);
	return journal;

out_journal:
	jbd2_journal_destroy(journal);
out_bdev:
	ext4_blkdev_put(bdev);
	return NULL;
}

static int ext4_load_journal(struct super_block *sb,
			     struct ext4_super_block *es,
			     unsigned long journal_devnum)
{
	journal_t *journal;
	unsigned int journal_inum = le32_to_cpu(es->s_journal_inum);
	dev_t journal_dev;
	int err = 0;
	int really_read_only;

	BUG_ON(!ext4_has_feature_journal(sb));

	if (journal_devnum &&
	    journal_devnum != le32_to_cpu(es->s_journal_dev)) {
		ext4_msg(sb, KERN_INFO, "external journal device major/minor "
			"numbers have changed");
		journal_dev = new_decode_dev(journal_devnum);
	} else
		journal_dev = new_decode_dev(le32_to_cpu(es->s_journal_dev));

	really_read_only = bdev_read_only(sb->s_bdev);

	/*
	 * Are we loading a blank journal or performing recovery after a
	 * crash?  For recovery, we need to check in advance whether we
	 * can get read-write access to the device.
	 */
	if (ext4_has_feature_journal_needs_recovery(sb)) {
		if (sb_rdonly(sb)) {
			ext4_msg(sb, KERN_INFO, "INFO: recovery "
					"required on readonly filesystem");
			if (really_read_only) {
				ext4_msg(sb, KERN_ERR, "write access "
					"unavailable, cannot proceed "
					"(try mounting with noload)");
				return -EROFS;
			}
			ext4_msg(sb, KERN_INFO, "write access will "
			       "be enabled during recovery");
		}
	}

	if (journal_inum && journal_dev) {
		ext4_msg(sb, KERN_ERR, "filesystem has both journal "
		       "and inode journals!");
		return -EINVAL;
	}

	if (journal_inum) {
		if (!(journal = ext4_get_journal(sb, journal_inum)))
			return -EINVAL;
	} else {
		if (!(journal = ext4_get_dev_journal(sb, journal_dev)))
			return -EINVAL;
	}

	if (!(journal->j_flags & JBD2_BARRIER))
		ext4_msg(sb, KERN_INFO, "barriers disabled");

	if (!ext4_has_feature_journal_needs_recovery(sb))
		err = jbd2_journal_wipe(journal, !really_read_only);
	if (!err) {
		char *save = kmalloc(EXT4_S_ERR_LEN, GFP_KERNEL);
		if (save)
			memcpy(save, ((char *) es) +
			       EXT4_S_ERR_START, EXT4_S_ERR_LEN);
		err = jbd2_journal_load(journal);
		if (save)
			memcpy(((char *) es) + EXT4_S_ERR_START,
			       save, EXT4_S_ERR_LEN);
		kfree(save);
	}

	if (err) {
		ext4_msg(sb, KERN_ERR, "error loading journal");
		jbd2_journal_destroy(journal);
		return err;
	}

	EXT4_SB(sb)->s_journal = journal;
	ext4_clear_journal_err(sb, es);

	if (!really_read_only && journal_devnum &&
	    journal_devnum != le32_to_cpu(es->s_journal_dev)) {
		es->s_journal_dev = cpu_to_le32(journal_devnum);

		/* Make sure we flush the recovery flag to disk. */
		ext4_commit_super(sb, 1);
	}

	return 0;
}

static int ext4_commit_super(struct super_block *sb, int sync)
{
	struct ext4_super_block *es = EXT4_SB(sb)->s_es;
	struct buffer_head *sbh = EXT4_SB(sb)->s_sbh;
	int error = 0;

	if (!sbh || block_device_ejected(sb))
		return error;
	/*
	 * If the file system is mounted read-only, don't update the
	 * superblock write time.  This avoids updating the superblock
	 * write time when we are mounting the root file system
	 * read/only but we need to replay the journal; at that point,
	 * for people who are east of GMT and who make their clock
	 * tick in localtime for Windows bug-for-bug compatibility,
	 * the clock is set in the future, and this will cause e2fsck
	 * to complain and force a full file system check.
	 */
	if (!(sb->s_flags & SB_RDONLY))
		es->s_wtime = cpu_to_le32(get_seconds());
	if (sb->s_bdev->bd_part)
		es->s_kbytes_written =
			cpu_to_le64(EXT4_SB(sb)->s_kbytes_written +
			    ((part_stat_read(sb->s_bdev->bd_part, sectors[1]) -
			      EXT4_SB(sb)->s_sectors_written_start) >> 1));
	else
		es->s_kbytes_written =
			cpu_to_le64(EXT4_SB(sb)->s_kbytes_written);
	if (percpu_counter_initialized(&EXT4_SB(sb)->s_freeclusters_counter))
		ext4_free_blocks_count_set(es,
			EXT4_C2B(EXT4_SB(sb), percpu_counter_sum_positive(
				&EXT4_SB(sb)->s_freeclusters_counter)));
	if (percpu_counter_initialized(&EXT4_SB(sb)->s_freeinodes_counter))
		es->s_free_inodes_count =
			cpu_to_le32(percpu_counter_sum_positive(
				&EXT4_SB(sb)->s_freeinodes_counter));
	BUFFER_TRACE(sbh, "marking dirty");
	ext4_superblock_csum_set(sb);
	if (sync)
		lock_buffer(sbh);
	if (buffer_write_io_error(sbh)) {
		/*
		 * Oh, dear.  A previous attempt to write the
		 * superblock failed.  This could happen because the
		 * USB device was yanked out.  Or it could happen to
		 * be a transient write error and maybe the block will
		 * be remapped.  Nothing we can do but to retry the
		 * write and hope for the best.
		 */
		ext4_msg(sb, KERN_ERR, "previous I/O error to "
		       "superblock detected");
		clear_buffer_write_io_error(sbh);
		set_buffer_uptodate(sbh);
	}
	mark_buffer_dirty(sbh);
	if (sync) {
		unlock_buffer(sbh);
		error = __sync_dirty_buffer(sbh,
			REQ_SYNC | (test_opt(sb, BARRIER) ? REQ_FUA : 0));
		if (error)
			return error;

		error = buffer_write_io_error(sbh);
		if (error) {
			ext4_msg(sb, KERN_ERR, "I/O error while writing "
			       "superblock");
			clear_buffer_write_io_error(sbh);
			set_buffer_uptodate(sbh);
		}
	}
	return error;
}

/*
 * Have we just finished recovery?  If so, and if we are mounting (or
 * remounting) the filesystem readonly, then we will end up with a
 * consistent fs on disk.  Record that fact.
 */
static void ext4_mark_recovery_complete(struct super_block *sb,
					struct ext4_super_block *es)
{
	journal_t *journal = EXT4_SB(sb)->s_journal;

	if (!ext4_has_feature_journal(sb)) {
		BUG_ON(journal != NULL);
		return;
	}
	jbd2_journal_lock_updates(journal);
	if (jbd2_journal_flush(journal) < 0)
		goto out;

	if (ext4_has_feature_journal_needs_recovery(sb) && sb_rdonly(sb)) {
		ext4_clear_feature_journal_needs_recovery(sb);
		ext4_commit_super(sb, 1);
	}

out:
	jbd2_journal_unlock_updates(journal);
}

/*
 * If we are mounting (or read-write remounting) a filesystem whose journal
 * has recorded an error from a previous lifetime, move that error to the
 * main filesystem now.
 */
static void ext4_clear_journal_err(struct super_block *sb,
				   struct ext4_super_block *es)
{
	journal_t *journal;
	int j_errno;
	const char *errstr;

	BUG_ON(!ext4_has_feature_journal(sb));

	journal = EXT4_SB(sb)->s_journal;

	/*
	 * Now check for any error status which may have been recorded in the
	 * journal by a prior ext4_error() or ext4_abort()
	 */

	j_errno = jbd2_journal_errno(journal);
	if (j_errno) {
		char nbuf[16];

		errstr = ext4_decode_error(sb, j_errno, nbuf);
		ext4_warning(sb, "Filesystem error recorded "
			     "from previous mount: %s", errstr);
		ext4_warning(sb, "Marking fs in need of filesystem check.");

		EXT4_SB(sb)->s_mount_state |= EXT4_ERROR_FS;
		es->s_state |= cpu_to_le16(EXT4_ERROR_FS);
		ext4_commit_super(sb, 1);

		jbd2_journal_clear_err(journal);
		jbd2_journal_update_sb_errno(journal);
	}
}

/*
 * Force the running and committing transactions to commit,
 * and wait on the commit.
 */
int ext4_force_commit(struct super_block *sb)
{
	journal_t *journal;

	if (sb_rdonly(sb))
		return 0;

	journal = EXT4_SB(sb)->s_journal;
	return ext4_journal_force_commit(journal);
}

static int ext4_sync_fs(struct super_block *sb, int wait)
{
	int ret = 0;
	tid_t target;
	bool needs_barrier = false;
	struct ext4_sb_info *sbi = EXT4_SB(sb);

	if (unlikely(ext4_forced_shutdown(sbi)))
		return 0;

	trace_ext4_sync_fs(sb, wait);
	flush_workqueue(sbi->rsv_conversion_wq);
	/*
	 * Writeback quota in non-journalled quota case - journalled quota has
	 * no dirty dquots
	 */
	dquot_writeback_dquots(sb, -1);
	/*
	 * Data writeback is possible w/o journal transaction, so barrier must
	 * being sent at the end of the function. But we can skip it if
	 * transaction_commit will do it for us.
	 */
	if (sbi->s_journal) {
		target = jbd2_get_latest_transaction(sbi->s_journal);
		if (wait && sbi->s_journal->j_flags & JBD2_BARRIER &&
		    !jbd2_trans_will_send_data_barrier(sbi->s_journal, target))
			needs_barrier = true;

		if (jbd2_journal_start_commit(sbi->s_journal, &target)) {
			if (wait)
				ret = jbd2_log_wait_commit(sbi->s_journal,
							   target);
		}
	} else if (wait && test_opt(sb, BARRIER))
		needs_barrier = true;
	if (needs_barrier) {
		int err;
		err = blkdev_issue_flush(sb->s_bdev, GFP_KERNEL, NULL);
		if (!ret)
			ret = err;
	}

	return ret;
}

/*
 * LVM calls this function before a (read-only) snapshot is created.  This
 * gives us a chance to flush the journal completely and mark the fs clean.
 *
 * Note that only this function cannot bring a filesystem to be in a clean
 * state independently. It relies on upper layer to stop all data & metadata
 * modifications.
 */
static int ext4_freeze(struct super_block *sb)
{
	int error = 0;
	journal_t *journal;

	if (sb_rdonly(sb))
		return 0;

	journal = EXT4_SB(sb)->s_journal;

	if (journal) {
		/* Now we set up the journal barrier. */
		jbd2_journal_lock_updates(journal);

		/*
		 * Don't clear the needs_recovery flag if we failed to
		 * flush the journal.
		 */
		error = jbd2_journal_flush(journal);
		if (error < 0)
			goto out;

		/* Journal blocked and flushed, clear needs_recovery flag. */
		ext4_clear_feature_journal_needs_recovery(sb);
	}

	error = ext4_commit_super(sb, 1);
out:
	if (journal)
		/* we rely on upper layer to stop further updates */
		jbd2_journal_unlock_updates(journal);
	return error;
}

/*
 * Called by LVM after the snapshot is done.  We need to reset the RECOVER
 * flag here, even though the filesystem is not technically dirty yet.
 */
static int ext4_unfreeze(struct super_block *sb)
{
	if (sb_rdonly(sb) || ext4_forced_shutdown(EXT4_SB(sb)))
		return 0;

	if (EXT4_SB(sb)->s_journal) {
		/* Reset the needs_recovery flag before the fs is unlocked. */
		ext4_set_feature_journal_needs_recovery(sb);
	}

	ext4_commit_super(sb, 1);
	return 0;
}

/*
 * Structure to save mount options for ext4_remount's benefit
 */
struct ext4_mount_options {
	unsigned long s_mount_opt;
	unsigned long s_mount_opt2;
	kuid_t s_resuid;
	kgid_t s_resgid;
	unsigned long s_commit_interval;
	u32 s_min_batch_time, s_max_batch_time;
#ifdef CONFIG_QUOTA
	int s_jquota_fmt;
	char *s_qf_names[EXT4_MAXQUOTAS];
#endif
};

static int ext4_remount(struct super_block *sb, int *flags, char *data)
{
	struct ext4_super_block *es;
	struct ext4_sb_info *sbi = EXT4_SB(sb);
	unsigned long old_sb_flags;
	struct ext4_mount_options old_opts;
	int enable_quota = 0;
	ext4_group_t g;
	unsigned int journal_ioprio = DEFAULT_JOURNAL_IOPRIO;
	int err = 0;
#ifdef CONFIG_QUOTA
	int i, j;
#endif
	char *orig_data = kstrdup(data, GFP_KERNEL);

	/* Store the original options */
	old_sb_flags = sb->s_flags;
	old_opts.s_mount_opt = sbi->s_mount_opt;
	old_opts.s_mount_opt2 = sbi->s_mount_opt2;
	old_opts.s_resuid = sbi->s_resuid;
	old_opts.s_resgid = sbi->s_resgid;
	old_opts.s_commit_interval = sbi->s_commit_interval;
	old_opts.s_min_batch_time = sbi->s_min_batch_time;
	old_opts.s_max_batch_time = sbi->s_max_batch_time;
#ifdef CONFIG_QUOTA
	old_opts.s_jquota_fmt = sbi->s_jquota_fmt;
	for (i = 0; i < EXT4_MAXQUOTAS; i++)
		if (sbi->s_qf_names[i]) {
			old_opts.s_qf_names[i] = kstrdup(sbi->s_qf_names[i],
							 GFP_KERNEL);
			if (!old_opts.s_qf_names[i]) {
				for (j = 0; j < i; j++)
					kfree(old_opts.s_qf_names[j]);
				kfree(orig_data);
				return -ENOMEM;
			}
		} else
			old_opts.s_qf_names[i] = NULL;
#endif
	if (sbi->s_journal && sbi->s_journal->j_task->io_context)
		journal_ioprio = sbi->s_journal->j_task->io_context->ioprio;

	if (!parse_options(data, sb, NULL, &journal_ioprio, 1)) {
		err = -EINVAL;
		goto restore_opts;
	}

	if ((old_opts.s_mount_opt & EXT4_MOUNT_JOURNAL_CHECKSUM) ^
	    test_opt(sb, JOURNAL_CHECKSUM)) {
		ext4_msg(sb, KERN_ERR, "changing journal_checksum "
			 "during remount not supported; ignoring");
		sbi->s_mount_opt ^= EXT4_MOUNT_JOURNAL_CHECKSUM;
	}

	if (test_opt(sb, DATA_FLAGS) == EXT4_MOUNT_JOURNAL_DATA) {
		if (test_opt2(sb, EXPLICIT_DELALLOC)) {
			ext4_msg(sb, KERN_ERR, "can't mount with "
				 "both data=journal and delalloc");
			err = -EINVAL;
			goto restore_opts;
		}
		if (test_opt(sb, DIOREAD_NOLOCK)) {
			ext4_msg(sb, KERN_ERR, "can't mount with "
				 "both data=journal and dioread_nolock");
			err = -EINVAL;
			goto restore_opts;
		}
		if (test_opt(sb, DAX)) {
			ext4_msg(sb, KERN_ERR, "can't mount with "
				 "both data=journal and dax");
			err = -EINVAL;
			goto restore_opts;
		}
	} else if (test_opt(sb, DATA_FLAGS) == EXT4_MOUNT_ORDERED_DATA) {
		if (test_opt(sb, JOURNAL_ASYNC_COMMIT)) {
			ext4_msg(sb, KERN_ERR, "can't mount with "
				"journal_async_commit in data=ordered mode");
			err = -EINVAL;
			goto restore_opts;
		}
	}

	if ((sbi->s_mount_opt ^ old_opts.s_mount_opt) & EXT4_MOUNT_NO_MBCACHE) {
		ext4_msg(sb, KERN_ERR, "can't enable nombcache during remount");
		err = -EINVAL;
		goto restore_opts;
	}

	if ((sbi->s_mount_opt ^ old_opts.s_mount_opt) & EXT4_MOUNT_DAX) {
		ext4_msg(sb, KERN_WARNING, "warning: refusing change of "
			"dax flag with busy inodes while remounting");
		sbi->s_mount_opt ^= EXT4_MOUNT_DAX;
	}

	if (sbi->s_mount_flags & EXT4_MF_FS_ABORTED)
		ext4_abort(sb, "Abort forced by user");

	sb->s_flags = (sb->s_flags & ~SB_POSIXACL) |
		(test_opt(sb, POSIX_ACL) ? SB_POSIXACL : 0);

	es = sbi->s_es;

	if (sbi->s_journal) {
		ext4_init_journal_params(sb, sbi->s_journal);
		set_task_ioprio(sbi->s_journal->j_task, journal_ioprio);
	}

	if (*flags & SB_LAZYTIME)
		sb->s_flags |= SB_LAZYTIME;

	if ((bool)(*flags & SB_RDONLY) != sb_rdonly(sb)) {
		if (sbi->s_mount_flags & EXT4_MF_FS_ABORTED) {
			err = -EROFS;
			goto restore_opts;
		}

		if (*flags & SB_RDONLY) {
			err = sync_filesystem(sb);
			if (err < 0)
				goto restore_opts;
			err = dquot_suspend(sb, -1);
			if (err < 0)
				goto restore_opts;

			/*
			 * First of all, the unconditional stuff we have to do
			 * to disable replay of the journal when we next remount
			 */
			sb->s_flags |= SB_RDONLY;

			/*
			 * OK, test if we are remounting a valid rw partition
			 * readonly, and if so set the rdonly flag and then
			 * mark the partition as valid again.
			 */
			if (!(es->s_state & cpu_to_le16(EXT4_VALID_FS)) &&
			    (sbi->s_mount_state & EXT4_VALID_FS))
				es->s_state = cpu_to_le16(sbi->s_mount_state);

			if (sbi->s_journal)
				ext4_mark_recovery_complete(sb, es);
		} else {
			/* Make sure we can mount this feature set readwrite */
			if (ext4_has_feature_readonly(sb) ||
			    !ext4_feature_set_ok(sb, 0)) {
				err = -EROFS;
				goto restore_opts;
			}
			/*
			 * Make sure the group descriptor checksums
			 * are sane.  If they aren't, refuse to remount r/w.
			 */
			for (g = 0; g < sbi->s_groups_count; g++) {
				struct ext4_group_desc *gdp =
					ext4_get_group_desc(sb, g, NULL);

				if (!ext4_group_desc_csum_verify(sb, g, gdp)) {
					ext4_msg(sb, KERN_ERR,
	       "ext4_remount: Checksum for group %u failed (%u!=%u)",
		g, le16_to_cpu(ext4_group_desc_csum(sb, g, gdp)),
					       le16_to_cpu(gdp->bg_checksum));
					err = -EFSBADCRC;
					goto restore_opts;
				}
			}

			/*
			 * If we have an unprocessed orphan list hanging
			 * around from a previously readonly bdev mount,
			 * require a full umount/remount for now.
			 */
			if (es->s_last_orphan) {
				ext4_msg(sb, KERN_WARNING, "Couldn't "
				       "remount RDWR because of unprocessed "
				       "orphan inode list.  Please "
				       "umount/remount instead");
				err = -EINVAL;
				goto restore_opts;
			}

			/*
			 * Mounting a RDONLY partition read-write, so reread
			 * and store the current valid flag.  (It may have
			 * been changed by e2fsck since we originally mounted
			 * the partition.)
			 */
			if (sbi->s_journal)
				ext4_clear_journal_err(sb, es);
			sbi->s_mount_state = le16_to_cpu(es->s_state);
			if (!ext4_setup_super(sb, es, 0))
				sb->s_flags &= ~SB_RDONLY;
			if (ext4_has_feature_mmp(sb))
				if (ext4_multi_mount_protect(sb,
						le64_to_cpu(es->s_mmp_block))) {
					err = -EROFS;
					goto restore_opts;
				}
			enable_quota = 1;
		}
	}

	/*
	 * Reinitialize lazy itable initialization thread based on
	 * current settings
	 */
	if (sb_rdonly(sb) || !test_opt(sb, INIT_INODE_TABLE))
		ext4_unregister_li_request(sb);
	else {
		ext4_group_t first_not_zeroed;
		first_not_zeroed = ext4_has_uninit_itable(sb);
		ext4_register_li_request(sb, first_not_zeroed);
	}

	ext4_setup_system_zone(sb);
	if (sbi->s_journal == NULL && !(old_sb_flags & SB_RDONLY))
		ext4_commit_super(sb, 1);

#ifdef CONFIG_QUOTA
	/* Release old quota file names */
	for (i = 0; i < EXT4_MAXQUOTAS; i++)
		kfree(old_opts.s_qf_names[i]);
	if (enable_quota) {
		if (sb_any_quota_suspended(sb))
			dquot_resume(sb, -1);
		else if (ext4_has_feature_quota(sb)) {
			err = ext4_enable_quotas(sb);
			if (err)
				goto restore_opts;
		}
	}
#endif

	*flags = (*flags & ~SB_LAZYTIME) | (sb->s_flags & SB_LAZYTIME);
	ext4_msg(sb, KERN_INFO, "re-mounted. Opts: %s", orig_data);
	kfree(orig_data);
	return 0;

restore_opts:
	sb->s_flags = old_sb_flags;
	sbi->s_mount_opt = old_opts.s_mount_opt;
	sbi->s_mount_opt2 = old_opts.s_mount_opt2;
	sbi->s_resuid = old_opts.s_resuid;
	sbi->s_resgid = old_opts.s_resgid;
	sbi->s_commit_interval = old_opts.s_commit_interval;
	sbi->s_min_batch_time = old_opts.s_min_batch_time;
	sbi->s_max_batch_time = old_opts.s_max_batch_time;
#ifdef CONFIG_QUOTA
	sbi->s_jquota_fmt = old_opts.s_jquota_fmt;
	for (i = 0; i < EXT4_MAXQUOTAS; i++) {
		kfree(sbi->s_qf_names[i]);
		sbi->s_qf_names[i] = old_opts.s_qf_names[i];
	}
#endif
	kfree(orig_data);
	return err;
}

#ifdef CONFIG_QUOTA
static int ext4_statfs_project(struct super_block *sb,
			       kprojid_t projid, struct kstatfs *buf)
{
	struct kqid qid;
	struct dquot *dquot;
	u64 limit;
	u64 curblock;

	qid = make_kqid_projid(projid);
	dquot = dqget(sb, qid);
	if (IS_ERR(dquot))
		return PTR_ERR(dquot);
	spin_lock(&dquot->dq_dqb_lock);

	limit = (dquot->dq_dqb.dqb_bsoftlimit ?
		 dquot->dq_dqb.dqb_bsoftlimit :
		 dquot->dq_dqb.dqb_bhardlimit) >> sb->s_blocksize_bits;
	if (limit && buf->f_blocks > limit) {
		curblock = dquot->dq_dqb.dqb_curspace >> sb->s_blocksize_bits;
		buf->f_blocks = limit;
		buf->f_bfree = buf->f_bavail =
			(buf->f_blocks > curblock) ?
			 (buf->f_blocks - curblock) : 0;
	}

	limit = dquot->dq_dqb.dqb_isoftlimit ?
		dquot->dq_dqb.dqb_isoftlimit :
		dquot->dq_dqb.dqb_ihardlimit;
	if (limit && buf->f_files > limit) {
		buf->f_files = limit;
		buf->f_ffree =
			(buf->f_files > dquot->dq_dqb.dqb_curinodes) ?
			 (buf->f_files - dquot->dq_dqb.dqb_curinodes) : 0;
	}

	spin_unlock(&dquot->dq_dqb_lock);
	dqput(dquot);
	return 0;
}
#endif

static int ext4_statfs(struct dentry *dentry, struct kstatfs *buf)
{
	struct super_block *sb = dentry->d_sb;
	struct ext4_sb_info *sbi = EXT4_SB(sb);
	struct ext4_super_block *es = sbi->s_es;
	ext4_fsblk_t overhead = 0, resv_blocks;
	u64 fsid;
	s64 bfree;
	resv_blocks = EXT4_C2B(sbi, atomic64_read(&sbi->s_resv_clusters));

	if (!test_opt(sb, MINIX_DF))
		overhead = sbi->s_overhead;

	buf->f_type = EXT4_SUPER_MAGIC;
	buf->f_bsize = sb->s_blocksize;
	buf->f_blocks = ext4_blocks_count(es) - EXT4_C2B(sbi, overhead);
	bfree = percpu_counter_sum_positive(&sbi->s_freeclusters_counter) -
		percpu_counter_sum_positive(&sbi->s_dirtyclusters_counter);
	/* prevent underflow in case that few free space is available */
	buf->f_bfree = EXT4_C2B(sbi, max_t(s64, bfree, 0));
	buf->f_bavail = buf->f_bfree -
			(ext4_r_blocks_count(es) + resv_blocks);
	if (buf->f_bfree < (ext4_r_blocks_count(es) + resv_blocks))
		buf->f_bavail = 0;
	buf->f_files = le32_to_cpu(es->s_inodes_count);
	buf->f_ffree = percpu_counter_sum_positive(&sbi->s_freeinodes_counter);
	buf->f_namelen = EXT4_NAME_LEN;
	fsid = le64_to_cpup((void *)es->s_uuid) ^
	       le64_to_cpup((void *)es->s_uuid + sizeof(u64));
	buf->f_fsid.val[0] = fsid & 0xFFFFFFFFUL;
	buf->f_fsid.val[1] = (fsid >> 32) & 0xFFFFFFFFUL;

#ifdef CONFIG_QUOTA
	if (ext4_test_inode_flag(dentry->d_inode, EXT4_INODE_PROJINHERIT) &&
	    sb_has_quota_limits_enabled(sb, PRJQUOTA))
		ext4_statfs_project(sb, EXT4_I(dentry->d_inode)->i_projid, buf);
#endif
	return 0;
}


#ifdef CONFIG_QUOTA

/*
 * Helper functions so that transaction is started before we acquire dqio_sem
 * to keep correct lock ordering of transaction > dqio_sem
 */
static inline struct inode *dquot_to_inode(struct dquot *dquot)
{
	return sb_dqopt(dquot->dq_sb)->files[dquot->dq_id.type];
}

static int ext4_write_dquot(struct dquot *dquot)
{
	int ret, err;
	handle_t *handle;
	struct inode *inode;

	inode = dquot_to_inode(dquot);
	handle = ext4_journal_start(inode, EXT4_HT_QUOTA,
				    EXT4_QUOTA_TRANS_BLOCKS(dquot->dq_sb));
	if (IS_ERR(handle))
		return PTR_ERR(handle);
	ret = dquot_commit(dquot);
	err = ext4_journal_stop(handle);
	if (!ret)
		ret = err;
	return ret;
}

static int ext4_acquire_dquot(struct dquot *dquot)
{
	int ret, err;
	handle_t *handle;

	handle = ext4_journal_start(dquot_to_inode(dquot), EXT4_HT_QUOTA,
				    EXT4_QUOTA_INIT_BLOCKS(dquot->dq_sb));
	if (IS_ERR(handle))
		return PTR_ERR(handle);
	ret = dquot_acquire(dquot);
	err = ext4_journal_stop(handle);
	if (!ret)
		ret = err;
	return ret;
}

static int ext4_release_dquot(struct dquot *dquot)
{
	int ret, err;
	handle_t *handle;

	handle = ext4_journal_start(dquot_to_inode(dquot), EXT4_HT_QUOTA,
				    EXT4_QUOTA_DEL_BLOCKS(dquot->dq_sb));
	if (IS_ERR(handle)) {
		/* Release dquot anyway to avoid endless cycle in dqput() */
		dquot_release(dquot);
		return PTR_ERR(handle);
	}
	ret = dquot_release(dquot);
	err = ext4_journal_stop(handle);
	if (!ret)
		ret = err;
	return ret;
}

static int ext4_mark_dquot_dirty(struct dquot *dquot)
{
	struct super_block *sb = dquot->dq_sb;
	struct ext4_sb_info *sbi = EXT4_SB(sb);

	/* Are we journaling quotas? */
	if (ext4_has_feature_quota(sb) ||
	    sbi->s_qf_names[USRQUOTA] || sbi->s_qf_names[GRPQUOTA]) {
		dquot_mark_dquot_dirty(dquot);
		return ext4_write_dquot(dquot);
	} else {
		return dquot_mark_dquot_dirty(dquot);
	}
}

static int ext4_write_info(struct super_block *sb, int type)
{
	int ret, err;
	handle_t *handle;

	/* Data block + inode block */
	handle = ext4_journal_start(d_inode(sb->s_root), EXT4_HT_QUOTA, 2);
	if (IS_ERR(handle))
		return PTR_ERR(handle);
	ret = dquot_commit_info(sb, type);
	err = ext4_journal_stop(handle);
	if (!ret)
		ret = err;
	return ret;
}

/*
 * Turn on quotas during mount time - we need to find
 * the quota file and such...
 */
static int ext4_quota_on_mount(struct super_block *sb, int type)
{
	return dquot_quota_on_mount(sb, EXT4_SB(sb)->s_qf_names[type],
					EXT4_SB(sb)->s_jquota_fmt, type);
}

static void lockdep_set_quota_inode(struct inode *inode, int subclass)
{
	struct ext4_inode_info *ei = EXT4_I(inode);

	/* The first argument of lockdep_set_subclass has to be
	 * *exactly* the same as the argument to init_rwsem() --- in
	 * this case, in init_once() --- or lockdep gets unhappy
	 * because the name of the lock is set using the
	 * stringification of the argument to init_rwsem().
	 */
	(void) ei;	/* shut up clang warning if !CONFIG_LOCKDEP */
	lockdep_set_subclass(&ei->i_data_sem, subclass);
}

/*
 * Standard function to be called on quota_on
 */
static int ext4_quota_on(struct super_block *sb, int type, int format_id,
			 const struct path *path)
{
	int err;

	if (!test_opt(sb, QUOTA))
		return -EINVAL;

	/* Quotafile not on the same filesystem? */
	if (path->dentry->d_sb != sb)
		return -EXDEV;
	/* Journaling quota? */
	if (EXT4_SB(sb)->s_qf_names[type]) {
		/* Quotafile not in fs root? */
		if (path->dentry->d_parent != sb->s_root)
			ext4_msg(sb, KERN_WARNING,
				"Quota file not on filesystem root. "
				"Journaled quota will not work");
		sb_dqopt(sb)->flags |= DQUOT_NOLIST_DIRTY;
	} else {
		/*
		 * Clear the flag just in case mount options changed since
		 * last time.
		 */
		sb_dqopt(sb)->flags &= ~DQUOT_NOLIST_DIRTY;
	}

	/*
	 * When we journal data on quota file, we have to flush journal to see
	 * all updates to the file when we bypass pagecache...
	 */
	if (EXT4_SB(sb)->s_journal &&
	    ext4_should_journal_data(d_inode(path->dentry))) {
		/*
		 * We don't need to lock updates but journal_flush() could
		 * otherwise be livelocked...
		 */
		jbd2_journal_lock_updates(EXT4_SB(sb)->s_journal);
		err = jbd2_journal_flush(EXT4_SB(sb)->s_journal);
		jbd2_journal_unlock_updates(EXT4_SB(sb)->s_journal);
		if (err)
			return err;
	}

	lockdep_set_quota_inode(path->dentry->d_inode, I_DATA_SEM_QUOTA);
	err = dquot_quota_on(sb, type, format_id, path);
	if (err) {
		lockdep_set_quota_inode(path->dentry->d_inode,
					     I_DATA_SEM_NORMAL);
	} else {
		struct inode *inode = d_inode(path->dentry);
		handle_t *handle;

		/*
		 * Set inode flags to prevent userspace from messing with quota
		 * files. If this fails, we return success anyway since quotas
		 * are already enabled and this is not a hard failure.
		 */
		inode_lock(inode);
		handle = ext4_journal_start(inode, EXT4_HT_QUOTA, 1);
		if (IS_ERR(handle))
			goto unlock_inode;
		EXT4_I(inode)->i_flags |= EXT4_NOATIME_FL | EXT4_IMMUTABLE_FL;
		inode_set_flags(inode, S_NOATIME | S_IMMUTABLE,
				S_NOATIME | S_IMMUTABLE);
		ext4_mark_inode_dirty(handle, inode);
		ext4_journal_stop(handle);
	unlock_inode:
		inode_unlock(inode);
	}
	return err;
}

static int ext4_quota_enable(struct super_block *sb, int type, int format_id,
			     unsigned int flags)
{
	int err;
	struct inode *qf_inode;
	unsigned long qf_inums[EXT4_MAXQUOTAS] = {
		le32_to_cpu(EXT4_SB(sb)->s_es->s_usr_quota_inum),
		le32_to_cpu(EXT4_SB(sb)->s_es->s_grp_quota_inum),
		le32_to_cpu(EXT4_SB(sb)->s_es->s_prj_quota_inum)
	};

	BUG_ON(!ext4_has_feature_quota(sb));

	if (!qf_inums[type])
		return -EPERM;

	qf_inode = ext4_iget(sb, qf_inums[type]);
	if (IS_ERR(qf_inode)) {
		ext4_error(sb, "Bad quota inode # %lu", qf_inums[type]);
		return PTR_ERR(qf_inode);
	}

	/* Don't account quota for quota files to avoid recursion */
	qf_inode->i_flags |= S_NOQUOTA;
	lockdep_set_quota_inode(qf_inode, I_DATA_SEM_QUOTA);
	err = dquot_enable(qf_inode, type, format_id, flags);
	iput(qf_inode);
	if (err)
		lockdep_set_quota_inode(qf_inode, I_DATA_SEM_NORMAL);

	return err;
}

/* Enable usage tracking for all quota types. */
static int ext4_enable_quotas(struct super_block *sb)
{
	int type, err = 0;
	unsigned long qf_inums[EXT4_MAXQUOTAS] = {
		le32_to_cpu(EXT4_SB(sb)->s_es->s_usr_quota_inum),
		le32_to_cpu(EXT4_SB(sb)->s_es->s_grp_quota_inum),
		le32_to_cpu(EXT4_SB(sb)->s_es->s_prj_quota_inum)
	};
	bool quota_mopt[EXT4_MAXQUOTAS] = {
		test_opt(sb, USRQUOTA),
		test_opt(sb, GRPQUOTA),
		test_opt(sb, PRJQUOTA),
	};

	sb_dqopt(sb)->flags |= DQUOT_QUOTA_SYS_FILE | DQUOT_NOLIST_DIRTY;
	for (type = 0; type < EXT4_MAXQUOTAS; type++) {
		if (qf_inums[type]) {
			err = ext4_quota_enable(sb, type, QFMT_VFS_V1,
				DQUOT_USAGE_ENABLED |
				(quota_mopt[type] ? DQUOT_LIMITS_ENABLED : 0));
			if (err) {
				for (type--; type >= 0; type--)
					dquot_quota_off(sb, type);

				ext4_warning(sb,
					"Failed to enable quota tracking "
					"(type=%d, err=%d). Please run "
					"e2fsck to fix.", type, err);
				return err;
			}
		}
	}
	return 0;
}

static int ext4_quota_off(struct super_block *sb, int type)
{
	struct inode *inode = sb_dqopt(sb)->files[type];
	handle_t *handle;
	int err;

	/* Force all delayed allocation blocks to be allocated.
	 * Caller already holds s_umount sem */
	if (test_opt(sb, DELALLOC))
		sync_filesystem(sb);

	if (!inode || !igrab(inode))
		goto out;

	err = dquot_quota_off(sb, type);
	if (err || ext4_has_feature_quota(sb))
		goto out_put;

	inode_lock(inode);
	/*
	 * Update modification times of quota files when userspace can
	 * start looking at them. If we fail, we return success anyway since
	 * this is not a hard failure and quotas are already disabled.
	 */
	handle = ext4_journal_start(inode, EXT4_HT_QUOTA, 1);
	if (IS_ERR(handle))
		goto out_unlock;
	EXT4_I(inode)->i_flags &= ~(EXT4_NOATIME_FL | EXT4_IMMUTABLE_FL);
	inode_set_flags(inode, 0, S_NOATIME | S_IMMUTABLE);
	inode->i_mtime = inode->i_ctime = current_time(inode);
	ext4_mark_inode_dirty(handle, inode);
	ext4_journal_stop(handle);
out_unlock:
	inode_unlock(inode);
out_put:
	lockdep_set_quota_inode(inode, I_DATA_SEM_NORMAL);
	iput(inode);
	return err;
out:
	return dquot_quota_off(sb, type);
}

/* Read data from quotafile - avoid pagecache and such because we cannot afford
 * acquiring the locks... As quota files are never truncated and quota code
 * itself serializes the operations (and no one else should touch the files)
 * we don't have to be afraid of races */
static ssize_t ext4_quota_read(struct super_block *sb, int type, char *data,
			       size_t len, loff_t off)
{
	struct inode *inode = sb_dqopt(sb)->files[type];
	ext4_lblk_t blk = off >> EXT4_BLOCK_SIZE_BITS(sb);
	int offset = off & (sb->s_blocksize - 1);
	int tocopy;
	size_t toread;
	struct buffer_head *bh;
	loff_t i_size = i_size_read(inode);

	if (off > i_size)
		return 0;
	if (off+len > i_size)
		len = i_size-off;
	toread = len;
	while (toread > 0) {
		tocopy = sb->s_blocksize - offset < toread ?
				sb->s_blocksize - offset : toread;
		bh = ext4_bread(NULL, inode, blk, 0);
		if (IS_ERR(bh))
			return PTR_ERR(bh);
		if (!bh)	/* A hole? */
			memset(data, 0, tocopy);
		else
			memcpy(data, bh->b_data+offset, tocopy);
		brelse(bh);
		offset = 0;
		toread -= tocopy;
		data += tocopy;
		blk++;
	}
	return len;
}

/* Write to quotafile (we know the transaction is already started and has
 * enough credits) */
static ssize_t ext4_quota_write(struct super_block *sb, int type,
				const char *data, size_t len, loff_t off)
{
	struct inode *inode = sb_dqopt(sb)->files[type];
	ext4_lblk_t blk = off >> EXT4_BLOCK_SIZE_BITS(sb);
	int err, offset = off & (sb->s_blocksize - 1);
	int retries = 0;
	struct buffer_head *bh;
	handle_t *handle = journal_current_handle();

	if (EXT4_SB(sb)->s_journal && !handle) {
		ext4_msg(sb, KERN_WARNING, "Quota write (off=%llu, len=%llu)"
			" cancelled because transaction is not started",
			(unsigned long long)off, (unsigned long long)len);
		return -EIO;
	}
	/*
	 * Since we account only one data block in transaction credits,
	 * then it is impossible to cross a block boundary.
	 */
	if (sb->s_blocksize - offset < len) {
		ext4_msg(sb, KERN_WARNING, "Quota write (off=%llu, len=%llu)"
			" cancelled because not block aligned",
			(unsigned long long)off, (unsigned long long)len);
		return -EIO;
	}

	do {
		bh = ext4_bread(handle, inode, blk,
				EXT4_GET_BLOCKS_CREATE |
				EXT4_GET_BLOCKS_METADATA_NOFAIL);
	} while (IS_ERR(bh) && (PTR_ERR(bh) == -ENOSPC) &&
		 ext4_should_retry_alloc(inode->i_sb, &retries));
	if (IS_ERR(bh))
		return PTR_ERR(bh);
	if (!bh)
		goto out;
	BUFFER_TRACE(bh, "get write access");
	err = ext4_journal_get_write_access(handle, bh);
	if (err) {
		brelse(bh);
		return err;
	}
	lock_buffer(bh);
	memcpy(bh->b_data+offset, data, len);
	flush_dcache_page(bh->b_page);
	unlock_buffer(bh);
	err = ext4_handle_dirty_metadata(handle, NULL, bh);
	brelse(bh);
out:
	if (inode->i_size < off + len) {
		i_size_write(inode, off + len);
		EXT4_I(inode)->i_disksize = inode->i_size;
		ext4_mark_inode_dirty(handle, inode);
	}
	return len;
}

static int ext4_get_next_id(struct super_block *sb, struct kqid *qid)
{
	const struct quota_format_ops	*ops;

	if (!sb_has_quota_loaded(sb, qid->type))
		return -ESRCH;
	ops = sb_dqopt(sb)->ops[qid->type];
	if (!ops || !ops->get_next_id)
		return -ENOSYS;
	return dquot_get_next_id(sb, qid);
}
#endif

static struct dentry *ext4_mount(struct file_system_type *fs_type, int flags,
		       const char *dev_name, void *data)
{
	return mount_bdev(fs_type, flags, dev_name, data, ext4_fill_super);
}

#if !defined(CONFIG_EXT2_FS) && !defined(CONFIG_EXT2_FS_MODULE) && defined(CONFIG_EXT4_USE_FOR_EXT2)
static inline void register_as_ext2(void)
{
	int err = register_filesystem(&ext2_fs_type);
	if (err)
		printk(KERN_WARNING
		       "EXT4-fs: Unable to register as ext2 (%d)\n", err);
}

static inline void unregister_as_ext2(void)
{
	unregister_filesystem(&ext2_fs_type);
}

static inline int ext2_feature_set_ok(struct super_block *sb)
{
	if (ext4_has_unknown_ext2_incompat_features(sb))
		return 0;
	if (sb_rdonly(sb))
		return 1;
	if (ext4_has_unknown_ext2_ro_compat_features(sb))
		return 0;
	return 1;
}
#else
static inline void register_as_ext2(void) { }
static inline void unregister_as_ext2(void) { }
static inline int ext2_feature_set_ok(struct super_block *sb) { return 0; }
#endif

static inline void register_as_ext3(void)
{
	int err = register_filesystem(&ext3_fs_type);
	if (err)
		printk(KERN_WARNING
		       "EXT4-fs: Unable to register as ext3 (%d)\n", err);
}

static inline void unregister_as_ext3(void)
{
	unregister_filesystem(&ext3_fs_type);
}

static inline int ext3_feature_set_ok(struct super_block *sb)
{
	if (ext4_has_unknown_ext3_incompat_features(sb))
		return 0;
	if (!ext4_has_feature_journal(sb))
		return 0;
	if (sb_rdonly(sb))
		return 1;
	if (ext4_has_unknown_ext3_ro_compat_features(sb))
		return 0;
	return 1;
}

static struct file_system_type ext4_fs_type = {
	.owner		= THIS_MODULE,
	.name		= "ext4",
	.mount		= ext4_mount,
	.kill_sb	= kill_block_super,
	.fs_flags	= FS_REQUIRES_DEV,
};
MODULE_ALIAS_FS("ext4");

/* Shared across all ext4 file systems */
wait_queue_head_t ext4__ioend_wq[EXT4_WQ_HASH_SZ];

static int __init ext4_init_fs(void)
{
	int i, err;

	ratelimit_state_init(&ext4_mount_msg_ratelimit, 30 * HZ, 64);
	ext4_li_info = NULL;
	mutex_init(&ext4_li_mtx);

	/* Build-time check for flags consistency */
	ext4_check_flag_values();

	for (i = 0; i < EXT4_WQ_HASH_SZ; i++)
		init_waitqueue_head(&ext4__ioend_wq[i]);

	err = ext4_init_es();
	if (err)
		return err;

	err = ext4_init_pageio();
	if (err)
		goto out5;

	err = ext4_init_system_zone();
	if (err)
		goto out4;

	err = ext4_init_sysfs();
	if (err)
		goto out3;

	err = ext4_init_mballoc();
	if (err)
		goto out2;
	err = init_inodecache();
	if (err)
		goto out1;
	register_as_ext3();
	register_as_ext2();
	err = register_filesystem(&ext4_fs_type);
	if (err)
		goto out;

	return 0;
out:
	unregister_as_ext2();
	unregister_as_ext3();
	destroy_inodecache();
out1:
	ext4_exit_mballoc();
out2:
	ext4_exit_sysfs();
out3:
	ext4_exit_system_zone();
out4:
	ext4_exit_pageio();
out5:
	ext4_exit_es();

	return err;
}

static void __exit ext4_exit_fs(void)
{
	ext4_destroy_lazyinit_thread();
	unregister_as_ext2();
	unregister_as_ext3();
	unregister_filesystem(&ext4_fs_type);
	destroy_inodecache();
	ext4_exit_mballoc();
	ext4_exit_sysfs();
	ext4_exit_system_zone();
	ext4_exit_pageio();
	ext4_exit_es();
}

MODULE_AUTHOR("Remy Card, Stephen Tweedie, Andrew Morton, Andreas Dilger, Theodore Ts'o and others");
MODULE_DESCRIPTION("Fourth Extended Filesystem");
MODULE_LICENSE("GPL");
module_init(ext4_init_fs)
module_exit(ext4_exit_fs)<|MERGE_RESOLUTION|>--- conflicted
+++ resolved
@@ -3712,11 +3712,7 @@
 		if (ext4_has_feature_inline_data(sb)) {
 			ext4_msg(sb, KERN_ERR, "Cannot use DAX on a filesystem"
 					" that may contain inline data");
-<<<<<<< HEAD
-			goto failed_mount;
-=======
 			sbi->s_mount_opt &= ~EXT4_MOUNT_DAX;
->>>>>>> 661e50bc
 		}
 		err = bdev_dax_supported(sb, blocksize);
 		if (err) {
