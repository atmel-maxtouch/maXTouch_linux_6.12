/*
 * Copyright (c) 2015 Oracle.  All rights reserved.
 *
 * Support for backward direction RPCs on RPC/RDMA (server-side).
 */

#include <linux/sunrpc/svc_rdma.h>
#include "xprt_rdma.h"

#define RPCDBG_FACILITY	RPCDBG_SVCXPRT

#undef SVCRDMA_BACKCHANNEL_DEBUG

int svc_rdma_handle_bc_reply(struct rpc_xprt *xprt, struct rpcrdma_msg *rmsgp,
			     struct xdr_buf *rcvbuf)
{
	struct rpcrdma_xprt *r_xprt = rpcx_to_rdmax(xprt);
	struct kvec *dst, *src = &rcvbuf->head[0];
	struct rpc_rqst *req;
	unsigned long cwnd;
	u32 credits;
	size_t len;
	__be32 xid;
	__be32 *p;
	int ret;

	p = (__be32 *)src->iov_base;
	len = src->iov_len;
	xid = rmsgp->rm_xid;

#ifdef SVCRDMA_BACKCHANNEL_DEBUG
	pr_info("%s: xid=%08x, length=%zu\n",
		__func__, be32_to_cpu(xid), len);
	pr_info("%s: RPC/RDMA: %*ph\n",
		__func__, (int)RPCRDMA_HDRLEN_MIN, rmsgp);
	pr_info("%s:      RPC: %*ph\n",
		__func__, (int)len, p);
#endif

	ret = -EAGAIN;
	if (src->iov_len < 24)
		goto out_shortreply;

	spin_lock_bh(&xprt->transport_lock);
	req = xprt_lookup_rqst(xprt, xid);
	if (!req)
		goto out_notfound;

	dst = &req->rq_private_buf.head[0];
	memcpy(&req->rq_private_buf, &req->rq_rcv_buf, sizeof(struct xdr_buf));
	if (dst->iov_len < len)
		goto out_unlock;
	memcpy(dst->iov_base, p, len);

	credits = be32_to_cpu(rmsgp->rm_credit);
	if (credits == 0)
		credits = 1;	/* don't deadlock */
	else if (credits > r_xprt->rx_buf.rb_bc_max_requests)
		credits = r_xprt->rx_buf.rb_bc_max_requests;

	cwnd = xprt->cwnd;
	xprt->cwnd = credits << RPC_CWNDSHIFT;
	if (xprt->cwnd > cwnd)
		xprt_release_rqst_cong(req->rq_task);

	ret = 0;
	xprt_complete_rqst(req->rq_task, rcvbuf->len);
	rcvbuf->len = 0;

out_unlock:
	spin_unlock_bh(&xprt->transport_lock);
out:
	return ret;

out_shortreply:
	dprintk("svcrdma: short bc reply: xprt=%p, len=%zu\n",
		xprt, src->iov_len);
	goto out;

out_notfound:
	dprintk("svcrdma: unrecognized bc reply: xprt=%p, xid=%08x\n",
		xprt, be32_to_cpu(xid));

	goto out_unlock;
}

/* Send a backwards direction RPC call.
 *
 * Caller holds the connection's mutex and has already marshaled
 * the RPC/RDMA request.
 *
 * This is similar to svc_rdma_reply, but takes an rpc_rqst
 * instead, does not support chunks, and avoids blocking memory
 * allocation.
 *
 * XXX: There is still an opportunity to block in svc_rdma_send()
 * if there are no SQ entries to post the Send. This may occur if
 * the adapter has a small maximum SQ depth.
 */
static int svc_rdma_bc_sendto(struct svcxprt_rdma *rdma,
			      struct rpc_rqst *rqst)
{
	struct xdr_buf *sndbuf = &rqst->rq_snd_buf;
	struct svc_rdma_op_ctxt *ctxt;
	struct svc_rdma_req_map *vec;
	struct ib_send_wr send_wr;
	int ret;

	vec = svc_rdma_get_req_map(rdma);
	ret = svc_rdma_map_xdr(rdma, sndbuf, vec, false);
	if (ret)
		goto out_err;

	ret = svc_rdma_repost_recv(rdma, GFP_NOIO);
	if (ret)
		goto out_err;

	ctxt = svc_rdma_get_context(rdma);
	ctxt->pages[0] = virt_to_page(rqst->rq_buffer);
	ctxt->count = 1;

	ctxt->direction = DMA_TO_DEVICE;
	ctxt->sge[0].lkey = rdma->sc_pd->local_dma_lkey;
	ctxt->sge[0].length = sndbuf->len;
	ctxt->sge[0].addr =
	    ib_dma_map_page(rdma->sc_cm_id->device, ctxt->pages[0], 0,
			    sndbuf->len, DMA_TO_DEVICE);
	if (ib_dma_mapping_error(rdma->sc_cm_id->device, ctxt->sge[0].addr)) {
		ret = -EIO;
		goto out_unmap;
	}
	svc_rdma_count_mappings(rdma, ctxt);

	memset(&send_wr, 0, sizeof(send_wr));
	ctxt->cqe.done = svc_rdma_wc_send;
	send_wr.wr_cqe = &ctxt->cqe;
	send_wr.sg_list = ctxt->sge;
	send_wr.num_sge = 1;
	send_wr.opcode = IB_WR_SEND;
	send_wr.send_flags = IB_SEND_SIGNALED;

	ret = svc_rdma_send(rdma, &send_wr);
	if (ret) {
		ret = -EIO;
		goto out_unmap;
	}

out_err:
	svc_rdma_put_req_map(rdma, vec);
	dprintk("svcrdma: %s returns %d\n", __func__, ret);
	return ret;

out_unmap:
	svc_rdma_unmap_dma(ctxt);
	svc_rdma_put_context(ctxt, 1);
	goto out_err;
}

/* Server-side transport endpoint wants a whole page for its send
 * buffer. The client RPC code constructs the RPC header in this
 * buffer before it invokes ->send_request.
 */
static int
xprt_rdma_bc_allocate(struct rpc_task *task)
{
	struct rpc_rqst *rqst = task->tk_rqstp;
	struct svc_xprt *sxprt = rqst->rq_xprt->bc_xprt;
	size_t size = rqst->rq_callsize;
	struct svcxprt_rdma *rdma;
	struct page *page;

	rdma = container_of(sxprt, struct svcxprt_rdma, sc_xprt);

	if (size > PAGE_SIZE) {
		WARN_ONCE(1, "svcrdma: large bc buffer request (size %zu)\n",
			  size);
		return -EINVAL;
	}

	/* svc_rdma_sendto releases this page */
	page = alloc_page(RPCRDMA_DEF_GFP);
	if (!page)
		return -ENOMEM;
<<<<<<< HEAD

	rqst->rq_buffer = page_address(page);
=======
	rqst->rq_buffer = page_address(page);

	rqst->rq_rbuffer = kmalloc(rqst->rq_rcvsize, RPCRDMA_DEF_GFP);
	if (!rqst->rq_rbuffer) {
		put_page(page);
		return -ENOMEM;
	}
>>>>>>> d06e622d
	return 0;
}

static void
xprt_rdma_bc_free(struct rpc_task *task)
{
	struct rpc_rqst *rqst = task->tk_rqstp;

	kfree(rqst->rq_rbuffer);
}

static int
rpcrdma_bc_send_request(struct svcxprt_rdma *rdma, struct rpc_rqst *rqst)
{
	struct rpc_xprt *xprt = rqst->rq_xprt;
	struct rpcrdma_xprt *r_xprt = rpcx_to_rdmax(xprt);
	struct rpcrdma_msg *headerp = (struct rpcrdma_msg *)rqst->rq_buffer;
	int rc;

	/* Space in the send buffer for an RPC/RDMA header is reserved
	 * via xprt->tsh_size.
	 */
	headerp->rm_xid = rqst->rq_xid;
	headerp->rm_vers = rpcrdma_version;
	headerp->rm_credit = cpu_to_be32(r_xprt->rx_buf.rb_bc_max_requests);
	headerp->rm_type = rdma_msg;
	headerp->rm_body.rm_chunks[0] = xdr_zero;
	headerp->rm_body.rm_chunks[1] = xdr_zero;
	headerp->rm_body.rm_chunks[2] = xdr_zero;

#ifdef SVCRDMA_BACKCHANNEL_DEBUG
	pr_info("%s: %*ph\n", __func__, 64, rqst->rq_buffer);
#endif

	rc = svc_rdma_bc_sendto(rdma, rqst);
	if (rc)
		goto drop_connection;
	return rc;

drop_connection:
	dprintk("svcrdma: failed to send bc call\n");
	xprt_disconnect_done(xprt);
	return -ENOTCONN;
}

/* Send an RPC call on the passive end of a transport
 * connection.
 */
static int
xprt_rdma_bc_send_request(struct rpc_task *task)
{
	struct rpc_rqst *rqst = task->tk_rqstp;
	struct svc_xprt *sxprt = rqst->rq_xprt->bc_xprt;
	struct svcxprt_rdma *rdma;
	int ret;

	dprintk("svcrdma: sending bc call with xid: %08x\n",
		be32_to_cpu(rqst->rq_xid));

	if (!mutex_trylock(&sxprt->xpt_mutex)) {
		rpc_sleep_on(&sxprt->xpt_bc_pending, task, NULL);
		if (!mutex_trylock(&sxprt->xpt_mutex))
			return -EAGAIN;
		rpc_wake_up_queued_task(&sxprt->xpt_bc_pending, task);
	}

	ret = -ENOTCONN;
	rdma = container_of(sxprt, struct svcxprt_rdma, sc_xprt);
	if (!test_bit(XPT_DEAD, &sxprt->xpt_flags))
		ret = rpcrdma_bc_send_request(rdma, rqst);

	mutex_unlock(&sxprt->xpt_mutex);

	if (ret < 0)
		return ret;
	return 0;
}

static void
xprt_rdma_bc_close(struct rpc_xprt *xprt)
{
	dprintk("svcrdma: %s: xprt %p\n", __func__, xprt);
}

static void
xprt_rdma_bc_put(struct rpc_xprt *xprt)
{
	dprintk("svcrdma: %s: xprt %p\n", __func__, xprt);

	xprt_free(xprt);
	module_put(THIS_MODULE);
}

static struct rpc_xprt_ops xprt_rdma_bc_procs = {
	.reserve_xprt		= xprt_reserve_xprt_cong,
	.release_xprt		= xprt_release_xprt_cong,
	.alloc_slot		= xprt_alloc_slot,
	.release_request	= xprt_release_rqst_cong,
	.buf_alloc		= xprt_rdma_bc_allocate,
	.buf_free		= xprt_rdma_bc_free,
	.send_request		= xprt_rdma_bc_send_request,
	.set_retrans_timeout	= xprt_set_retrans_timeout_def,
	.close			= xprt_rdma_bc_close,
	.destroy		= xprt_rdma_bc_put,
	.print_stats		= xprt_rdma_print_stats
};

static const struct rpc_timeout xprt_rdma_bc_timeout = {
	.to_initval = 60 * HZ,
	.to_maxval = 60 * HZ,
};

/* It shouldn't matter if the number of backchannel session slots
 * doesn't match the number of RPC/RDMA credits. That just means
 * one or the other will have extra slots that aren't used.
 */
static struct rpc_xprt *
xprt_setup_rdma_bc(struct xprt_create *args)
{
	struct rpc_xprt *xprt;
	struct rpcrdma_xprt *new_xprt;

	if (args->addrlen > sizeof(xprt->addr)) {
		dprintk("RPC:       %s: address too large\n", __func__);
		return ERR_PTR(-EBADF);
	}

	xprt = xprt_alloc(args->net, sizeof(*new_xprt),
			  RPCRDMA_MAX_BC_REQUESTS,
			  RPCRDMA_MAX_BC_REQUESTS);
	if (!xprt) {
		dprintk("RPC:       %s: couldn't allocate rpc_xprt\n",
			__func__);
		return ERR_PTR(-ENOMEM);
	}

	xprt->timeout = &xprt_rdma_bc_timeout;
	xprt_set_bound(xprt);
	xprt_set_connected(xprt);
	xprt->bind_timeout = RPCRDMA_BIND_TO;
	xprt->reestablish_timeout = RPCRDMA_INIT_REEST_TO;
	xprt->idle_timeout = RPCRDMA_IDLE_DISC_TO;

	xprt->prot = XPRT_TRANSPORT_BC_RDMA;
	xprt->tsh_size = RPCRDMA_HDRLEN_MIN / sizeof(__be32);
	xprt->ops = &xprt_rdma_bc_procs;

	memcpy(&xprt->addr, args->dstaddr, args->addrlen);
	xprt->addrlen = args->addrlen;
	xprt_rdma_format_addresses(xprt, (struct sockaddr *)&xprt->addr);
	xprt->resvport = 0;

	xprt->max_payload = xprt_rdma_max_inline_read;

	new_xprt = rpcx_to_rdmax(xprt);
	new_xprt->rx_buf.rb_bc_max_requests = xprt->max_reqs;

	xprt_get(xprt);
	args->bc_xprt->xpt_bc_xprt = xprt;
	xprt->bc_xprt = args->bc_xprt;

	if (!try_module_get(THIS_MODULE))
		goto out_fail;

	/* Final put for backchannel xprt is in __svc_rdma_free */
	xprt_get(xprt);
	return xprt;

out_fail:
	xprt_rdma_free_addresses(xprt);
	args->bc_xprt->xpt_bc_xprt = NULL;
	xprt_put(xprt);
	xprt_free(xprt);
	return ERR_PTR(-EINVAL);
}

struct xprt_class xprt_rdma_bc = {
	.list			= LIST_HEAD_INIT(xprt_rdma_bc.list),
	.name			= "rdma backchannel",
	.owner			= THIS_MODULE,
	.ident			= XPRT_TRANSPORT_BC_RDMA,
	.setup			= xprt_setup_rdma_bc,
};<|MERGE_RESOLUTION|>--- conflicted
+++ resolved
@@ -181,10 +181,6 @@
 	page = alloc_page(RPCRDMA_DEF_GFP);
 	if (!page)
 		return -ENOMEM;
-<<<<<<< HEAD
-
-	rqst->rq_buffer = page_address(page);
-=======
 	rqst->rq_buffer = page_address(page);
 
 	rqst->rq_rbuffer = kmalloc(rqst->rq_rcvsize, RPCRDMA_DEF_GFP);
@@ -192,7 +188,6 @@
 		put_page(page);
 		return -ENOMEM;
 	}
->>>>>>> d06e622d
 	return 0;
 }
 
