--- conflicted
+++ resolved
@@ -2569,11 +2569,8 @@
 	case ETHTOOL_GET_TS_INFO:
 	case ETHTOOL_GEEE:
 	case ETHTOOL_GTUNABLE:
-<<<<<<< HEAD
 	case ETHTOOL_PHY_GTUNABLE:
-=======
 	case ETHTOOL_GLINKSETTINGS:
->>>>>>> d8e435f3
 		break;
 	default:
 		if (!ns_capable(net->user_ns, CAP_NET_ADMIN))
