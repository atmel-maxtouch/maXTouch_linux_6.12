--- conflicted
+++ resolved
@@ -144,11 +144,7 @@
 
 	PERF_SAMPLE_MAX = 1U << 20,		/* non-ABI */
 
-<<<<<<< HEAD
-	__PERF_SAMPLE_CALLCHAIN_EARLY		= 1ULL << 63,
-=======
 	__PERF_SAMPLE_CALLCHAIN_EARLY		= 1ULL << 63, /* non-ABI; internal use */
->>>>>>> f9885ef8
 };
 
 /*
