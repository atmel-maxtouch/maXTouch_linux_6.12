--- conflicted
+++ resolved
@@ -12,10 +12,7 @@
 #include <dt-bindings/clock/qcom,lpasscorecc-sc7280.h>
 #include <dt-bindings/clock/qcom,rpmh.h>
 #include <dt-bindings/clock/qcom,videocc-sc7280.h>
-<<<<<<< HEAD
-=======
 #include <dt-bindings/dma/qcom-gpi.h>
->>>>>>> 88084a3d
 #include <dt-bindings/gpio/gpio.h>
 #include <dt-bindings/interconnect/qcom,osm-l3.h>
 #include <dt-bindings/interconnect/qcom,sc7280.h>
@@ -3675,11 +3672,7 @@
 
 					port@1 {
 						reg = <1>;
-<<<<<<< HEAD
-						edp_out: endpoint { };
-=======
 						mdss_edp_out: endpoint { };
->>>>>>> 88084a3d
 					};
 				};
 
