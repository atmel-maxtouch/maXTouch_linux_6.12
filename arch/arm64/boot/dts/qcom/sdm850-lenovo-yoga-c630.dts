--- conflicted
+++ resolved
@@ -458,14 +458,6 @@
 };
 
 &ipa {
-<<<<<<< HEAD
-	status = "okay";
-	memory-region = <&ipa_fw_mem>;
-};
-
-&mdss {
-=======
->>>>>>> df0cc57e
 	status = "okay";
 	memory-region = <&ipa_fw_mem>;
 };
