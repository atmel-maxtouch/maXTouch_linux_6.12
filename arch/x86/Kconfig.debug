menu "Kernel hacking"

config TRACE_IRQFLAGS_SUPPORT
	def_bool y

source "lib/Kconfig.debug"

config STRICT_DEVMEM
	bool "Filter access to /dev/mem"
	---help---
	  If this option is disabled, you allow userspace (root) access to all
	  of memory, including kernel and userspace memory. Accidental
	  access to this is obviously disastrous, but specific access can
	  be used by people debugging the kernel. Note that with PAT support
	  enabled, even in this case there are restrictions on /dev/mem
	  use due to the cache aliasing requirements.

	  If this option is switched on, the /dev/mem file only allows
	  userspace access to PCI space and the BIOS code and data regions.
	  This is sufficient for dosemu and X and all common users of
	  /dev/mem.

	  If in doubt, say Y.

config X86_VERBOSE_BOOTUP
	bool "Enable verbose x86 bootup info messages"
	default y
	---help---
	  Enables the informational output from the decompression stage
	  (e.g. bzImage) of the boot. If you disable this you will still
	  see errors. Disable this if you want silent bootup.

config EARLY_PRINTK
	bool "Early printk" if EMBEDDED
	default y
	---help---
	  Write kernel log output directly into the VGA buffer or to a serial
	  port.

	  This is useful for kernel debugging when your machine crashes very
	  early before the console code is initialized. For normal operation
	  it is not recommended because it looks ugly and doesn't cooperate
	  with klogd/syslogd or the X server. You should normally N here,
	  unless you want to debug such a crash.

config EARLY_PRINTK_DBGP
	bool "Early printk via EHCI debug port"
	default n
	depends on EARLY_PRINTK && PCI
	---help---
	  Write kernel log output directly into the EHCI debug port.

	  This is useful for kernel debugging when your machine crashes very
	  early before the console code is initialized. For normal operation
	  it is not recommended because it looks ugly and doesn't cooperate
	  with klogd/syslogd or the X server. You should normally N here,
	  unless you want to debug such a crash. You need usb debug device.

config DEBUG_STACKOVERFLOW
	bool "Check for stack overflows"
	depends on DEBUG_KERNEL
	---help---
	  This option will cause messages to be printed if free stack space
	  drops below a certain limit.

config DEBUG_STACK_USAGE
	bool "Stack utilization instrumentation"
	depends on DEBUG_KERNEL
	---help---
	  Enables the display of the minimum amount of free stack which each
	  task has ever had available in the sysrq-T and sysrq-P debug output.

	  This option will slow down process creation somewhat.

<<<<<<< HEAD
config DEBUG_PAGEALLOC
	bool "Debug page memory allocations"
	depends on DEBUG_KERNEL
	---help---
	  Unmap pages from the kernel linear mapping after free_pages().
	  This results in a large slowdown, but helps to find certain types
	  of memory corruptions.

=======
>>>>>>> 0221c81b
config DEBUG_PER_CPU_MAPS
	bool "Debug access to per_cpu maps"
	depends on DEBUG_KERNEL
	depends on SMP
	default n
	---help---
	  Say Y to verify that the per_cpu map being accessed has
	  been setup.  Adds a fair amount of code to kernel memory
	  and decreases performance.

	  Say N if unsure.

config X86_PTDUMP
	bool "Export kernel pagetable layout to userspace via debugfs"
	depends on DEBUG_KERNEL
	select DEBUG_FS
	---help---
	  Say Y here if you want to show the kernel pagetable layout in a
	  debugfs file. This information is only useful for kernel developers
	  who are working in architecture specific areas of the kernel.
	  It is probably not a good idea to enable this feature in a production
	  kernel.
	  If in doubt, say "N"

config DEBUG_RODATA
	bool "Write protect kernel read-only data structures"
	default y
	depends on DEBUG_KERNEL
	---help---
	  Mark the kernel read-only data as write-protected in the pagetables,
	  in order to catch accidental (and incorrect) writes to such const
	  data. This is recommended so that we can catch kernel bugs sooner.
	  If in doubt, say "Y".

config DEBUG_RODATA_TEST
	bool "Testcase for the DEBUG_RODATA feature"
	depends on DEBUG_RODATA
	default y
	---help---
	  This option enables a testcase for the DEBUG_RODATA
	  feature as well as for the change_page_attr() infrastructure.
	  If in doubt, say "N"

config DEBUG_NX_TEST
	tristate "Testcase for the NX non-executable stack feature"
	depends on DEBUG_KERNEL && m
	---help---
	  This option enables a testcase for the CPU NX capability
	  and the software setup of this feature.
	  If in doubt, say "N"

config 4KSTACKS
	bool "Use 4Kb for kernel stacks instead of 8Kb"
	depends on X86_32
	---help---
	  If you say Y here the kernel will use a 4Kb stacksize for the
	  kernel stack attached to each process/thread. This facilitates
	  running more threads on a system and also reduces the pressure
	  on the VM subsystem for higher order allocations. This option
	  will also use IRQ stacks to compensate for the reduced stackspace.

config DOUBLEFAULT
	default y
	bool "Enable doublefault exception handler" if EMBEDDED
	depends on X86_32
	---help---
	  This option allows trapping of rare doublefault exceptions that
	  would otherwise cause a system to silently reboot. Disabling this
	  option saves about 4k and might cause you much additional grey
	  hair.

config IOMMU_DEBUG
	bool "Enable IOMMU debugging"
	depends on GART_IOMMU && DEBUG_KERNEL
	depends on X86_64
	---help---
	  Force the IOMMU to on even when you have less than 4GB of
	  memory and add debugging code. On overflow always panic. And
	  allow to enable IOMMU leak tracing. Can be disabled at boot
	  time with iommu=noforce. This will also enable scatter gather
	  list merging.  Currently not recommended for production
	  code. When you use it make sure you have a big enough
	  IOMMU/AGP aperture.  Most of the options enabled by this can
	  be set more finegrained using the iommu= command line
	  options. See Documentation/x86_64/boot-options.txt for more
	  details.

config IOMMU_LEAK
	bool "IOMMU leak tracing"
	depends on DEBUG_KERNEL
	depends on IOMMU_DEBUG
	---help---
	  Add a simple leak tracer to the IOMMU code. This is useful when you
	  are debugging a buggy device driver that leaks IOMMU mappings.

config HAVE_MMIOTRACE_SUPPORT
	def_bool y

#
# IO delay types:
#

config IO_DELAY_TYPE_0X80
	int
	default "0"

config IO_DELAY_TYPE_0XED
	int
	default "1"

config IO_DELAY_TYPE_UDELAY
	int
	default "2"

config IO_DELAY_TYPE_NONE
	int
	default "3"

choice
	prompt "IO delay type"
	default IO_DELAY_0X80

config IO_DELAY_0X80
	bool "port 0x80 based port-IO delay [recommended]"
	---help---
	  This is the traditional Linux IO delay used for in/out_p.
	  It is the most tested hence safest selection here.

config IO_DELAY_0XED
	bool "port 0xed based port-IO delay"
	---help---
	  Use port 0xed as the IO delay. This frees up port 0x80 which is
	  often used as a hardware-debug port.

config IO_DELAY_UDELAY
	bool "udelay based port-IO delay"
	---help---
	  Use udelay(2) as the IO delay method. This provides the delay
	  while not having any side-effect on the IO port space.

config IO_DELAY_NONE
	bool "no port-IO delay"
	---help---
	  No port-IO delay. Will break on old boxes that require port-IO
	  delay for certain operations. Should work on most new machines.

endchoice

if IO_DELAY_0X80
config DEFAULT_IO_DELAY_TYPE
	int
	default IO_DELAY_TYPE_0X80
endif

if IO_DELAY_0XED
config DEFAULT_IO_DELAY_TYPE
	int
	default IO_DELAY_TYPE_0XED
endif

if IO_DELAY_UDELAY
config DEFAULT_IO_DELAY_TYPE
	int
	default IO_DELAY_TYPE_UDELAY
endif

if IO_DELAY_NONE
config DEFAULT_IO_DELAY_TYPE
	int
	default IO_DELAY_TYPE_NONE
endif

config DEBUG_BOOT_PARAMS
	bool "Debug boot parameters"
	depends on DEBUG_KERNEL
	depends on DEBUG_FS
	---help---
	  This option will cause struct boot_params to be exported via debugfs.

config CPA_DEBUG
	bool "CPA self-test code"
	depends on DEBUG_KERNEL
	---help---
	  Do change_page_attr() self-tests every 30 seconds.

config OPTIMIZE_INLINING
	bool "Allow gcc to uninline functions marked 'inline'"
	---help---
	  This option determines if the kernel forces gcc to inline the functions
	  developers have marked 'inline'. Doing so takes away freedom from gcc to
	  do what it thinks is best, which is desirable for the gcc 3.x series of
	  compilers. The gcc 4.x series have a rewritten inlining algorithm and
	  enabling this option will generate a smaller kernel there. Hopefully
	  this algorithm is so good that allowing gcc 4.x and above to make the
	  decision will become the default in the future. Until then this option
	  is there to test gcc for this.

	  If unsure, say N.

endmenu<|MERGE_RESOLUTION|>--- conflicted
+++ resolved
@@ -72,17 +72,6 @@
 
 	  This option will slow down process creation somewhat.
 
-<<<<<<< HEAD
-config DEBUG_PAGEALLOC
-	bool "Debug page memory allocations"
-	depends on DEBUG_KERNEL
-	---help---
-	  Unmap pages from the kernel linear mapping after free_pages().
-	  This results in a large slowdown, but helps to find certain types
-	  of memory corruptions.
-
-=======
->>>>>>> 0221c81b
 config DEBUG_PER_CPU_MAPS
 	bool "Debug access to per_cpu maps"
 	depends on DEBUG_KERNEL
