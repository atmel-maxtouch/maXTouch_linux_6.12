--- conflicted
+++ resolved
@@ -178,48 +178,12 @@
 	err |= __get_user(regs->x, &sc->x);	\
 }
 
-<<<<<<< HEAD
-struct sigframe
-{
-	u32 pretcode;
-	int sig;
-	struct sigcontext_ia32 sc;
-	struct _fpstate_ia32 fpstate_unused; /* look at kernel/sigframe.h */
-	unsigned int extramask[_COMPAT_NSIG_WORDS-1];
-	char retcode[8];
-	/* fp state follows here */
-};
-
-struct rt_sigframe
-{
-	u32 pretcode;
-	int sig;
-	u32 pinfo;
-	u32 puc;
-	compat_siginfo_t info;
-	struct ucontext_ia32 uc;
-	char retcode[8];
-	/* fp state follows here */
-};
-
-#define COPY(x)			{		\
-	err |= __get_user(regs->x, &sc->x);	\
-}
-
 #define COPY_SEG_CPL3(seg)	{			\
 		unsigned short tmp;			\
 		err |= __get_user(tmp, &sc->seg);	\
 		regs->seg = tmp | 3;			\
 }
 
-=======
-#define COPY_SEG_CPL3(seg)	{			\
-		unsigned short tmp;			\
-		err |= __get_user(tmp, &sc->seg);	\
-		regs->seg = tmp | 3;			\
-}
-
->>>>>>> 3c92ec8a
 #define RELOAD_SEG(seg)		{		\
 	unsigned int cur, pre;			\
 	err |= __get_user(pre, &sc->seg);	\
