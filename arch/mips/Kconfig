--- conflicted
+++ resolved
@@ -2352,21 +2352,6 @@
 
 	  If unsure, say Y. Only embedded should say N here.
 
-<<<<<<< HEAD
-=======
-config CC_STACKPROTECTOR
-	bool "Enable -fstack-protector buffer overflow detection (EXPERIMENTAL)"
-	help
-	  This option turns on the -fstack-protector GCC feature. This
-	  feature puts, at the beginning of functions, a canary value on
-	  the stack just before the return address, and validates
-	  the value just before actually returning.  Stack based buffer
-	  overflows (that need to overwrite this return address) now also
-	  overwrite the canary, which gets detected and the attack is then
-	  neutralized via a kernel panic.
-
-	  This feature requires gcc version 4.2 or above.
-
 config MIPS_O32_FP64_SUPPORT
 	bool "Support for O32 binaries using 64-bit FP"
 	depends on 32BIT || MIPS32_O32
@@ -2384,7 +2369,6 @@
 
 	  If unsure, say Y.
 
->>>>>>> b26a21c1
 config USE_OF
 	bool
 	select OF
