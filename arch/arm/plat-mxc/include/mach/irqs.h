/*
 *  Copyright 2004-2007 Freescale Semiconductor, Inc. All Rights Reserved.
 */

/*
 * This program is free software; you can redistribute it and/or modify
 * it under the terms of the GNU General Public License version 2 as
 * published by the Free Software Foundation.
 */

#ifndef __ASM_ARCH_MXC_IRQS_H__
#define __ASM_ARCH_MXC_IRQS_H__

/*
 * SoCs with TZIC interrupt controller have 128 IRQs, those with AVIC have 64
 */
#ifdef CONFIG_MXC_TZIC
#define MXC_INTERNAL_IRQS	128
#else
#define MXC_INTERNAL_IRQS	64
#endif

#define MXC_GPIO_IRQ_START	MXC_INTERNAL_IRQS

/* these are ordered by size to support multi-SoC kernels */
#if defined CONFIG_SOC_IMX53
#define MXC_GPIO_IRQS		(32 * 7)
#elif defined CONFIG_ARCH_MX2
#define MXC_GPIO_IRQS		(32 * 6)
#elif defined CONFIG_SOC_IMX50
#define MXC_GPIO_IRQS		(32 * 6)
#elif defined CONFIG_ARCH_MX1
#define MXC_GPIO_IRQS		(32 * 4)
#elif defined CONFIG_ARCH_MX25
#define MXC_GPIO_IRQS		(32 * 4)
#elif defined CONFIG_SOC_IMX51
<<<<<<< HEAD
#define MXC_GPIO_IRQS		(32 * 4)
#elif defined CONFIG_ARCH_MXC91231
=======
>>>>>>> d762f438
#define MXC_GPIO_IRQS		(32 * 4)
#elif defined CONFIG_ARCH_MX3
#define MXC_GPIO_IRQS		(32 * 3)
#endif

/*
 * The next 16 interrupts are for board specific purposes.  Since
 * the kernel can only run on one machine at a time, we can re-use
 * these.  If you need more, increase MXC_BOARD_IRQS, but keep it
 * within sensible limits.
 */
#define MXC_BOARD_IRQ_START	(MXC_INTERNAL_IRQS + MXC_GPIO_IRQS)

#ifdef CONFIG_MACH_MX31ADS_WM1133_EV1
#define MXC_BOARD_IRQS  80
#else
#define MXC_BOARD_IRQS	16
#endif

#define MXC_IPU_IRQ_START	(MXC_BOARD_IRQ_START + MXC_BOARD_IRQS)

#ifdef CONFIG_MX3_IPU_IRQS
#define MX3_IPU_IRQS CONFIG_MX3_IPU_IRQS
#else
#define MX3_IPU_IRQS 0
#endif
/* REVISIT: Add IPU irqs on IMX51 */

#define NR_IRQS			(MXC_IPU_IRQ_START + MX3_IPU_IRQS)

extern int imx_irq_set_priority(unsigned char irq, unsigned char prio);

/* all normal IRQs can be FIQs */
#define FIQ_START	0
/* switch between IRQ and FIQ */
extern int mxc_set_irq_fiq(unsigned int irq, unsigned int type);

#endif /* __ASM_ARCH_MXC_IRQS_H__ */<|MERGE_RESOLUTION|>--- conflicted
+++ resolved
@@ -34,11 +34,6 @@
 #elif defined CONFIG_ARCH_MX25
 #define MXC_GPIO_IRQS		(32 * 4)
 #elif defined CONFIG_SOC_IMX51
-<<<<<<< HEAD
-#define MXC_GPIO_IRQS		(32 * 4)
-#elif defined CONFIG_ARCH_MXC91231
-=======
->>>>>>> d762f438
 #define MXC_GPIO_IRQS		(32 * 4)
 #elif defined CONFIG_ARCH_MX3
 #define MXC_GPIO_IRQS		(32 * 3)
