--- conflicted
+++ resolved
@@ -1536,11 +1536,6 @@
 	.prcm		= {
 		.omap2 = {
 			.module_offs = CORE_MOD,
-<<<<<<< HEAD
-			.prcm_reg_id = 1,
-			.module_bit = OMAP3430_EN_MMC3_SHIFT,
-=======
->>>>>>> 234c91d4
 			.idlest_reg_id = 1,
 			.idlest_idle_bit = OMAP3430_ST_MMC3_SHIFT,
 		},
